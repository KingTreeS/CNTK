#pragma warning (disable: 4702) // this function is flagged but unclear why
//
// <copyright file="ComputationNetwork.h" company="Microsoft">
//     Copyright (c) Microsoft Corporation.  All rights reserved.
// </copyright>
//
#pragma once

//The basic idea of this implementation is learned from Brian Guenter <bguenter@microsoft.com>

#include <map>
#include <string>
#include <stdexcept>
#include <list>
#include <vector>
#include <algorithm>
#include <fstream>
#include <sstream>
#include <stdlib.h>
#include <iostream>
#include <regex>
#include <chrono>

#include "File.h"
#include "Matrix.h"
#include "commandArgUtil.h" // for nocase_compare

#include "ComputationNode.h"
#include "InputAndParamNodes.h"
#include "LinearAlgebraNodes.h"
#include "NonlinearityNodes.h"
#include "ConvolutionalNodes.h"
#include "RecurrentNodes.h"
#include "DecoderNode.h"
#include "TrainingCriterionNodes.h"
#include "CompositeComputationNodes.h"
#include "EvaluationCriterionNodes.h"

#include "MatrixPool.h"

namespace Microsoft { namespace MSR { namespace CNTK {

template<class ElemType>
class ComputationNetwork
{
protected:
    typedef shared_ptr<ComputationNode<ElemType>> ComputationNodePtr;
    typedef std::pair<ComputationNodePtr, ComputationNodePtr> ComputationArc;

    typedef struct stRecurrentInfo
    {
        std::vector<ComputationNodePtr> m_recurrentNodes;
        std::vector<ComputationNodePtr> m_recurrentNodesForForward;
        ComputationNodePtr m_sourceNode;
        int m_loopId;
        bool m_completedGradient;
        bool m_completedEvaluate;
        bool m_loopClosed;
        bool m_isForwardLoop; 

        void Reset()
        {
            m_completedGradient = false;
            m_completedEvaluate = false;
            m_loopClosed = false;
        }

        // TODO: why is this not a copy constructor or assignment operator?
        void Copy(const stRecurrentInfo& src)
        {
            m_recurrentNodes = src.m_recurrentNodes;
            m_recurrentNodesForForward = src.m_recurrentNodesForForward;
            m_sourceNode = src.m_sourceNode;
            m_loopId = src.m_loopId;
            m_completedGradient = src.m_completedGradient;
            m_completedEvaluate = src.m_completedEvaluate;
            m_loopClosed = src.m_loopClosed;
        }
    } RecurrentInfo;

public:

    // TODO: sort methods into functional groups; some methods are at random places

    // -----------------------------------------------------------------------
    // construction
    // -----------------------------------------------------------------------

    ComputationNetwork(DEVICEID_TYPE deviceId = AUTOPLACEMATRIX)
                    : m_deviceId(deviceId), m_SentenceBoundary(CPUDEVICE)
    {
        m_randomSeedOffset = 0;
        m_actMiniBSize = 0;
        if (m_deviceId == AUTOPLACEMATRIX)
        {
            m_deviceId = Matrix<ElemType>::GetBestGPUDeviceId();
        }
        m_nbrSlicesInEachRecurrentIteration = 1;
    }

    virtual ~ComputationNetwork()
    {
        ClearNet();
    }

    // -----------------------------------------------------------------------
    // evaluation
    // -----------------------------------------------------------------------

    static bool IsSmaller(const ComputationNodePtr lhs, const ComputationNodePtr rhs)
    {
        return lhs->GetVisitedOrder() < rhs->GetVisitedOrder();
    }

    // -----------------------------------------------------------------------
    // construction
    // -----------------------------------------------------------------------

    void ClearNet()
    {
        for (auto groupIter : GetAllNodeGroups())
            (groupIter)->clear();

        m_recurrentInfo.clear();

        m_built.clear();

        m_cacheEvalOrders.clear();
        m_cacheGradientCalcOrders.clear();

        m_inputs.clear();
        m_learnableParameters.clear();

        //for (auto nodeIter = m_nameToNodeMap.begin(); nodeIter != m_nameToNodeMap.end(); nodeIter++)
        //{
        //    delete nodeIter->second;
        //}
        m_nameToNodeMap.clear();    // will also deref and likely deallocate all nodes we hold in here
    }

    // -----------------------------------------------------------------------
    // diagnostics
    // -----------------------------------------------------------------------

    //if node name is not found, dump all nodes
    //otherwise dump just that node
    void DumpNodeInfoToFile(const std::wstring & nodeName, const bool printValues, const std::wstring outputFile)
    {
        if (NodeNameExist(nodeName))
        {
            ValidateNetwork(true); //some internal values in the nodes are computed during validation

            File fstream(outputFile,
                         FileOptions::fileOptionsText | FileOptions::fileOptionsWrite);

            const ComputationNodePtr nodePtr = GetNodeFromName(nodeName);
            nodePtr->DumpNodeInfo(printValues, fstream);
        }
        else  //node name is not found, dump all nodes
        {
            fprintf(stderr, "Warning: node name %ls does not exist in the network. dumping all nodes.\n",
                    nodeName.c_str());
            DumpAllNodesToFile(printValues, outputFile);
        }
    }

    //dump all nodes in the network to file
    void DumpAllNodesToFile(const bool printValues,
                            const std::wstring outputFile,
                            const bool validateBeforeDump = true)
    {
        if (validateBeforeDump) 
        {
            //some internal values in the nodes are computed during validation
            ValidateNetwork();
        }

        File fstream(outputFile,
                     FileOptions::fileOptionsText | FileOptions::fileOptionsWrite);

        for (auto nodeIter = m_nameToNodeMap.begin(); nodeIter != m_nameToNodeMap.end(); nodeIter++)
        {
            ComputationNodePtr nodePtr = nodeIter->second;
            nodePtr->DumpNodeInfo(printValues, fstream);
        }
    }

    void DumpNodeInfoToFile(const vector<ComputationNodePtr>& nodes,
                            const bool printValues,
                            const std::wstring outputFile)
    {
        ValidateNetwork(); //some internal values in the nodes are computed during validation

        File fstream(outputFile,
                     FileOptions::fileOptionsText | FileOptions::fileOptionsWrite);

        for (auto nodeIter = nodes.begin(); nodeIter != nodes.end(); nodeIter++)
        {
            ComputationNodePtr nodePtr = *nodeIter;
            nodePtr->DumpNodeInfo(printValues, fstream);
        }
    }

private:

    // -----------------------------------------------------------------------
    // topological plot [erw]
    // TODO: Can this be a separate class? Can it be moved to a CPP?
    // -----------------------------------------------------------------------

    class DotGraphConfigure
    {
    public:
        wstring m_LearnableParameterStyle;
        wstring m_featuresStyle;
        wstring m_CriteriaStyle;
        wstring m_nodesReqMultiSeqHandlingStyle;
        wstring m_labelsStyle;
        wstring m_normalNodeStyle;
        wstring m_PrecomputingNodeStyle;
        wstring m_pastValueNodeStyle;
        wstring m_futureValueNodeStyle;

        DotGraphConfigure()
        {
            m_LearnableParameterStyle = L"node [ shape = box     , color = gray , style = \"filled, rounded\"  ]; ";
            m_featuresStyle = L"node [ shape = ellipse , color = red  , fillcolor = white ]; ";
            m_CriteriaStyle = L"node [ shape = doublecircle , color =  red , fillcolor = white  ]; ";
            m_nodesReqMultiSeqHandlingStyle = L"node [ shape = doublecircle , color =  brown , fillcolor = white  ]; ";
            m_normalNodeStyle = L"node [ shape = ellipse, color = blue, fillcolor = white, style = solid ]; ";
            m_PrecomputingNodeStyle = L"node [ shape = box    , color = black, style = \"dashed, filled\",  fillcolor= limegreen ] ;";
            m_labelsStyle = L"node [ shape = diamond, color = brown, style = bold ] ;  ";
            m_pastValueNodeStyle = L"node [ shape = box3d  , color = lightgray, style = \"filled\" , fillcolor = white ] ";
            m_futureValueNodeStyle = L"node [ shape = box3d  , color = red, style = \"filled\" , fillcolor = white ] ";
        }
    };

    wstring FormSpecialNodes(wstring style, std::vector<ComputationNodePtr>& specialNodes)
    {
        if (specialNodes.empty())
        {
            return L"";
        }

        wstring str = style;

        for (auto x : specialNodes)
        {
            str = str + msra::strfun::wstrprintf(L"\"%ls\" ", x->GetName().c_str());
        }
        return str + L"; \n";
    }
public:

    void DescribeNetworkUsingDot(std::list<ComputationArc>& arcs,
                                 std::wstring outFile,
                                 DotGraphConfigure dotcfg = DotGraphConfigure())
    {
        File fstream(outFile,
                     FileOptions::fileOptionsText | FileOptions::fileOptionsWrite);
        wstring line;

        // get precompute node
        std::vector<ComputationNodePtr> PreComputedNodes;
        std::vector<ComputationNodePtr> allnodes = GetAllNodes();
        for (auto n : allnodes)
        {
            if (n->RequirePreCompute())
            {
                PreComputedNodes.push_back(n);
            }
        }

        // get PastValue node
        std::vector<ComputationNodePtr> pastValueNodes;
        for (auto n : allnodes)
        {
            if (n->OperationName() == PastValueNode<ElemType>::TypeName() || 
                n->OperationName() == L"Delay")
            {
                pastValueNodes.push_back(n);
            }
        }

        // get FuturetValue node
        std::vector<ComputationNodePtr> futureValueNodes;
        for (auto n : allnodes)
        {
            if (n->OperationName() == FutureValueNode<ElemType>::TypeName())
            {
                futureValueNodes.push_back(n);
            }
        }
        // get learnableParameters
        std::vector<ComputationNodePtr> learnableParameters;
        for (auto n : allnodes)
        {
            if (n->OperationName() == LearnableParameter<ElemType>::TypeName())
            {
                learnableParameters.push_back(n);
            }
        }

        fstream << "strict digraph {\n";
        fstream << "rankdir = BT ;  \n";

        //////////////////////////////////////////////////////////////////////////
        //	special nodes
        //////////////////////////////////////////////////////////////////////////
        fstream << L"// special nodes \n";

        // learnable parameters:
        fstream << FormSpecialNodes(dotcfg.m_LearnableParameterStyle, learnableParameters);
        // features
        fstream << FormSpecialNodes(dotcfg.m_featuresStyle, m_features);
        // labels
        fstream << FormSpecialNodes(dotcfg.m_labelsStyle, m_labels);
        // critera
        fstream << FormSpecialNodes(dotcfg.m_CriteriaStyle, m_finalCriteria);
        // nodes that requires multi sequence handling 
        fstream << FormSpecialNodes(dotcfg.m_nodesReqMultiSeqHandlingStyle, m_nodesReqMultiSeqHandling);            
        // pre-compute nodes
        fstream << FormSpecialNodes(dotcfg.m_PrecomputingNodeStyle, PreComputedNodes);
        // PastValue nodes
        fstream << FormSpecialNodes(dotcfg.m_pastValueNodeStyle, pastValueNodes);
        // FutureValue nodes
        fstream << FormSpecialNodes(dotcfg.m_futureValueNodeStyle, futureValueNodes);
        // normal nodes
        fstream << dotcfg.m_normalNodeStyle << L"\n";

        //////////////////////////////////////////////////////////////////////////
        //	add labels for each node
        //////////////////////////////////////////////////////////////////////////
        fstream << L"\n// add labels and operation name\n";
        for (auto x : allnodes)
        {
            line.clear();
            size_t nrows = x->FunctionValues().GetNumRows();
            size_t ncols = x->FunctionValues().GetNumCols();
            line = msra::strfun::wstrprintf(L" \"%ls\" [ label = \"%ls [%d,%d]\\n%ls\" ] ;\n",
                                            x->GetName().c_str(), x->GetName().c_str(), nrows, ncols,
                                            x->OperationName().c_str());
            fstream << line;
        }

        //////////////////////////////////////////////////////////////////////////
        //	sub-graph
        //////////////////////////////////////////////////////////////////////////
        // subgraph source
        fstream << L"subgraph {\n";
        fstream << L"\t\t rank=source ; ";
        line.clear();
        for (auto x : m_features)
        {
            line = line + msra::strfun::wstrprintf(L"\"%ls\" ", x->GetName().c_str());
        }
        fstream << line << L"\n}\n";

        // subgraph eval/output/criteria
        fstream << L"subgraph {\n";
        fstream << L"\t\t rank=sink ; ";
        line.clear();
        for (auto x : m_finalCriteria)
            line = line + msra::strfun::wstrprintf(L"\"%ls\" ", x->GetName().c_str());
        for (auto x : m_nodesReqMultiSeqHandling)
            line = line + msra::strfun::wstrprintf(L"\"%ls\" ", x->GetName().c_str());
        for (auto x : m_outputNodes)
            line = line + msra::strfun::wstrprintf(L"\"%ls\" ", x->GetName().c_str());
        for (auto x : m_pairNodes)
            line = line + msra::strfun::wstrprintf(L"\"%ls\" ", x->GetName().c_str());
        for (auto x : m_evalNodes)
            line = line + msra::strfun::wstrprintf(L"\"%ls\" ", x->GetName().c_str());

        fstream << line << L"\n}\n";

        //////////////////////////////////////////////////////////////////////////
        //	specify arc connections
        //////////////////////////////////////////////////////////////////////////
        for (auto x = arcs.begin(); x != arcs.end(); x++)
        {
            ComputationNodePtr src = (*x).first;
            ComputationNodePtr des = (*x).second;

            std::wstring srcname = src->GetName();
            std::wstring desname = des->GetName();

            if (des->OperationName() == PastValueNode<ElemType>::TypeName() || des->OperationName() == L"Delay")
            {
                // special treament for arc with PastValue node as the children
                // create a dummy node
                ComputationNodePtr pastValueNode = des;
                wstring dummyName = des->GetName() + L".dummy";
                wstring out = msra::strfun::wstrprintf(L"node [ shape = box3d  , color = lightgray, style = \"filled\" , label = \"%ls\" ] ; \"%ls\"\n",
                                                       (pastValueNode->GetName() + L"\\n(PastValue)").c_str(),
                                                       dummyName.c_str());
                line = out;
                line += msra::strfun::wstrprintf(L"\"%ls\" -> \"%ls\" ; \n", dummyName.c_str(), srcname.c_str());
            }
            else if (des->OperationName() == FutureValueNode<ElemType>::TypeName())
            {
                // special treament for arc with FutureValue node as the children
                // create a dummy node
                ComputationNodePtr futureValueNode = des;
                wstring dummyName = des->GetName() + L".dummy";
                wstring out = msra::strfun::wstrprintf(L"node [ shape = box3d  , color = red, style = \"filled\" , label = \"%ls\" ] ; \"%ls\"\n",
                    (futureValueNode->GetName() + L"\\n(FutureValue)").c_str(),
                    dummyName.c_str());
                line = out;
                line += msra::strfun::wstrprintf(L"\"%ls\" -> \"%ls\" ; \n", dummyName.c_str(), srcname.c_str());
            }
            else
            {
                line = msra::strfun::wstrprintf(L"\"%ls\" -> \"%ls\" ; \n", desname.c_str(), srcname.c_str());
            }

            fstream << line;
        }
        fstream << L"\n}\n";

    }
    void PlotNetworkTopology(const std::wstring outputFile) //  [1/13/2015 erw] plot network topology using dot language
    {
        BuildAndValidateNetwork(m_evalNodes[0]);

        //////////////////////////////////////////////////////////////////////////
        //	step 1.		get all the arcs in the network
        //////////////////////////////////////////////////////////////////////////
        std::unordered_set<ComputationNodePtr> visited;
        std::list<ComputationArc> arcs;

        for (auto groupIter : GetAllNodeGroups())
        {
            // note: this will also loop over m_features and m_labels, which will do nothing since they have no inputs
            // TODO: test whether that is true
            const auto & group = *groupIter;
            for (size_t i = 0; i < group.size(); i++)
                group[i]->EnumerateArcs(visited, arcs);
        }

        //////////////////////////////////////////////////////////////////////////
        //	step 2.		output dot description
        //////////////////////////////////////////////////////////////////////////
        DescribeNetworkUsingDot(arcs, outputFile);
    }

    // -----------------------------------------------------------------------
    // construction
    // -----------------------------------------------------------------------

    void SetDeviceID(const DEVICEID_TYPE deviceId = AUTOPLACEMATRIX)
    {
        m_deviceId = deviceId;
        if (m_deviceId == AUTOPLACEMATRIX)
            m_deviceId = Matrix<ElemType>::GetBestGPUDeviceId();
        }

    DEVICEID_TYPE GetDeviceID() { return m_deviceId; }

    unsigned long GetRandomSeedOffset() { return m_randomSeedOffset; }
    void SetRandomSeedOffset(unsigned long value) { m_randomSeedOffset = value; }

    // -----------------------------------------------------------------------
    // serialization
    // -----------------------------------------------------------------------

    void SaveToFile(const std::wstring& fileName, const FileOptions fileFormat = FileOptions::fileOptionsBinary) const
    {
       // Saving into temporary file and then renaming it to the requested fileName
       // This is a standard trick to avoid havign corrupted model files if process dies during writing
       wstring tmpFileName = fileName + L".tmp";
       SaveToFileImpl(tmpFileName, fileFormat);
       renameOrDie(tmpFileName, fileName);
    }

private:
    void SaveToFileImpl(const std::wstring& fileName, const FileOptions fileFormat) const
    {
        File fstream(fileName, fileFormat | FileOptions::fileOptionsWrite);
        fstream.PutMarker(FileMarker::fileMarkerBeginSection, L"BCN");

        //model version
        fstream.PutMarker(FileMarker::fileMarkerBeginSection, L"BVersion");
        fstream << (size_t) CURRENT_CNTK_MODEL_VERSION;
        fstream.PutMarker(FileMarker::fileMarkerEndSection, L"EVersion");

        fstream << (size_t) m_nameToNodeMap.size();

        //put all node info first
        fstream.PutMarker(FileMarker::fileMarkerBeginSection, L"BNodeList");
        for (auto nodeIter = m_nameToNodeMap.begin(); nodeIter != m_nameToNodeMap.end(); nodeIter++)
        {
            ComputationNodePtr nodePtr = nodeIter->second;
            nodePtr->SaveToFile(fstream);
        }

        fstream.PutMarker(FileMarker::fileMarkerEndSection, L"ENodeList");

        //put relationship
        fstream.PutMarker(FileMarker::fileMarkerBeginSection, L"BRelation");
        for (auto nodeIter = m_nameToNodeMap.begin(); nodeIter != m_nameToNodeMap.end(); nodeIter++)
        {
            ComputationNodePtr nodePtr = nodeIter->second;
            fstream << nodePtr->NodeName() << nodePtr->ChildrenSize();
            for (size_t i = 0; i < nodePtr->ChildrenSize(); i++)
            {
                if (nodePtr->Inputs(i) == nullptr)
                    fprintf(stderr, "Warning: node %ls 's child is null, please check your ndl/mel file.\n", nodePtr->NodeName().c_str());
                else
                    fstream << nodePtr->Inputs(i)->NodeName();
                }
            }
        fstream.PutMarker(FileMarker::fileMarkerEndSection, L"ERelation");

        fstream.PutMarker(FileMarker::fileMarkerBeginSection, L"BRootNodes");

        fstream.PutMarker(FileMarker::fileMarkerBeginSection, L"BFeatureNodes");
        fstream << m_features.size();
        for (size_t i = 0; i < m_features.size(); i++)
            fstream << m_features[i]->NodeName();
        fstream.PutMarker(FileMarker::fileMarkerEndSection, L"EFeatureNodes");

        fstream.PutMarker(FileMarker::fileMarkerBeginSection, L"BLabelNodes");
        fstream << m_labels.size();
        for (size_t i = 0; i < m_labels.size(); i++)
            fstream << m_labels[i]->NodeName();
        fstream.PutMarker(FileMarker::fileMarkerEndSection, L"ELabelNodes");

        fstream.PutMarker(FileMarker::fileMarkerBeginSection, L"BCriteriaNodes");
        fstream << m_finalCriteria.size();
        for (size_t i = 0; i < m_finalCriteria.size(); i++)
            fstream << m_finalCriteria[i]->NodeName();
        fstream.PutMarker(FileMarker::fileMarkerEndSection, L"ECriteriaNodes");

        fstream.PutMarker(FileMarker::fileMarkerBeginSection, L"BNodesReqMultiSeqHandling");
        fstream << m_nodesReqMultiSeqHandling.size();
        for (size_t i = 0; i<m_nodesReqMultiSeqHandling.size(); i++)
            fstream << m_nodesReqMultiSeqHandling[i]->NodeName();
        fstream.PutMarker(FileMarker::fileMarkerEndSection, L"ENodesReqMultiSeqHandling");

        fstream.PutMarker(FileMarker::fileMarkerBeginSection, L"BEvalNodes");
        fstream << m_evalNodes.size();
        for (size_t i = 0; i < m_evalNodes.size(); i++)
            fstream << m_evalNodes[i]->NodeName();
        fstream.PutMarker(FileMarker::fileMarkerEndSection, L"EEvalNodes");

        fstream.PutMarker(FileMarker::fileMarkerBeginSection, L"BOutputNodes");
        fstream << m_outputNodes.size();
        for (size_t i = 0; i < m_outputNodes.size(); i++)
        {
            fstream << m_outputNodes[i]->NodeName();
        }
        fstream.PutMarker(FileMarker::fileMarkerEndSection, L"EOutputNodes");

                    if (m_pairNodes.size() > 0)
                    {
                        fstream.PutMarker(FileMarker::fileMarkerBeginSection, L"BPairNodes");

                        fstream << m_pairNodes.size();
                        for (size_t i = 0; i < m_pairNodes.size(); i++)
                            fstream << m_pairNodes[i]->NodeName();
                        fstream.PutMarker(FileMarker::fileMarkerEndSection, L"EPairNodes");
                    }

        fstream.PutMarker(FileMarker::fileMarkerEndSection, L"ERootNodes");

        fstream.PutMarker(FileMarker::fileMarkerEndSection, L"ECN");
       
        fstream.Flush();
    }

public:
    void LoadPersistableParametersFromFile(const std::wstring& fileName, const bool requireValidation = true,
                                           const FileOptions fileFormat = FileOptions::fileOptionsBinary)
    {
        File fstream(fileName, fileFormat | FileOptions::fileOptionsRead);

        fstream.GetMarker(FileMarker::fileMarkerBeginSection, L"BCN");

        //model version
        size_t modelVersion = CNTK_MODEL_VERSION_1; //if version info is not there it is version 1
        if (fstream.TryGetMarker(FileMarker::fileMarkerBeginSection, L"BVersion"))
        {
            fstream >> modelVersion;
            fstream.GetMarker(FileMarker::fileMarkerEndSection, L"EVersion");
        }

        size_t numNodes;
        fstream >> numNodes;

        //get all node info first
        fstream.GetMarker(FileMarker::fileMarkerBeginSection, L"BNodeList");
        for (size_t i = 0; i < numNodes; i++)
        {
            std::wstring opName, nodeName;
            fstream >> opName >> nodeName;
            ComputationNodePtr nodePtr = GetNodeFromName(nodeName);
            // TODO: don't we have a load constructor? Then when to call which? Document the calling sequence
            nodePtr->LoadFromFile(fstream, modelVersion);
        }

        fstream.GetMarker(FileMarker::fileMarkerEndSection, L"ENodeList");

        size_t actualMBSize = GetActualMBSize();
        SetActualMiniBatchSize(actualMBSize);

        if (requireValidation)
        {
            ValidateNetwork();
        }
    }

    // -----------------------------------------------------------------------
    // evaluation
    // -----------------------------------------------------------------------

    size_t GetActualMBSize()
    {
        size_t actualMBSize = 0;

        const auto & FeatureNodes = this->FeatureNodes();   // TODO: a getter; should be called GetFeatureNodes()
        for (auto nodeIter = FeatureNodes.begin(); nodeIter != FeatureNodes.end(); nodeIter++)
        {
            actualMBSize = max(actualMBSize, ((*nodeIter)->FunctionValues()).GetNumCols());
        }

        return actualMBSize;
    }

    // -----------------------------------------------------------------------
    // serialization
    // -----------------------------------------------------------------------

    virtual void LoadFromFile(const std::wstring& fileName, const FileOptions fileFormat = FileOptions::fileOptionsBinary,
                              const bool bAllowNoCriterionNode = false, ComputationNetwork<ElemType>* anotherNetwork = nullptr)
    {
        ClearNet();

        File fstream(fileName, fileFormat | FileOptions::fileOptionsRead);

        fstream.GetMarker(FileMarker::fileMarkerBeginSection, L"BCN");

        //model version
        size_t modelVersion = CNTK_MODEL_VERSION_1; //if version info is not there it is version 1
        if (fstream.TryGetMarker(FileMarker::fileMarkerBeginSection, L"BVersion"))
        {
            fstream >> modelVersion;
            fstream.GetMarker(FileMarker::fileMarkerEndSection, L"EVersion");
        }

        size_t numNodes;
        fstream >> numNodes;

        //get all node info first
        fstream.GetMarker(FileMarker::fileMarkerBeginSection, L"BNodeList");
        for (size_t i = 0; i < numNodes; i++)
        {
            std::wstring opName, nodeName;
            fstream >> opName >> nodeName;

            CreateNodeFromFile(opName, nodeName, fstream, modelVersion);
        }
        fstream.GetMarker(FileMarker::fileMarkerEndSection, L"ENodeList");

        //put relationship
        fstream.GetMarker(FileMarker::fileMarkerBeginSection, L"BRelation");
        for (size_t i = 0; i < numNodes; i++)
        {
            std::wstring nodeName;
            size_t numChildren;
            fstream >> nodeName >> numChildren;
            if (numChildren > 0)
            {
                std::vector<std::wstring> childrenNames;
                childrenNames.resize(numChildren);
                for (size_t j = 0; j < numChildren; j++)
                {
                    fstream >> childrenNames[j];
                }

                ComputationNodePtr nodePtr = GetNodeFromName(nodeName);
                std::vector<ComputationNodePtr> childrenNodes;
                childrenNodes.resize(numChildren);
                for (int j = 0; j < numChildren; j++)
                                childrenNodes[j] = GetNodeFromName(childrenNames[j], anotherNetwork);

                if (nodePtr->OperationName() == RowStackNode<ElemType>::TypeName()) {
                    //allow for variable input nodes
                    nodePtr->AttachInputs(childrenNodes);
                }
                else
                {
                    //fixed input nodes
                    switch (numChildren)
                    {
                        case 1:
                            nodePtr->AttachInputs(childrenNodes[0]);
                            break;

                        case 2:
                            nodePtr->AttachInputs(childrenNodes[0], childrenNodes[1]);
                            break;
                        case 3:
                            nodePtr->AttachInputs(childrenNodes[0],childrenNodes[1],
                                                  childrenNodes[2]);
                            break;
                        case 4:
                            nodePtr->AttachInputs(childrenNodes[0], childrenNodes[1],
                                                  childrenNodes[2], childrenNodes[3]);
                            break;
                        case 5:
                            nodePtr->AttachInputs(childrenNodes[0], childrenNodes[1], childrenNodes[2],
                                                  childrenNodes[3], childrenNodes[4]);
                            break;
                        case 6:
                            nodePtr->AttachInputs(childrenNodes[0], childrenNodes[1], childrenNodes[2],
                                                  childrenNodes[3], childrenNodes[4], childrenNodes[5]);
                            break;

                        default:
                            LogicError("Invalid number of children.");
                    }
                }
            }
        }

        fstream.GetMarker(FileMarker::fileMarkerEndSection, L"ERelation");

        fstream.GetMarker(FileMarker::fileMarkerBeginSection, L"BRootNodes");
        {
            std::wstring nodeName;
            size_t num;

            fstream.GetMarker(FileMarker::fileMarkerBeginSection, L"BFeatureNodes");
            fstream >> num;

            for (size_t i = 0; i < num; i++)
            {
                fstream >> nodeName;
                m_features.push_back(GetNodeFromName(nodeName));
            }

            fstream.GetMarker(FileMarker::fileMarkerEndSection, L"EFeatureNodes");

            fstream.GetMarker(FileMarker::fileMarkerBeginSection, L"BLabelNodes");
            fstream >> num;
            for (size_t i = 0; i < num; i++)
            {
                fstream >> nodeName;
                m_labels.push_back(GetNodeFromName(nodeName));
            }

            fstream.GetMarker(FileMarker::fileMarkerEndSection, L"ELabelNodes");

            fstream.GetMarker(FileMarker::fileMarkerBeginSection, L"BCriteriaNodes");
            fstream >> num;
            for (size_t i = 0; i < num; i++)
            {
                fstream >> nodeName;
                m_finalCriteria.push_back(GetNodeFromName(nodeName));
            }

            fstream.GetMarker(FileMarker::fileMarkerEndSection, L"ECriteriaNodes");

            if (fstream.TryGetMarker(FileMarker::fileMarkerBeginSection, L"BNodesReqMultiSeqHandling"))
            {
                fstream >> num;
                for (size_t i = 0; i<num; i++)
                {
                    fstream >> nodeName;
                    m_nodesReqMultiSeqHandling.push_back(GetNodeFromName(nodeName));
                }
                fstream.GetMarker(FileMarker::fileMarkerEndSection, L"ENodesReqMultiSeqHandling");
            }

            fstream.GetMarker(FileMarker::fileMarkerBeginSection, L"BEvalNodes");
            fstream >> num;
            for (size_t i = 0; i < num; i++)
            {
                fstream >> nodeName;
                m_evalNodes.push_back(GetNodeFromName(nodeName));
            }
            fstream.GetMarker(FileMarker::fileMarkerEndSection, L"EEvalNodes");

            fstream.GetMarker(FileMarker::fileMarkerBeginSection, L"BOutputNodes");
            fstream >> num;
            for (size_t i = 0; i < num; i++)
            {
                fstream >> nodeName;
                m_outputNodes.push_back(GetNodeFromName(nodeName));
            }
            fstream.GetMarker(FileMarker::fileMarkerEndSection, L"EOutputNodes");

                        if (fstream.TryGetMarker(FileMarker::fileMarkerBeginSection, L"BPairNodes"))
                        {
                            fstream >> num;
                for (size_t i = 0; i < num; i++)
                            {
                                fstream >> nodeName;
                                m_pairNodes.push_back(GetNodeFromName(nodeName));
                            }
                            fstream.GetMarker(FileMarker::fileMarkerEndSection, L"EPairNodes");
                        }
        }

        fstream.GetMarker(FileMarker::fileMarkerEndSection, L"ERootNodes");

        fstream.GetMarker(FileMarker::fileMarkerEndSection, L"ECN");

        //some internal values in the nodes are computed during validation
        ValidateNetwork(false, bAllowNoCriterionNode);
    }

#pragma region Network Modification

    void SetLeanableNodesBelowNeedGradient(const bool needGradient, const ComputationNodePtr rootNode = nullptr)
    {
        //find nodes from all available nodes
        if (rootNode == nullptr)
        {
            for (auto nodeIter = m_nameToNodeMap.begin(); nodeIter != m_nameToNodeMap.end(); nodeIter++)
            {
                ComputationNodePtr node = nodeIter->second;
                if (node->OperationName() == LearnableParameter<ElemType>::TypeName())
                {
                    node->NeedGradient() = needGradient;
                }
            }
        }
        else
        {
            //for calculating a specific node
            std::list<ComputationNodePtr>& nodes = GetEvalOrder(rootNode);
            for (auto nodeIter = nodes.begin(); nodeIter != nodes.end(); nodeIter++)
            {
                ComputationNodePtr node = (*nodeIter);
                if (node->OperationName() == LearnableParameter<ElemType>::TypeName())
                {
                    node->NeedGradient() = needGradient;
                }
            }
        }
    }

    // -----------------------------------------------------------------------
    // evaluation
    // -----------------------------------------------------------------------

    // TODO: describe what this function does
    //this is a temp solution since some nodes such as plus can be just aggregate of two scalar values 
    //in which case the packing info is not available (and not meaningful) for them
    size_t GetNumSamplesWithLabel(const size_t numAllSamples)
    {
        if (!m_SentenceBoundary.IsEmpty() &&
            !m_minibatchPackingFlag.size() == 0)
        {
            size_t numTimeSteps = m_SentenceBoundary.GetNumCols();
            size_t numSequences = m_SentenceBoundary.GetNumRows();

            if (m_minibatchPackingFlag.size() != numTimeSteps)
                LogicError("GetNumSamplesWithLabel(): m_minibatchPackingFlag should have one element for each timestep of all streams.Check feature reader. ");

            size_t numSamplesWithoutLabel = 0;

            for (size_t j = 0; j < numTimeSteps; j++)
            {
                if (m_minibatchPackingFlag[j] & MinibatchPackingFlag::NoLabel)
                {
                    for (int i = 0; i < numSequences; i++)
                    {
                        if ((int)(m_SentenceBoundary(i, j)) & NO_LABEL)
                            numSamplesWithoutLabel++;
                    }
                }
            }

            return numTimeSteps*numSequences - numSamplesWithoutLabel;
        }
        else
            return numAllSamples;
    }

    // -----------------------------------------------------------------------
    // serialization
    // -----------------------------------------------------------------------

    // Read a matrix stored in text format from 'filePath' (whitespace-separated columns, newline-separated rows),
    // and return a flat array containing the contents of this file in column-major format.
    // filePath: path to file containing matrix in text format.
    // numRows/numCols: after this function is called, these parameters contain the number of rows/columns in the matrix.
    // returns: a flat array containing the contents of this file in column-major format
    // NOTE: caller is responsible for deleting the returned buffer once it is finished using it.
    ElemType* LoadArrayFromTextFile(const std::string filePath, size_t& numRows, size_t& numCols)
    {
        size_t r = 0;
        size_t numColsInFirstRow = 0;

        // NOTE: Not using the Microsoft.MSR.CNTK.File API here because it
        // uses a buffer of fixed size, which doesn't allow very long rows.
        // See fileutil.cpp fgetline method (std::string fgetline (FILE * f) { fixed_vector<char> buf (1000000); ... })
        std::ifstream myfile(filePath);

        // load matrix into vector of vectors (since we don't know the size in advance).
        std::vector<std::vector<ElemType>> elements;
        if (myfile.is_open())
        {
            std::string line;
            while (std::getline(myfile, line))
            {
                // Break on empty line.  This allows there to be an empty line at the end of the file.
                if (line == "")
                    break;

                istringstream iss(line);
                ElemType element;
                int numElementsInRow = 0;
                elements.push_back(std::vector<ElemType>());
                while (iss >> element)
                {
                    elements[r].push_back(element);
                    numElementsInRow++;
                }

                if (r == 0)
                    numColsInFirstRow = numElementsInRow;
                else if (numElementsInRow != numColsInFirstRow)
                    RuntimeError("The rows in the provided file do not all have the same number of columns: " + filePath);

                r++;
            }
            myfile.close();
        }
        else
            RuntimeError("Unable to open file");

        numRows = r;
        numCols = numColsInFirstRow;

        ElemType* pArray = new ElemType[numRows * numCols];

        // Perform transpose when copying elements from vectors to ElemType[],
        // in order to store in column-major format.
        for (int i = 0; i < numCols; i++)
        {
            for (int j = 0; j < numRows; j++)
                pArray[i * numRows + j] = elements[j][i];
        }

        return pArray;
    }

    void InitLearnableParametersFromFile(const ComputationNodePtr node,
                                         const std::string initFromFilePath)
    {
        size_t numRows = 0;
        size_t numCols = 0;
        ElemType *pArray = LoadArrayFromTextFile(initFromFilePath, numRows, numCols);
        node->FunctionValues().SetValue(numRows, numCols, pArray, matrixFlagNormal, this->GetDeviceID());
        delete[] pArray;
    }

    // -----------------------------------------------------------------------
    // node construction
    // -----------------------------------------------------------------------

    void InitLearnableParameters(const ComputationNodePtr node,
                                 const bool uniformInit,
                                 const unsigned long randomSeed,
                                 const ElemType initValueScale)
    {
        size_t inputSize = node->FunctionValues().GetNumCols();

        // the random seed offset is set via the "randomSeedOffset" parameter in config
        if (uniformInit)
        {
            ElemType randRange = 0.05f * initValueScale; //initValueScale/sqrt(inputSize);
            node->FunctionValues().SetUniformRandomValue(-randRange, randRange, GetRandomSeedOffset() + randomSeed);
        }
        else
        {
            ElemType randInitstd = 0.2f * initValueScale / sqrt(ElemType(inputSize));
            node->FunctionValues().SetGaussianRandomValue(0, randInitstd, GetRandomSeedOffset() + randomSeed);
        }
    }

    // -----------------------------------------------------------------------
    // network editing
    // -----------------------------------------------------------------------

    void DeleteNode(const std::wstring & nodeName)
    {
        //so that deleted node will not be referenced
        ClearCaches();

        ComputationNodePtr nodeToDelete = GetNodeFromName(nodeName);

        //first delete links, if this node is involved, the whole connection will be removed
        for (auto nodeIter = m_nameToNodeMap.begin(); nodeIter != m_nameToNodeMap.end(); nodeIter++)
        {
            ComputationNodePtr node = nodeIter->second;
            for (size_t i = 0; i < node->ChildrenSize(); i++)
            {
                ComputationNodePtr child = node->Inputs(i);

                //nodeToDelete is a child
                if (child == nodeToDelete)
                {
                    // this used to call DetatchInputs(), but it's better for MEL to retain other inputs
                    node->SetInput(i, NULL);
                    break;
                }
            }
        }

        //nodeToDelete is a parent
        nodeToDelete->DetachInputs();       // deref all its inputs; if we don't do that, we might end up with a mem leak due to a circular reference

        // unlink from all node-group sets
        for (auto groupIter : GetAllNodeGroups())
        {
            auto search = std::find(groupIter->begin(), groupIter->end(), nodeToDelete);
            if (search != groupIter->end())
                groupIter->erase(search);
        }

        // ? how to deal with m_recurrentInfo, when we delete a node.

        //delete the node itself
        m_nameToNodeMap.erase(nodeName);    // this will deref the node and possibly deallocate it
    }

    // RenameNode - Rename a node to another name
    // nodeNameOrig - original node name
    // nodeNameNew - new node name
    void RenameNode(const std::wstring& nodeNameOrig, const std::wstring& nodeNameNew)
    {
        //so that renamed node will not be referenced
        ClearCaches();

        ComputationNodePtr nodeToRename = GetNodeFromName(nodeNameOrig);

        auto iter = m_nameToNodeMap.find(nodeNameNew);
        if (iter != m_nameToNodeMap.end()) //found
            RuntimeError("RenameNode: Target name already exists.");

        //rename the node and update the mapping table
        nodeToRename->NodeName() = nodeNameNew;
        m_nameToNodeMap.erase(nodeNameOrig);
        m_nameToNodeMap[nodeNameNew] = nodeToRename;
    }

    // -----------------------------------------------------------------------
    // node construction
    // -----------------------------------------------------------------------

    // TODO: comment what this function does. Seems to either initialize LearnableParameters or precompute nodes.
    ComputationNodePtr SetNodeValue(const std::wstring & nodeName, const ElemType value)
    {
        ComputationNodePtr pNode = GetNodeFromName(nodeName);

        if (pNode->OperationName() == LearnableParameter<ElemType>::TypeName())
            pNode->FunctionValues().SetValue(value);
        else if (pNode->RequirePreCompute())
        {
            auto preComputedNode = static_pointer_cast<PreComputedNode<ElemType>>(pNode);
            pNode->FunctionValues().SetValue(value);    // TODO: comment: is this an expensive operation?
            preComputedNode->MarkComputed(true);
        }
        else
            LogicError("Only values of learnable parameters and precomputed nodes can be set.");

        return pNode;
    }

    // -----------------------------------------------------------------------
    // network editing
    // -----------------------------------------------------------------------

    ComputationNodePtr CopyNode(const ComputationNetwork<ElemType> & fromNet,
                                const std::wstring fromName,
                                std::wstring toName = L"",
                                const CopyNodeFlags flags = CopyNodeFlags::copyNodeAll)
    {
        if (toName == L"") {
            toName = fromName;
        }

        ComputationNodePtr pFromNode = fromNet.GetNodeFromName(fromName);
        ComputationNodePtr pToNode;

        // don't allow cross network child copy unless caller explicity handles children fixup
        if ((flags & CopyNodeFlags::copyNodeChildren) &&
            this != &fromNet && !(flags & CopyNodeFlags::copyNodeChildrenCrossNetwork))
        {
            LogicError("CopyNode: Copying node children across network is invalid.");
        }

        if (!NodeNameExist(toName))
        {
            pToNode = pFromNode->Duplicate(toName, flags);
            AddNodeToNet(pToNode);
        }
        else
        {
            //node already exists

            pToNode = GetNodeFromName(toName);

            //same node. no copy needed
            if (pFromNode == pToNode)
                LogicError("CopyNode: You are copying the node to the same network with same node name.");
            else
                pFromNode->CopyTo(pToNode, toName, flags);  // blast it over the existing node
        }
        return pToNode;
    }

    //only copy a complete independent tree
    //when node name exists
    void CopySubTree(const ComputationNetwork<ElemType> & fromNet,
                     const std::wstring fromName, std::wstring toNamePrefix = L"",
                     const CopyNodeFlags flags = copyNodeAll)
    {
        if (!(flags & CopyNodeFlags::copyNodeValue))
            LogicError("CopySubTree: you cannot copy a tree without copying the node values.");

        ComputationNodePtr fromRoot = fromNet.GetNodeFromName(fromName);

        std::list<ComputationNodePtr>& nodes = GetEvalOrder(fromRoot);
        for (auto nodeIter = nodes.begin(); nodeIter != nodes.end(); nodeIter++)
        {
            ComputationNodePtr fromNode = *nodeIter;
            wstring fromNodeName = fromNode->NodeName();
            wstring toNodeName = toNamePrefix + fromNodeName;

            ComputationNodePtr toNode = CopyNode(fromNet, fromNodeName,
                                                 toNodeName,
                                                 CopyNodeFlags::copyNodeValue);

            if (flags & CopyNodeFlags::copyNodeChildren)
            {
                //copy the children structure but use the new nodes generated
                for (int i = 0; i < fromNode->ChildrenSize(); i++)
                    toNode->SetInput(i, GetNodeFromName(toNamePrefix + fromNode->Inputs(i)->NodeName()));
            }
        }
    }

    //you can only copy inputs from nodes in the same network
    void CopyInputs(const std::wstring fromName, std::wstring toName)
    {
        CopyNode(*this, fromName, toName, CopyNodeFlags::copyNodeChildren);
    }

#pragma endregion Network Modification

<<<<<<< HEAD
    ComputationNode<ElemType>* CreateNodeFromFile(const std::wstring nodeType,
                                                  const std::wstring nodeName,
                                                  File& fstream,
                                                  size_t modelVersion)
    {
        ComputationNode<ElemType>* newNode = nullptr;

        if (nodeType == LearnableParameter<ElemType>::TypeName())
        {
            newNode = new LearnableParameter<ElemType>(fstream, modelVersion, m_deviceId, nodeName);
        }
        else if (nodeType == InputValue<ElemType>::TypeName())
        {
            newNode = new InputValue<ElemType>(fstream, modelVersion, m_deviceId, nodeName);
        }
        else if (nodeType == SparseLearnableParameter<ElemType>::TypeName())
        {
            newNode = new SparseLearnableParameter<ElemType>(fstream, modelVersion, m_deviceId, nodeName);
        }
        else if (nodeType == InputValue<ElemType>::SparseTypeName())
        {
            newNode = new InputValue<ElemType>(fstream, modelVersion, m_deviceId, nodeName, true);
        }
        else if (nodeType == ConvolutionNode<ElemType>::TypeName())
        {
            newNode = new ConvolutionNode<ElemType>(fstream, modelVersion, m_deviceId, nodeName);
        }
        else if (nodeType == MaxPoolingNode<ElemType>::TypeName())
        {
            newNode = new MaxPoolingNode<ElemType>(fstream, modelVersion, m_deviceId, nodeName);
        }
        else if (nodeType == AveragePoolingNode<ElemType>::TypeName())
        {
            newNode = new AveragePoolingNode<ElemType>(fstream, modelVersion, m_deviceId, nodeName);
        }
        else if (nodeType == NegateNode<ElemType>::TypeName())
        {
            newNode = new NegateNode<ElemType>(fstream, modelVersion, m_deviceId, nodeName);
        }
        else if (nodeType == RectifiedLinearNode<ElemType>::TypeName())
        {
            newNode = new RectifiedLinearNode<ElemType>(fstream, modelVersion, m_deviceId, nodeName);
        }
        else if (nodeType == SigmoidNode<ElemType>::TypeName())
        {
            newNode = new SigmoidNode<ElemType>(fstream, modelVersion, m_deviceId, nodeName);
        }
        else if (nodeType == TanhNode<ElemType>::TypeName())
        {
            newNode = new TanhNode<ElemType>(fstream, modelVersion, m_deviceId, nodeName);
        }
        else if (nodeType == ExpNode<ElemType>::TypeName())
        {
            newNode = new ExpNode<ElemType>(fstream, modelVersion, m_deviceId, nodeName);
        }
        else if (nodeType == LogNode<ElemType>::TypeName())
        {
            newNode = new LogNode<ElemType>(fstream, modelVersion, m_deviceId, nodeName);
        }
        else if (nodeType == CosineNode<ElemType>::TypeName())
        {
            newNode = new CosineNode<ElemType>(fstream, modelVersion, m_deviceId, nodeName);
        }
        else if (nodeType == SoftmaxNode<ElemType>::TypeName())
        {
            newNode = new SoftmaxNode<ElemType>(fstream, modelVersion, m_deviceId, nodeName);
        }
        else if (nodeType == LogSoftmaxNode<ElemType>::TypeName())
        {
            newNode = new LogSoftmaxNode<ElemType>(fstream, modelVersion, m_deviceId, nodeName);
        }
        else if (nodeType == SumElementsNode<ElemType>::TypeName())
        {
            newNode = new SumElementsNode<ElemType>(fstream, modelVersion, m_deviceId, nodeName);
        }
        else if (nodeType == SumColumnElementsNode<ElemType>::TypeName())
        {
            newNode = new SumColumnElementsNode<ElemType>(fstream, modelVersion, m_deviceId, nodeName);
        }
        else if (nodeType == ScaleNode<ElemType>::TypeName())
        {
            newNode = new ScaleNode<ElemType>(fstream, modelVersion, m_deviceId, nodeName);
        }
        else if (nodeType == TransposeNode<ElemType>::TypeName())
        {
            newNode = new TransposeNode<ElemType>(fstream, modelVersion, m_deviceId, nodeName);
        }
        else if (nodeType == TimesNode<ElemType>::TypeName())
        {
            newNode = new TimesNode<ElemType>(fstream, modelVersion, m_deviceId, nodeName);
        }
        else if (nodeType == TransposeTimesNode<ElemType>::TypeName())
        {
            newNode = new TransposeTimesNode<ElemType>(fstream, modelVersion, m_deviceId, nodeName);
        }
                    else if (nodeType == StrideTimesNode<ElemType>::TypeName())
                    {
                        newNode = new StrideTimesNode<ElemType>(fstream, modelVersion, m_deviceId, nodeName);
                    }
        else if (nodeType == ElementTimesNode<ElemType>::TypeName())
        {
            newNode = new ElementTimesNode<ElemType>(fstream, modelVersion, m_deviceId, nodeName);
        }
        else if (nodeType == DiagTimesNode<ElemType>::TypeName())
        {
            newNode = new DiagTimesNode<ElemType>(fstream, modelVersion, m_deviceId, nodeName);
        }
        else if (nodeType == CosDistanceNode<ElemType>::TypeName())
        {
            newNode = new CosDistanceNode<ElemType>(fstream, modelVersion, m_deviceId, nodeName);
        }
        else if (nodeType == KhatriRaoProductNode<ElemType>::TypeName())
        {
            newNode = new KhatriRaoProductNode<ElemType>(fstream, modelVersion, m_deviceId, nodeName);
        }
        else if (nodeType == PlusNode<ElemType>::TypeName())
        {
            newNode = new PlusNode<ElemType>(fstream, modelVersion, m_deviceId, nodeName);
        }
        else if (nodeType == MinusNode<ElemType>::TypeName())
        {
            newNode = new MinusNode<ElemType>(fstream, modelVersion, m_deviceId, nodeName);
        }
        else if (nodeType == SquareErrorNode<ElemType>::TypeName())
        {
            newNode = new SquareErrorNode<ElemType>(fstream, modelVersion, m_deviceId, nodeName);
        }
        else if (nodeType == CrossEntropyWithSoftmaxNode<ElemType>::TypeName())
        {
            newNode = new CrossEntropyWithSoftmaxNode<ElemType>(fstream, modelVersion, m_deviceId,nodeName);
        }
        else if (nodeType == ClassBasedCrossEntropyWithSoftmaxNode<ElemType>::TypeName())
        {
            newNode = new ClassBasedCrossEntropyWithSoftmaxNode<ElemType>(fstream, modelVersion, m_deviceId, nodeName);
        }
        else if (nodeType == NoiseContrastiveEstimationNode<ElemType>::TypeName())
        {
            newNode = new NoiseContrastiveEstimationNode<ElemType>(fstream, modelVersion, m_deviceId, nodeName);
        }
        else if (nodeType == CRFNode<ElemType>::TypeName())
        {
            newNode = new CRFNode<ElemType>(fstream, modelVersion, m_deviceId, nodeName);
        }
        else if (nodeType == DummyCriterionNode<ElemType>::TypeName())
        {
            newNode = new DummyCriterionNode<ElemType>(fstream, modelVersion, m_deviceId, nodeName);
        }
        else if (nodeType == LSTMNode<ElemType>::TypeName())
        {
            newNode = new LSTMNode<ElemType>(fstream, modelVersion, m_deviceId, nodeName);
        }
        else if (nodeType == CrossEntropyNode<ElemType>::TypeName())
        {
            newNode = new CrossEntropyNode<ElemType>(fstream, modelVersion, m_deviceId, nodeName);
        }
        else if (nodeType == MatrixL1RegNode<ElemType>::TypeName())
        {
            newNode = new MatrixL1RegNode<ElemType>(fstream, modelVersion, m_deviceId, nodeName);
        }
        else if (nodeType == MatrixL2RegNode<ElemType>::TypeName())
        {
            newNode = new MatrixL2RegNode<ElemType>(fstream, modelVersion, m_deviceId, nodeName);
        }
        else if (nodeType == PerDimMeanVarNormalizationNode<ElemType>::TypeName() ||
                 nodeType == L"PerDimMeanVarNormalizationNode")
        {
            // mseltzer - hack b/c this changed (Dong?) and old models didn't load...
            newNode = new PerDimMeanVarNormalizationNode<ElemType>(fstream, modelVersion, m_deviceId, nodeName);
        }
        else if (nodeType == PerDimMeanVarDeNormalizationNode<ElemType>::TypeName() ||
                 nodeType == L"PerDimMeanVarDeNormalizationNode")
        {
            // mseltzer - hack b/c this changed (Dong?) and old models didn't load...
            newNode = new PerDimMeanVarDeNormalizationNode<ElemType>(fstream, modelVersion, m_deviceId, nodeName);
        }
        else if (nodeType == ErrorPredictionNode<ElemType>::TypeName())
        {
            newNode = new ErrorPredictionNode<ElemType>(fstream, modelVersion, m_deviceId, nodeName);
        }
        else if (nodeType == DropoutNode<ElemType>::TypeName())
        {
            newNode = new DropoutNode<ElemType>(fstream, modelVersion, m_deviceId, nodeName);
        }
        else if (nodeType == ReshapeNode<ElemType>::TypeName())
        {
            newNode = new ReshapeNode<ElemType>(fstream, modelVersion, m_deviceId, nodeName);
        }
        else if (nodeType == RowRepeatNode<ElemType>::TypeName())
        {
            newNode = new RowRepeatNode<ElemType>(fstream, modelVersion, m_deviceId, nodeName);
        }
        else if (nodeType == DiagonalNode<ElemType>::TypeName())
        {
            newNode = new DiagonalNode<ElemType>(fstream, modelVersion, m_deviceId, nodeName);
        }
        else if (nodeType == MeanNode<ElemType>::TypeName())
        {
            newNode = new MeanNode<ElemType>(fstream, modelVersion, m_deviceId, nodeName);
        }
        else if (nodeType == InvStdDevNode<ElemType>::TypeName())
        {
            newNode = new InvStdDevNode<ElemType>(fstream, modelVersion, m_deviceId, nodeName);
        }
        else if (nodeType == PastValueNode<ElemType>::TypeName() || nodeType == L"Delay")
        {
            newNode = new PastValueNode<ElemType>(fstream, modelVersion, m_deviceId, nodeName);
        }
        else if (nodeType == FutureValueNode<ElemType>::TypeName())
        {
            newNode = new FutureValueNode<ElemType>(fstream, modelVersion, m_deviceId, nodeName);
        }
        else if (nodeType == LookupTableNode<ElemType>::TypeName())
        {
            newNode = new LookupTableNode<ElemType>(fstream, modelVersion, m_deviceId, nodeName);
        }
        else if (nodeType == RowSliceNode<ElemType>::TypeName())
        {
            newNode = new RowSliceNode<ElemType>(fstream, modelVersion, m_deviceId, nodeName);
        }
        else if (nodeType == RowStackNode<ElemType>::TypeName())
        {
            newNode = new RowStackNode<ElemType>(fstream, modelVersion, m_deviceId, nodeName);
        }
        else if (nodeType == GMMLogLikelihoodNode<ElemType>::TypeName())
        {
            newNode = new GMMLogLikelihoodNode<ElemType>(fstream, modelVersion, m_deviceId, nodeName);
        }
        else if (nodeType == SequenceDecoderNode<ElemType>::TypeName())
        {
            newNode = new SequenceDecoderNode<ElemType>(fstream, modelVersion, m_deviceId, nodeName);
        }
        else if (nodeType == CosDistanceWithNegativeSamplesNode<ElemType>::TypeName())
        {
            newNode = new CosDistanceWithNegativeSamplesNode<ElemType>(fstream, modelVersion, m_deviceId, nodeName);
        }
        else if (nodeType == TimeReverseNode<ElemType>::TypeName())
        {
            newNode = new TimeReverseNode<ElemType>(fstream, modelVersion, m_deviceId, nodeName);
        }
        else if (nodeType == ParallelNode<ElemType>::TypeName())
        {
            newNode = new ParallelNode<ElemType>(fstream, modelVersion, m_deviceId, nodeName);
        }
                    else if (nodeType == PairNetworkNode<ElemType>::TypeName())
                    {
                        newNode = new PairNetworkNode<ElemType>(fstream, modelVersion, m_deviceId, nodeName);
                    }
        else
        {
            fprintf(stderr, "Error creating new ComputationNode of type %ls, with name %ls\n",
                    nodeType.c_str(), nodeName.c_str());
            throw std::invalid_argument("Invalid node type.");
        }

        AddNodeToNet(newNode);
        return newNode;
    }

                ComputationNodePtr CreateLearnableParameter(const std::wstring paramName, const size_t rows, const size_t cols)
    {
        ComputationNodePtr newNode(new LearnableParameter<ElemType>(rows, cols, m_deviceId, paramName));
        AddNodeToNet(newNode);
        return newNode;
=======
    // -----------------------------------------------------------------------
    // node creation
    // -----------------------------------------------------------------------

    // TODO: There is quite a bit of redundancy here
    //  - create/load by name
    //  - create by calling constructor directly
    //  - create node by type--one function per node; one could just use the constructor
    //  - create node and add to network--users could just add the node by themselves
    // We should
    //  - move node creation to a separate class, e.g. NodeFactory
    //    One goal would be that ComputationNetwork.h becomes agnostic of node types as much as possible, and does not have to pull in all node headers
    //  - choose one of the methods above (probably we need the by-name method separately, but tucked away in a CPP please)

    // create a new node of a type given as a string, with var args so that this can be used at multiple places
    // This function only creates nodes that accept (m_deviceId, nodeName).
    // TODO: Is this ever called with additional _Args? If not, simplify
    template<class... _Types>
    ComputationNodePtr NewStandardNode(const std::wstring & nodeType, DEVICEID_TYPE deviceId, const wstring & name, _Types&&... _Args)
    {
        // please keep this table sorted
        if (nodeType == CRFNode<ElemType>::TypeName())	return New<CRFNode<ElemType>>(deviceId, name, forward<_Types>(_Args)...);
        else if (nodeType == ClassBasedCrossEntropyWithSoftmaxNode<ElemType>::TypeName()) return New<ClassBasedCrossEntropyWithSoftmaxNode<ElemType>>(deviceId, name, forward<_Types>(_Args)...);
        else if (nodeType == ColumnElementTimesNode<ElemType>::TypeName())  return New<ColumnElementTimesNode<ElemType>>(deviceId, name, forward<_Types>(_Args)...);
        else if (nodeType == CosDistanceNode<ElemType>::TypeName())	    return New<CosDistanceNode<ElemType>>(deviceId, name, forward<_Types>(_Args)...);
        else if (nodeType == CosDistanceWithNegativeSamplesNode<ElemType>::TypeName()) return New<CosDistanceWithNegativeSamplesNode<ElemType>>(deviceId, name, forward<_Types>(_Args)...);
        else if (nodeType == CosineNode<ElemType>::TypeName())	            return New<CosineNode<ElemType>>(deviceId, name, forward<_Types>(_Args)...);
        else if (nodeType == CrossEntropyNode<ElemType>::TypeName())	    return New<CrossEntropyNode<ElemType>>(deviceId, name, forward<_Types>(_Args)...);
        else if (nodeType == CrossEntropyWithSoftmaxNode<ElemType>::TypeName())	return New<CrossEntropyWithSoftmaxNode<ElemType>>(deviceId, name, forward<_Types>(_Args)...);
        else if (nodeType == DiagTimesNode<ElemType>::TypeName())	    return New<DiagTimesNode<ElemType>>(deviceId, name, forward<_Types>(_Args)...);
        else if (nodeType == DropoutNode<ElemType>::TypeName())	            return New<DropoutNode<ElemType>>(deviceId, name, forward<_Types>(_Args)...);
        else if (nodeType == DummyCriterionNode<ElemType>::TypeName())	    return New<DummyCriterionNode<ElemType>>(deviceId, name, forward<_Types>(_Args)...);
        else if (nodeType == ElementTimesNode<ElemType>::TypeName())	    return New<ElementTimesNode<ElemType>>(deviceId, name, forward<_Types>(_Args)...);
        else if (nodeType == ErrorPredictionNode<ElemType>::TypeName())	    return New<ErrorPredictionNode<ElemType>>(deviceId, name, forward<_Types>(_Args)...);
        else if (nodeType == ExpNode<ElemType>::TypeName())	            return New<ExpNode<ElemType>>(deviceId, name, forward<_Types>(_Args)...);
        else if (nodeType == FutureValueNode<ElemType>::TypeName())	    return New<FutureValueNode<ElemType>>(deviceId, name, forward<_Types>(_Args)...);
        else if (nodeType == GMMLogLikelihoodNode<ElemType>::TypeName())    return New<GMMLogLikelihoodNode<ElemType>>(deviceId, name, forward<_Types>(_Args)...);
        else if (nodeType == InvStdDevNode<ElemType>::TypeName())	    return New<InvStdDevNode<ElemType>>(deviceId, name, forward<_Types>(_Args)...);
        else if (nodeType == KhatriRaoProductNode<ElemType>::TypeName())    return New<KhatriRaoProductNode<ElemType>>(deviceId, name, forward<_Types>(_Args)...);
        else if (nodeType == LSTMNode<ElemType>::TypeName())	            return New<LSTMNode<ElemType>>(deviceId, name, forward<_Types>(_Args)...);
        else if (nodeType == LogNode<ElemType>::TypeName())	            return New<LogNode<ElemType>>(deviceId, name, forward<_Types>(_Args)...);
        else if (nodeType == LogSoftmaxNode<ElemType>::TypeName())	    return New<LogSoftmaxNode<ElemType>>(deviceId, name, forward<_Types>(_Args)...);
        else if (nodeType == LookupTableNode<ElemType>::TypeName())	    return New<LookupTableNode<ElemType>>(deviceId, name, forward<_Types>(_Args)...);
        else if (nodeType == MatrixL1RegNode<ElemType>::TypeName())	    return New<MatrixL1RegNode<ElemType>>(deviceId, name, forward<_Types>(_Args)...);
        else if (nodeType == MatrixL2RegNode<ElemType>::TypeName())	    return New<MatrixL2RegNode<ElemType>>(deviceId, name, forward<_Types>(_Args)...);
        else if (nodeType == MeanNode<ElemType>::TypeName())	            return New<MeanNode<ElemType>>(deviceId, name, forward<_Types>(_Args)...);
        else if (nodeType == MinusNode<ElemType>::TypeName())	            return New<MinusNode<ElemType>>(deviceId, name, forward<_Types>(_Args)...);
        else if (nodeType == NegateNode<ElemType>::TypeName())	            return New<NegateNode<ElemType>>(deviceId, name, forward<_Types>(_Args)...);
        else if (nodeType == NoiseContrastiveEstimationNode<ElemType>::TypeName()) return New<NoiseContrastiveEstimationNode<ElemType>>(deviceId, name, forward<_Types>(_Args)...);
        else if (nodeType == PairNetworkNode<ElemType>::TypeName())	    return New<PairNetworkNode<ElemType>>(deviceId, name, forward<_Types>(_Args)...);
        else if (nodeType == ParallelNode<ElemType>::TypeName())	    return New<ParallelNode<ElemType>>(deviceId, name, forward<_Types>(_Args)...);
        else if (nodeType == PastValueNode<ElemType>::TypeName() || nodeType == L"Delay") return New<PastValueNode<ElemType>>(deviceId, name, forward<_Types>(_Args)...);
        else if (nodeType == PerDimMeanVarDeNormalizationNode<ElemType>::TypeName() || nodeType == L"PerDimMeanVarDeNormalizationNode")	return New<PerDimMeanVarDeNormalizationNode<ElemType>>(deviceId, name, forward<_Types>(_Args)...);
        else if (nodeType == PerDimMeanVarNormalizationNode<ElemType>::TypeName() || nodeType == L"PerDimMeanVarNormalizationNode")	return New<PerDimMeanVarNormalizationNode<ElemType>>(deviceId, name, forward<_Types>(_Args)...);
        else if (nodeType == PlusNode<ElemType>::TypeName())	            return New<PlusNode<ElemType>>(deviceId, name, forward<_Types>(_Args)...);
        else if (nodeType == RectifiedLinearNode<ElemType>::TypeName())	    return New<RectifiedLinearNode<ElemType>>(deviceId, name, forward<_Types>(_Args)...);
        else if (nodeType == ReshapeNode<ElemType>::TypeName())	            return New<ReshapeNode<ElemType>>(deviceId, name, forward<_Types>(_Args)...);
        else if (nodeType == RowElementTimesNode<ElemType>::TypeName())	    return New<RowElementTimesNode<ElemType>>(deviceId, name, forward<_Types>(_Args)...);
        else if (nodeType == RowRepeatNode<ElemType>::TypeName())	    return New<RowRepeatNode<ElemType>>(deviceId, name, forward<_Types>(_Args)...);
        else if (nodeType == RowSliceNode<ElemType>::TypeName())	    return New<RowSliceNode<ElemType>>(deviceId, name, forward<_Types>(_Args)...);
        else if (nodeType == RowStackNode<ElemType>::TypeName())	    return New<RowStackNode<ElemType>>(deviceId, name, forward<_Types>(_Args)...);
        else if (nodeType == ScaleNode<ElemType>::TypeName())	            return New<ScaleNode<ElemType>>(deviceId, name, forward<_Types>(_Args)...);
        else if (nodeType == SequenceDecoderNode<ElemType>::TypeName())	    return New<SequenceDecoderNode<ElemType>>(deviceId, name, forward<_Types>(_Args)...);
        else if (nodeType == SigmoidNode<ElemType>::TypeName())	            return New<SigmoidNode<ElemType>>(deviceId, name, forward<_Types>(_Args)...);
        else if (nodeType == SoftmaxNode<ElemType>::TypeName())	            return New<SoftmaxNode<ElemType>>(deviceId, name, forward<_Types>(_Args)...);
        else if (nodeType == SquareErrorNode<ElemType>::TypeName())	    return New<SquareErrorNode<ElemType>>(deviceId, name, forward<_Types>(_Args)...);
        else if (nodeType == StrideTimesNode<ElemType>::TypeName())	    return New<StrideTimesNode<ElemType>>(deviceId, name, forward<_Types>(_Args)...);
        else if (nodeType == SumColumnElementsNode<ElemType>::TypeName())   return New<SumColumnElementsNode<ElemType>>(deviceId, name, forward<_Types>(_Args)...);
        else if (nodeType == SumElementsNode<ElemType>::TypeName())	    return New<SumElementsNode<ElemType>>(deviceId, name, forward<_Types>(_Args)...);
        else if (nodeType == TanhNode<ElemType>::TypeName())	            return New<TanhNode<ElemType>>(deviceId, name, forward<_Types>(_Args)...);
        else if (nodeType == TimeReverseNode<ElemType>::TypeName())	    return New<TimeReverseNode<ElemType>>(deviceId, name, forward<_Types>(_Args)...);
        else if (nodeType == TimesNode<ElemType>::TypeName())	            return New<TimesNode<ElemType>>(deviceId, name, forward<_Types>(_Args)...);
        else if (nodeType == TransposeNode<ElemType>::TypeName())	    return New<TransposeNode<ElemType>>(deviceId, name, forward<_Types>(_Args)...);
        else if (nodeType == TransposeTimesNode<ElemType>::TypeName())	    return New<TransposeTimesNode<ElemType>>(deviceId, name, forward<_Types>(_Args)...);
        else return nullptr;
    }
    // create a new node of a type given as a string, with var args so that this can be used at multiple places
    // This function is used for loading, while the above is used for creating standard-type networks.
    template<class... _Types>
    ComputationNodePtr NewNode(const std::wstring & nodeType, DEVICEID_TYPE deviceId, const wstring & name, _Types&&... _Args)
    {
        // TODO: Is this ever called with additional _Args? If not, simplify
        // try first those that accept the standard two constructor arguments
        auto newNode = NewStandardNode(nodeType, deviceId, name, forward<_Types>(_Args)...);
        if (newNode) return newNode;
        // check more types
        else if (nodeType == AveragePoolingNode<ElemType>::TypeName())	     return New<AveragePoolingNode<ElemType>>(deviceId, name, forward<_Types>(_Args)...);
        else if (nodeType == ConvolutionNode<ElemType>::TypeName())	     return New<ConvolutionNode<ElemType>>(deviceId, name, forward<_Types>(_Args)...);
        else if (nodeType == InputValue<ElemType>::SparseTypeName())	     return New<InputValue<ElemType>>(deviceId, name, forward<_Types>(_Args)..., true);
        else if (nodeType == InputValue<ElemType>::TypeName())	             return New<InputValue<ElemType>>(deviceId, name, forward<_Types>(_Args)...);
        else if (nodeType == LearnableParameter<ElemType>::TypeName())	     return New<LearnableParameter<ElemType>>(deviceId, name, forward<_Types>(_Args)...);
        else if (nodeType == MaxPoolingNode<ElemType>::TypeName())	     return New<MaxPoolingNode<ElemType>>(deviceId, name, forward<_Types>(_Args)...);
        else if (nodeType == SparseLearnableParameter<ElemType>::TypeName()) return New<SparseLearnableParameter<ElemType>>(deviceId, name, forward<_Types>(_Args)...);
        else return nullptr;
    }

    // -----------------------------------------------------------------------
    // serialization
    // -----------------------------------------------------------------------

    ComputationNodePtr CreateNodeFromFile(const std::wstring& nodeType,
                                          const std::wstring & nodeName,
                                          File& fstream,
                                          size_t modelVersion)
    {
        auto newNode = NewNode(nodeType, m_deviceId, nodeName);
        if (!newNode)
        {
            fprintf(stderr, "Unknown ComputationNode type %ls (node name %ls)\n", nodeType.c_str(), nodeName.c_str());
            InvalidArgument("Invalid node type.");
        }
        newNode->LoadFromFile(fstream, modelVersion);
        return AddNodeToNet(newNode);
    }

    // -----------------------------------------------------------------------
    // node creation
    // -----------------------------------------------------------------------

    // The following functions create nodes and add them to the net, but don't attach inputs (some don't have inputs).
    // There are special versions for nodes with custom constructors, and a catch-all, CreateComputationNode(), for all others.
    // TODO: Do we really need these? Folks who want to use C++ can instead say net->AddNodeToNet(New<>(...)), which is not that different.
    // TODO: separate into nodes that have inputs and those that duplicate functions with input adding except just not adding inputs. Clear?

    ComputationNodePtr CreateLearnableParameter(const std::wstring & paramName, const size_t rows, const size_t cols)
    {
        return AddNodeToNet(New<LearnableParameter<ElemType>>(m_deviceId, paramName, rows, cols));
>>>>>>> 608965eb
    }

    //sparse matrix size is optionally specified
    ComputationNodePtr CreateSparseLearnableParameter(const std::wstring & paramName, const size_t rows, const size_t cols, const size_t size = 0)
    {
        return AddNodeToNet(New<SparseLearnableParameter<ElemType>>(m_deviceId, paramName, rows, cols, size));
    }

    ComputationNodePtr CreateInputNode(const std::wstring & inputName, const size_t rows, const size_t cols)
    {
        return AddNodeToNet(New<InputValue<ElemType>>(m_deviceId, inputName, rows, cols));
    }

    ComputationNodePtr CreateSparseInputNode(const std::wstring & inputName, const size_t rows, const size_t cols)
    {
        return AddNodeToNet(New<InputValue<ElemType>>(m_deviceId, inputName, rows, cols, true));
    }

    ComputationNodePtr CreateInputNode(const std::wstring & inputName,
                                       const size_t imageWidth,
                                       const size_t imageHeight,
                                       const size_t imageChannels,
                                       const size_t numImages)
    {
        return AddNodeToNet(New<InputValue<ElemType>>(m_deviceId, inputName, imageWidth, imageHeight, imageChannels, numImages));
    }

    ComputationNodePtr CreateSparseInputNode(const std::wstring & inputName,
                                             const size_t imageWidth,
                                             const size_t imageHeight,
                                             const size_t imageChannels,
                                             const size_t numImages)
    {
        return AddNodeToNet(New<InputValue<ElemType>>(m_deviceId, inputName, imageWidth, imageHeight, imageChannels, numImages, true));
    }

    ComputationNodePtr CreatePairNetworkNode(const std::wstring & inputName, const size_t rows, const size_t cols)
    {
        return AddNodeToNet(New<PairNetworkNode<ElemType>>(m_deviceId, inputName, rows, cols));
    }

    ComputationNodePtr CreateConvolutionNode(const std::wstring & nodeName,
                                             const size_t kernelWidth, const size_t kernelHeight, const size_t outputChannels,
                                             const size_t horizontalSubsample, const size_t verticalSubsample,
                                             const bool zeroPadding = false,
                                             const size_t maxTempMemSizeInSamples = 0)
    {
        return AddNodeToNet(New<ConvolutionNode<ElemType>>(m_deviceId, nodeName,
                                                           kernelWidth, kernelHeight,
                                                           outputChannels,
                                                           horizontalSubsample,
                                                           verticalSubsample, zeroPadding,
                                                           maxTempMemSizeInSamples));
    }

    ComputationNodePtr CreateMaxPoolingNode(const std::wstring & nodeName,
                                            const size_t windowWidth,
                                            const size_t windowHeight,
                                            const size_t horizontalSubsample,
                                            const size_t verticalSubsample)
    {
        return AddNodeToNet(New<MaxPoolingNode<ElemType>>(m_deviceId, nodeName,
                                                          windowWidth, windowHeight,
                                                          horizontalSubsample,
                                                          verticalSubsample));
    }

    ComputationNodePtr CreateAveragePoolingNode(const std::wstring & nodeName, const size_t windowWidth,
                                                const size_t windowHeight, const size_t horizontalSubsample,
                                                const size_t verticalSubsample)
    {
        return AddNodeToNet(New<AveragePoolingNode<ElemType>>(m_deviceId, nodeName,
                                                              windowWidth, windowHeight,
                                                              horizontalSubsample,
                                                              verticalSubsample));
    }

    // this is the catch-all for all cases not covered as special cases above
    // Unlike the specialized ones above, this one creates nodes by type given as a string.
    ComputationNodePtr CreateComputationNode(const std::wstring & nodeType, const std::wstring & nodeName)
    {
<<<<<<< HEAD
        ComputationNode<ElemType>* newNode;

        if (nodeType == NegateNode<ElemType>::TypeName())
        {
            newNode = new NegateNode<ElemType>(m_deviceId, nodeName);
        }
        else if (nodeType == RectifiedLinearNode<ElemType>::TypeName())
        {
            newNode = new RectifiedLinearNode<ElemType>(m_deviceId, nodeName);
        }
        else if (nodeType == SigmoidNode<ElemType>::TypeName())
        {
            newNode = new SigmoidNode<ElemType>(m_deviceId, nodeName);
        }
        else if (nodeType == TanhNode<ElemType>::TypeName())
        {
            newNode = new TanhNode<ElemType>(m_deviceId, nodeName);
        }
        else if (nodeType == ExpNode<ElemType>::TypeName())
        {
            newNode = new ExpNode<ElemType>(m_deviceId, nodeName);
        }
        else if (nodeType == LogNode<ElemType>::TypeName())
        {
            newNode = new LogNode<ElemType>(m_deviceId, nodeName);
        }
        else if (nodeType == CosineNode<ElemType>::TypeName())
        {
            newNode = new CosineNode<ElemType>(m_deviceId, nodeName);
        }
        else if (nodeType == SoftmaxNode<ElemType>::TypeName())
        {
            newNode = new SoftmaxNode<ElemType>(m_deviceId, nodeName);
        }
        else if (nodeType == LogSoftmaxNode<ElemType>::TypeName())
        {
            newNode = new LogSoftmaxNode<ElemType>(m_deviceId, nodeName);
        }
        else if (nodeType == SumElementsNode<ElemType>::TypeName())
        {
            newNode = new SumElementsNode<ElemType>(m_deviceId, nodeName);
        }
        else if (nodeType == SumColumnElementsNode<ElemType>::TypeName())
        {
            newNode = new SumColumnElementsNode<ElemType>(m_deviceId, nodeName);
        }
        else if (nodeType == ScaleNode<ElemType>::TypeName())
        {
            newNode = new ScaleNode<ElemType>(m_deviceId, nodeName);
        }
        else if (nodeType == TransposeNode<ElemType>::TypeName())
        {
            newNode = new TransposeNode<ElemType>(m_deviceId, nodeName);
        }
        else if (nodeType == TimesNode<ElemType>::TypeName())
        {
            newNode = new TimesNode<ElemType>(m_deviceId, nodeName);
        }
        else if (nodeType == TransposeTimesNode<ElemType>::TypeName())
        {
            newNode = new TransposeTimesNode<ElemType>(m_deviceId, nodeName);
        }
                    else if (nodeType == StrideTimesNode<ElemType>::TypeName())
                    {
                        newNode = new StrideTimesNode<ElemType>(m_deviceId, nodeName);
                    }
        else if (nodeType == ElementTimesNode<ElemType>::TypeName())
        {
            newNode = new ElementTimesNode<ElemType>(m_deviceId, nodeName);
        }
        else if (nodeType == DiagTimesNode<ElemType>::TypeName())
        {
            newNode = new DiagTimesNode<ElemType>(m_deviceId, nodeName);
        }
        else if (nodeType == CosDistanceNode<ElemType>::TypeName())
        {
            newNode = new CosDistanceNode<ElemType>(m_deviceId, nodeName);
        }
        else if (nodeType == KhatriRaoProductNode<ElemType>::TypeName())
        {
            newNode = new KhatriRaoProductNode<ElemType>(m_deviceId, nodeName);
        }
        else if (nodeType == PlusNode<ElemType>::TypeName())
        {
            newNode = new PlusNode<ElemType>(m_deviceId, nodeName);
        }
        else if (nodeType == MinusNode<ElemType>::TypeName())
        {
            newNode = new MinusNode<ElemType>(m_deviceId, nodeName);
        }
        else if (nodeType == SquareErrorNode<ElemType>::TypeName())
        {
            newNode = new SquareErrorNode<ElemType>(m_deviceId, nodeName);
        }
        else if (nodeType == CrossEntropyWithSoftmaxNode<ElemType>::TypeName())
        {
            newNode = new CrossEntropyWithSoftmaxNode<ElemType>(m_deviceId, nodeName);
        }
        else if (nodeType == CrossEntropyNode<ElemType>::TypeName())
        {
            newNode = new CrossEntropyNode<ElemType>(m_deviceId, nodeName);
        }
        else if (nodeType == ClassBasedCrossEntropyWithSoftmaxNode<ElemType>::TypeName())
        {
            newNode = new ClassBasedCrossEntropyWithSoftmaxNode<ElemType>(m_deviceId, nodeName);
        }
        else if (nodeType == CRFNode<ElemType>::TypeName())
        {
            newNode = new CRFNode<ElemType>(m_deviceId, nodeName);
        }
        else if (nodeType == DummyCriterionNode<ElemType>::TypeName())
        {
            newNode = new DummyCriterionNode<ElemType>(m_deviceId, nodeName);
        }
        else if (nodeType == LSTMNode<ElemType>::TypeName())
        {
            newNode = new LSTMNode<ElemType>(m_deviceId, nodeName);
        }
        else if (nodeType == MatrixL1RegNode<ElemType>::TypeName())
        {
            newNode = new MatrixL1RegNode<ElemType>(m_deviceId, nodeName);
        }
        else if (nodeType == MatrixL2RegNode<ElemType>::TypeName())
        {
            newNode = new MatrixL2RegNode<ElemType>(m_deviceId, nodeName);
        }
        else if (nodeType == PerDimMeanVarNormalizationNode<ElemType>::TypeName())
        {
            newNode = new PerDimMeanVarNormalizationNode<ElemType>(m_deviceId, nodeName);
        }
        else if (nodeType == PerDimMeanVarDeNormalizationNode<ElemType>::TypeName())
        {
            newNode = new PerDimMeanVarDeNormalizationNode<ElemType>(m_deviceId, nodeName);
        }
        else if (nodeType == ErrorPredictionNode<ElemType>::TypeName())
        {
            newNode = new ErrorPredictionNode<ElemType>(m_deviceId, nodeName);
        }
        else if (nodeType == DropoutNode<ElemType>::TypeName())
        {
            newNode = new DropoutNode<ElemType>(m_deviceId, nodeName);
        }
        else if (nodeType == ReshapeNode<ElemType>::TypeName())
        {
            newNode = new ReshapeNode<ElemType>(m_deviceId, nodeName);
        }
        else if (nodeType == RowRepeatNode<ElemType>::TypeName())
        {
            newNode = new RowRepeatNode<ElemType>(m_deviceId, nodeName);
        }
        else if (nodeType == DiagonalNode<ElemType>::TypeName())
        {
            newNode = new DiagonalNode<ElemType>(m_deviceId, nodeName);
        }
        else if (nodeType == MeanNode<ElemType>::TypeName())
        {
            newNode = new MeanNode<ElemType>(m_deviceId, nodeName);
        }
        else if (nodeType == InvStdDevNode<ElemType>::TypeName())
        {
            newNode = new InvStdDevNode<ElemType>(m_deviceId, nodeName);
        }
        else if (nodeType == PastValueNode<ElemType>::TypeName() || nodeType == L"Delay")
        {
            newNode = new PastValueNode<ElemType>(m_deviceId, nodeName);
        }
        else if (nodeType == FutureValueNode<ElemType>::TypeName())
        {
            newNode = new FutureValueNode<ElemType>(m_deviceId, nodeName);
        }
        else if (nodeType == LookupTableNode<ElemType>::TypeName())
        {
            newNode = new LookupTableNode<ElemType>(m_deviceId, nodeName);
        }
        else if (nodeType == GMMLogLikelihoodNode<ElemType>::TypeName())
        {
            newNode = new GMMLogLikelihoodNode<ElemType>(m_deviceId, nodeName);
        }
        else if (nodeType == SequenceDecoderNode<ElemType>::TypeName())
        {
            newNode = new SequenceDecoderNode<ElemType>(m_deviceId, nodeName);
        }
        else if (nodeType == TimeReverseNode<ElemType>::TypeName())
        {
            newNode = new TimeReverseNode<ElemType>(m_deviceId, nodeName);
        }
        else if (nodeType == CosDistanceWithNegativeSamplesNode<ElemType>::TypeName())
        {
            newNode = new CosDistanceWithNegativeSamplesNode<ElemType>(m_deviceId, nodeName);
        }
        else if (nodeType == ParallelNode<ElemType>::TypeName())
        {
            newNode = new ParallelNode<ElemType>(m_deviceId, nodeName);
        }
        else if (nodeType == RowStackNode<ElemType>::TypeName())
        {
            newNode = new RowStackNode<ElemType>(m_deviceId, nodeName);
        }
                    else if (nodeType == PairNetworkNode<ElemType>::TypeName())
                    {
                        newNode = new PairNetworkNode<ElemType>(m_deviceId, nodeName);
                    }
        else
        {
            fprintf(stderr, "Error creating new ComputationNode of type %ls, with name %ls\n",
                    nodeType.c_str(), nodeName.c_str());
            throw std::invalid_argument("Invalid node type.");
        }

        AddNodeToNet(newNode);
        return newNode;
=======
        return AddNodeToNet(NewStandardNode(nodeType, m_deviceId, nodeName));
>>>>>>> 608965eb
    }

    // TODO: These next three functions are wrappers around CreateXXXNode(). Remove these.

    ComputationNodePtr Parameter(const size_t rows, size_t cols, const std::wstring nodeName = L"") // TODO: remove
    {
        return CreateLearnableParameter(nodeName, rows, cols);
    }

    ComputationNodePtr Input(const size_t rows, const size_t cols, const std::wstring nodeName = L"")   // TODO: remove
    {
        return CreateInputNode(nodeName, rows, cols);
    }

    ComputationNodePtr Input(const size_t imageWidth, const size_t imageHeight,     // TODO: remove
                             const size_t imageChannels, const size_t numImages,
                             const std::wstring nodeName = L"")
    {
        return CreateInputNode(nodeName, imageWidth, imageHeight, imageChannels, numImages);
    }

    // -----------------------------------------------------------------------
    // node creation
    // -----------------------------------------------------------------------

    // The following functions create nodes and link them to the network and their inputs.
    // TODO: Do we need both this set and the one above that does not add inputs? Can they share more code?

    ComputationNodePtr PairNetwork(const ComputationNodePtr & a, const std::wstring nodeName = L"")
    {
        if (this->GetNodeFromName(a->NodeName(), nullptr, false) != nullptr)
        {
            fprintf(stderr, "PairNetwork: asked to pair a node with name %ls in another network.However, this network has already a node with the same name.Should avoid this case.\n", a->NodeName().c_str());
            RuntimeError("PairNetwork: asked to pair a node with name in another network.However, this network has already a node with the same name.Should avoid this case.\n");
        }
        return AddNodeToNetAndAttachInputs(New<PairNetworkNode<ElemType>>(m_deviceId, nodeName), a);
    }

    ComputationNodePtr Convolution(const ComputationNodePtr weight,
                                   const ComputationNodePtr inputValues,
                                   const size_t kernelWidth,
                                   const size_t kernelHeight,
                                   const size_t outputChannels,
                                   const size_t horizontalSubsample,
                                   const size_t verticalSubsample,
                                   const bool zeroPadding = false,
                                   const std::wstring nodeName = L"",
                                   const size_t maxTempMemSizeInSamples = 0)
    {
        return AddNodeToNetAndAttachInputs(New<ConvolutionNode<ElemType>>(m_deviceId, nodeName,
                                                                          kernelWidth, kernelHeight,
                                                                          outputChannels,
                                                                          horizontalSubsample,
                                                                          verticalSubsample, zeroPadding,
                                                                          maxTempMemSizeInSamples),
                                           weight, inputValues);
    }

    ComputationNodePtr MaxPooling(const ComputationNodePtr inputValues,
                                  const size_t windowWidth,
                                  const size_t windowHeight,
                                  const size_t horizontalSubsample,
                                  const size_t verticalSubsample,
                                  const std::wstring nodeName = L"")
    {
        return AddNodeToNetAndAttachInputs(New<MaxPoolingNode<ElemType>>(m_deviceId, nodeName,
                                                                         windowWidth, windowHeight,
                                                                         horizontalSubsample,
                                                                         verticalSubsample),
                                           inputValues);
    }

    ComputationNodePtr AveragePooling(const ComputationNodePtr inputValues,
                                      const size_t windowWidth,
                                      const size_t windowHeight,
                                      const size_t horizontalSubsample,
                                      const size_t verticalSubsample,
                                      const std::wstring nodeName = L"")
    {
        return AddNodeToNetAndAttachInputs(New<AveragePoolingNode<ElemType>>(m_deviceId, nodeName,
                                                                             windowWidth, windowHeight,
                                                                             horizontalSubsample,
                                                                             verticalSubsample),
                                           inputValues);
    }

    ComputationNodePtr ErrorPrediction(const ComputationNodePtr a, const ComputationNodePtr b, const std::wstring nodeName = L"")
    {
        return AddNodeToNetAndAttachInputs(New<ErrorPredictionNode<ElemType>>(m_deviceId, nodeName), a, b);
    }

    ComputationNodePtr PerDimMeanVarNormalization(const ComputationNodePtr feature, const ComputationNodePtr mean,
                                                  const ComputationNodePtr InvStdDev, const std::wstring nodeName = L"")
    {
        return AddNodeToNetAndAttachInputs(New<PerDimMeanVarNormalizationNode<ElemType>>(m_deviceId, nodeName), feature, mean, InvStdDev);
    }

    ComputationNodePtr PerDimMeanVarDeNormalization(const ComputationNodePtr feature, const ComputationNodePtr mean,
                                                    const ComputationNodePtr InvStdDev, const std::wstring nodeName = L"")
    {
        return AddNodeToNetAndAttachInputs(New<PerDimMeanVarDeNormalizationNode<ElemType>>(m_deviceId, nodeName), feature, mean, InvStdDev);
    }

    ComputationNodePtr SquareError(const ComputationNodePtr a, const ComputationNodePtr b, const std::wstring nodeName = L"")
    {
        return AddNodeToNetAndAttachInputs(New<SquareErrorNode<ElemType>>(m_deviceId, nodeName), a, b);
    }


    ComputationNodePtr SequenceDecoder(const ComputationNodePtr label, const ComputationNodePtr prediction, const ComputationNodePtr pairscore, const std::wstring nodeName = L"")
    {
        return AddNodeToNetAndAttachInputs(New<SequenceDecoderNode<ElemType>>(m_deviceId, nodeName), label, prediction, pairscore);
    }

    ComputationNodePtr CrossEntropyWithSoftmax(const ComputationNodePtr label, const ComputationNodePtr prediction, const std::wstring nodeName = L"")

    {
        return AddNodeToNetAndAttachInputs(New<CrossEntropyWithSoftmaxNode<ElemType>>(m_deviceId, nodeName), label, prediction);
    }

    ComputationNodePtr NoiseContrastiveEstimation(const ComputationNodePtr label, const ComputationNodePtr prediction,
                                                  const ComputationNodePtr input_weight,
                                                  const ComputationNodePtr input_bias, const std::wstring nodeName = L"",
                                                  NCEEvalMode mode = NCEEvalMode::None)
    {
        return AddNodeToNetAndAttachInputs(New<NoiseContrastiveEstimationNode<ElemType>>(m_deviceId, nodeName, mode), label, prediction, input_weight, input_bias);
    }

    ComputationNodePtr ClassCrossEntropyWithSoftmax(const ComputationNodePtr label, const ComputationNodePtr prediction,
                                                    const ComputationNodePtr input_weight,
                                                    const ComputationNodePtr cls_log_post_prob,
                                                    const std::wstring nodeName = L"")
    {
        return AddNodeToNetAndAttachInputs(New<ClassBasedCrossEntropyWithSoftmaxNode<ElemType>>(m_deviceId, nodeName), label, prediction, input_weight, cls_log_post_prob);
    }

    ComputationNodePtr CRF(const ComputationNodePtr label,
                           const ComputationNodePtr postDepScore,
                           const ComputationNodePtr transition_score,
                           const std::wstring nodeName = L"")
    {
        return AddNodeToNetAndAttachInputs(New<CRFNode<ElemType>>(m_deviceId, nodeName), label, postDepScore, transition_score);
    }

    ComputationNodePtr DummyCriterion(const ComputationNodePtr objectives, const ComputationNodePtr derivatives, const ComputationNodePtr prediction, const std::wstring nodeName = L"")
    {
        return AddNodeToNetAndAttachInputs(New<DummyCriterionNode<ElemType>>(m_deviceId, nodeName), objectives, derivatives, prediction);
    }

    ComputationNodePtr LSTM(const ComputationNodePtr obs, 
                            const ComputationNodePtr inputGate, 
                            const ComputationNodePtr forgetGate, 
                            const ComputationNodePtr outputGate, 
                            const ComputationNodePtr memoryCellWgt, 
                            const std::wstring nodeName = L"")
    {
        return AddNodeToNetAndAttachInputs(New<LSTMNode<ElemType>>(m_deviceId, nodeName), obs, inputGate, forgetGate, outputGate, memoryCellWgt);
    }

    ComputationNodePtr CrossEntropy(const ComputationNodePtr label, const ComputationNodePtr prediction, const std::wstring nodeName = L"")
    {
        return AddNodeToNetAndAttachInputs(New<CrossEntropyNode<ElemType>>(m_deviceId, nodeName), label, prediction);
    }

    ComputationNodePtr MatrixL1Reg(const ComputationNodePtr a, const std::wstring nodeName = L"")
    {
        return AddNodeToNetAndAttachInputs(New<MatrixL1RegNode<ElemType>>(m_deviceId, nodeName), a);
    }

    ComputationNodePtr MatrixL2Reg(const ComputationNodePtr a, const std::wstring nodeName = L"")
    {
        return AddNodeToNetAndAttachInputs(New<MatrixL2RegNode<ElemType>>(m_deviceId, nodeName), a);
    }

    ComputationNodePtr Mean(const ComputationNodePtr a, const std::wstring nodeName = L"")
    {
        return AddNodeToNetAndAttachInputs(New<MeanNode<ElemType>>(m_deviceId, nodeName), a);
    }

    ComputationNodePtr InvStdDev(const ComputationNodePtr a, const std::wstring nodeName = L"")
    {
        return AddNodeToNetAndAttachInputs(New<InvStdDevNode<ElemType>>(m_deviceId, nodeName), a);
    }

    ComputationNodePtr Negate(const ComputationNodePtr a, const std::wstring nodeName = L"")
    {
        return AddNodeToNetAndAttachInputs(New<NegateNode<ElemType>>(m_deviceId, nodeName), a);
    }

    ComputationNodePtr RectifiedLinear(const ComputationNodePtr a, const std::wstring nodeName = L"")
    {
        return AddNodeToNetAndAttachInputs(New<RectifiedLinearNode<ElemType>>(m_deviceId, nodeName), a);
    }

    ComputationNodePtr Sigmoid(const ComputationNodePtr a, const std::wstring nodeName = L"")
    {
        return AddNodeToNetAndAttachInputs(New<SigmoidNode<ElemType>>(m_deviceId, nodeName), a);
    }

    ComputationNodePtr Tanh(const ComputationNodePtr a, const std::wstring nodeName = L"")
    {
        return AddNodeToNetAndAttachInputs(New<TanhNode<ElemType>>(m_deviceId, nodeName), a);
    }

    ComputationNodePtr Exp(const ComputationNodePtr a, const std::wstring nodeName = L"")
    {
        return AddNodeToNetAndAttachInputs(New<ExpNode<ElemType>>(m_deviceId, nodeName), a);
    }

    ComputationNodePtr Log(const ComputationNodePtr a, const std::wstring nodeName = L"")
    {
        return AddNodeToNetAndAttachInputs(New<LogNode<ElemType>>(m_deviceId, nodeName), a);
    }

    ComputationNodePtr Cos(const ComputationNodePtr a, const std::wstring nodeName = L"")
    {
        return AddNodeToNetAndAttachInputs(New<CosineNode<ElemType>>(m_deviceId, nodeName), a);
    }

    ComputationNodePtr Softmax(const ComputationNodePtr a, const std::wstring nodeName = L"")
    {
        return AddNodeToNetAndAttachInputs(New<SoftmaxNode<ElemType>>(m_deviceId, nodeName), a);
    }

    ComputationNodePtr LogSoftmax(const ComputationNodePtr a, const std::wstring nodeName = L"")
    {
        return AddNodeToNetAndAttachInputs(New<LogSoftmaxNode<ElemType>>(m_deviceId, nodeName), a);
    }

    ComputationNodePtr Sum(const ComputationNodePtr a, const std::wstring nodeName = L"")
    {
        return AddNodeToNetAndAttachInputs(New<SumElementsNode<ElemType>>(m_deviceId, nodeName), a);
    }

    ComputationNodePtr Scale(const ComputationNodePtr scalar, const ComputationNodePtr matrix, const std::wstring nodeName = L"")
    {
        return AddNodeToNetAndAttachInputs(New<ScaleNode<ElemType>>(m_deviceId, nodeName), scalar, matrix);
    }

    ComputationNodePtr Transpose(const ComputationNodePtr matrix, const std::wstring nodeName = L"")
    {
        return AddNodeToNetAndAttachInputs(New<TransposeNode<ElemType>>(m_deviceId, nodeName), matrix);
    }

    ComputationNodePtr Times(const ComputationNodePtr a, const ComputationNodePtr b, const std::wstring nodeName = L"")
    {
        return AddNodeToNetAndAttachInputs(New<TimesNode<ElemType>>(m_deviceId, nodeName), a, b);
    }

    ComputationNodePtr TransposeTimes(const ComputationNodePtr a, const ComputationNodePtr b, const std::wstring nodeName = L"")
    {
        return AddNodeToNetAndAttachInputs(New<TransposeTimesNode<ElemType>>(m_deviceId, nodeName), a, b);
    }

    ComputationNodePtr ElementTimes(const ComputationNodePtr a, const ComputationNodePtr b, const std::wstring nodeName = L"")
    {
        return AddNodeToNetAndAttachInputs(New<ElementTimesNode<ElemType>>(m_deviceId, nodeName), a, b);
    }

    ComputationNodePtr RowElementTimes(const ComputationNodePtr a, const ComputationNodePtr b, const std::wstring nodeName = L"")
    {
        return AddNodeToNetAndAttachInputs(New<RowElementTimesNode<ElemType>>(m_deviceId, nodeName), a, b);
    }

    ComputationNodePtr ColumnElementTimes(const ComputationNodePtr a, const ComputationNodePtr b, const std::wstring nodeName = L"")
    {
        return AddNodeToNetAndAttachInputs(New<ColumnElementTimesNode<ElemType>>(m_deviceId, nodeName), a, b);
    }

    ComputationNodePtr StrideTimes(const ComputationNodePtr a, const ComputationNodePtr b, const ComputationNodePtr c, const std::wstring nodeName = L"")
    {
        return AddNodeToNetAndAttachInputs(New<StrideTimesNode<ElemType>>(m_deviceId, nodeName), a, b, c);
    }

    ComputationNodePtr DiagTimes(const ComputationNodePtr a, const ComputationNodePtr b, const std::wstring nodeName = L"")
    {
        return AddNodeToNetAndAttachInputs(New<DiagTimesNode<ElemType>>(m_deviceId, nodeName), a, b);
    }

    ComputationNodePtr CosDistance(const ComputationNodePtr a, const ComputationNodePtr b, const std::wstring nodeName = L"")
    {
        return AddNodeToNetAndAttachInputs(New<CosDistanceNode<ElemType>>(m_deviceId, nodeName), a, b);
    }

    ComputationNodePtr KhatriRaoProduct(const ComputationNodePtr a, const ComputationNodePtr b, const std::wstring nodeName = L"")
    {
        return AddNodeToNetAndAttachInputs(New<KhatriRaoProductNode<ElemType>>(m_deviceId, nodeName), a, b);
    }

    ComputationNodePtr Plus(const ComputationNodePtr a, const ComputationNodePtr b, const std::wstring nodeName = L"")
    {
        return AddNodeToNetAndAttachInputs(New<PlusNode<ElemType>>(m_deviceId, nodeName), a, b);
    }

    ComputationNodePtr Minus(const ComputationNodePtr a,
                             const ComputationNodePtr b,
                             const std::wstring nodeName = L"")
    {
        return AddNodeToNetAndAttachInputs(New<MinusNode<ElemType>>(m_deviceId, nodeName), a, b);
    }

    ComputationNodePtr Dropout(const ComputationNodePtr a, const std::wstring nodeName = L"")
    {
        return AddNodeToNetAndAttachInputs(New<DropoutNode<ElemType>>(m_deviceId, nodeName), a);
    }

    ComputationNodePtr Reshape(const ComputationNodePtr a,
                               const size_t num_rows,
                               const size_t img_width,
                               const size_t img_height,
                               const size_t img_channels,
                               const std::wstring nodeName = L"")
    {
        return AddNodeToNetAndAttachInputs(New<ReshapeNode<ElemType>>(m_deviceId, nodeName, num_rows, img_width, img_height, img_channels), a);
    }

    ComputationNodePtr RowRepeat(const ComputationNodePtr a, const size_t num_repeat, const std::wstring nodeName = L"")
    {
        return AddNodeToNetAndAttachInputs(New<RowRepeatNode<ElemType>>(m_deviceId, nodeName, num_repeat), a);
    }

<<<<<<< HEAD
    ComputationNodePtr Diagonal(const ComputationNodePtr a,
                                const std::wstring nodeName = L"")
    {
        ComputationNodePtr newNode(new DiagonalNode<ElemType>(m_deviceId, nodeName));
        newNode->AttachInputs(a);
        AddNodeToNet(newNode);
        return newNode;
    }

    ComputationNodePtr PastValue(const ComputationNodePtr a,
                             const float initHiddenActivity,
                             const size_t row_size, const size_t col_size,
                             const std::wstring nodeName = L"")
=======
    ComputationNodePtr PastValue(const ComputationNodePtr a, const float initHiddenActivity, const size_t row_size, const size_t col_size, const std::wstring nodeName = L"")
>>>>>>> 608965eb
    {
        return AddNodeToNetAndAttachInputs(New<PastValueNode<ElemType>>(m_deviceId, nodeName, initHiddenActivity, row_size, col_size), a);
    }

    ComputationNodePtr FutureValue(const ComputationNodePtr a, const float initHiddenActivity, const size_t row_size, const size_t col_size, const std::wstring nodeName = L"")
    {
        return AddNodeToNetAndAttachInputs(New<FutureValueNode<ElemType>>(m_deviceId, nodeName, initHiddenActivity, row_size, col_size), a);
    }

    ComputationNodePtr Parallel(const ComputationNodePtr a, const ComputationNodePtr b, const std::wstring nodeName = L"")
    {
        return AddNodeToNetAndAttachInputs(New<ParallelNode<ElemType>>(m_deviceId, nodeName), a, b);
    }

    ComputationNodePtr RowSlice(const ComputationNodePtr a, const size_t start_index, const size_t num_rows, const std::wstring nodeName = L"")
    {
        return AddNodeToNetAndAttachInputs(New<RowSliceNode<ElemType>>(m_deviceId, nodeName, start_index, num_rows), a);
    }

    ComputationNodePtr RowStack(const std::vector<ComputationNodePtr> inputs, const std::wstring nodeName = L"")
    {
        return AddNodeToNetAndAttachInputs(New<RowStackNode<ElemType>>(m_deviceId, nodeName), inputs);
    }

    ComputationNodePtr GMMLogLikelihood(const ComputationNodePtr unnormedPrior,
                                        const ComputationNodePtr mean,
                                        const ComputationNodePtr logStddev,
                                        const ComputationNodePtr feature,
                                        const std::wstring nodeName = L"")
    {
        return AddNodeToNetAndAttachInputs(New<GMMLogLikelihoodNode<ElemType>>(m_deviceId, nodeName), unnormedPrior, mean, logStddev, feature);
    }

    ComputationNodePtr TimeReverse(const ComputationNodePtr input, const std::wstring nodeName = L"")
    {
        return AddNodeToNetAndAttachInputs(New<TimeReverseNode<ElemType>>(m_deviceId, nodeName), input);
    }

    ComputationNodePtr LookupTable(const ComputationNodePtr dictionary, const ComputationNodePtr input, const std::wstring nodeName = L"")
    {
        return AddNodeToNetAndAttachInputs(New<LookupTableNode<ElemType>>(m_deviceId, nodeName), dictionary, input);
    }

    // -----------------------------------------------------------------------
    // node access
    // -----------------------------------------------------------------------

    bool NodeNameExist(const std::wstring& name) const
    {
        auto iter = m_nameToNodeMap.find(name);
        return (iter != m_nameToNodeMap.end());
    }

    ComputationNodePtr GetNodeFromName(const std::wstring& name, ComputationNetwork<ElemType>* anotherNetwork = nullptr, bool bPanic = true) const
    {
        auto iter = m_nameToNodeMap.find(name);
        if (iter != m_nameToNodeMap.end())
        {
            //found
            return iter->second;
        }

        if (anotherNetwork != nullptr)
            return anotherNetwork->GetNodeFromName(name);

        if (bPanic)
            RuntimeError("GetNodeFromName: Node name %s does not exist.", name.c_str());
        else
            return nullptr;
    }

    // GetNodesFromName - Get all the nodes from a name that may match a wildcard '*' pattern
    //   only patterns with a single '*' at the beginning, in the middle, or at the end are accepted
    // name - node name (with possible wildcard)
    // returns: vector of nodes that match the pattern, may return an empty vector for no match
    std::vector<ComputationNodePtr> GetNodesFromName(const std::wstring& name) const
    {
        std::vector<ComputationNodePtr> nodes;
        size_t found = name.find_first_of(L'*');
        if (found == std::wstring::npos)
        {
            if (NodeNameExist(name))
                nodes.push_back(GetNodeFromName(name));
        }
        else
        {
            std::wstring head = name.substr(0, found);
            std::wstring tail = name.substr(found + 1);
            for (auto nodeIter = m_nameToNodeMap.begin(); nodeIter != m_nameToNodeMap.end(); nodeIter++)
            {
                const wstring& nodeName = nodeIter->first;

                // if it matches on both ends (we only support A*B patterns it's a match
                bool headMatch = head.empty() || nodeName.find(head) == 0;
                bool tailMatch = tail.empty() || nodeName.rfind(tail) == nodeName.size() - tail.size();
                if (headMatch && tailMatch)
                    nodes.push_back(nodeIter->second);
            }
        }
        return nodes;
    }

    // -----------------------------------------------------------------------
    // evaluation
    // -----------------------------------------------------------------------

    int FindInRecurrentLoop(const ComputationNodePtr startNode, vector<ComputationNodePtr>& recurrentNodes)
    {
        int iFound = -1;

        for (auto iter = m_recurrentInfo.begin(); iter != m_recurrentInfo.end(); iter++)
        {
            if (std::find((*iter).m_recurrentNodes.begin(), (*iter).m_recurrentNodes.end(), startNode) != (*iter).m_recurrentNodes.end())
            {
                iFound = (*iter).m_loopId;
                recurrentNodes = (*iter).m_recurrentNodesForForward;
                break;
            }
        }

        return iFound;
    }

    int FindInRecurrentLoop(const ComputationNodePtr startNode)
    {
        int iFound = -1;

        for (auto iter = m_recurrentInfo.begin(); iter != m_recurrentInfo.end(); iter++)
        {
            if (std::find((*iter).m_recurrentNodes.begin(), (*iter).m_recurrentNodes.end(), startNode) != (*iter).m_recurrentNodes.end())
            {
                iFound = (*iter).m_loopId;
                break;
            }
        }

        return iFound;
    }

    bool IsFuncValueOlderThanInputs(const std::vector<ComputationNodePtr>& recurrentNodes)
    {
        for (auto ptr = recurrentNodes.begin(); ptr != recurrentNodes.end(); ptr++)
        {
            if ((*ptr)->IsFuncValueOlderThanInputs() && 
                (*ptr)->OperationName() != PastValueNode<ElemType>::TypeName() &&
                (*ptr)->OperationName() != FutureValueNode<ElemType>::TypeName())
            {
                return true;
            }
        }
        return false;
    }

    void EvaluateLoop(std::list<ComputationNodePtr>& /*allNodes*/, const ComputationNodePtr startNode)
    {
        std::vector<ComputationNodePtr> recurrentNodes;
        int iLoopId = FindInRecurrentLoop(startNode, recurrentNodes);
        if (iLoopId != -1 && IsFuncValueOlderThanInputs(recurrentNodes) && m_recurrentInfo[iLoopId].m_completedEvaluate == false)
        {
            for (auto nodeIter = recurrentNodes.begin(); nodeIter != recurrentNodes.end(); nodeIter++)
                (*nodeIter)->SetFunctionAndGradientSize(m_actMiniBSize);

            int iMBSize = m_actMiniBSize / m_nbrSlicesInEachRecurrentIteration;

            if (m_recurrentInfo[iLoopId].m_isForwardLoop)
            {
                for (int timeIndex = 0; timeIndex < iMBSize; timeIndex ++)
                {
                    for (auto nodeIter = recurrentNodes.begin(); nodeIter != recurrentNodes.end(); nodeIter++)
                    {
                        (*nodeIter)->EvaluateThisNodeGivenInputs(timeIndex);
                        (*nodeIter)->UpdateEvalTimeStamp();
                    }
                } 
            }
            else
            {
                for (int timeIndex = iMBSize-1; timeIndex >= 0; timeIndex--)
                {
                    for (auto nodeIter = recurrentNodes.begin(); nodeIter != recurrentNodes.end(); nodeIter++)
                    {
                        (*nodeIter)->EvaluateThisNodeGivenInputs(timeIndex);
                        (*nodeIter)->UpdateEvalTimeStamp();
                    }
                }
            }

            m_recurrentInfo[iLoopId].m_completedEvaluate = true;
        }
    }

    bool IsTypicalCriterionNode(ComputationNodePtr nodePtr)
    {
        if (nodePtr->OperationName() == SquareErrorNode<ElemType>::TypeName() ||
            nodePtr->OperationName() == CrossEntropyWithSoftmaxNode<ElemType>::TypeName() ||
            nodePtr->OperationName() == CrossEntropyNode<ElemType>::TypeName() ||
            nodePtr->OperationName() == ClassBasedCrossEntropyWithSoftmaxNode<ElemType>::TypeName() ||
            nodePtr->OperationName() == ErrorPredictionNode<ElemType>::TypeName() ||               
            nodePtr->OperationName() == CRFNode<ElemType>::TypeName() ||
            nodePtr->OperationName() == DummyCriterionNode<ElemType>::TypeName())
            return true;

        return false;
    }

    void SetNodesReqMultiSeqHandling()
    {
        for (auto node : m_nodesReqMultiSeqHandling)
        {
            //SumElements node will generate a scalar value and so it should never require special handling
            //TransposeNode will change the size of columns and so it should also not included for special handling
            //their child node should instead
            if (node->OperationName() != SumElementsNode<ElemType>::TypeName() &&
                node->OperationName() != TransposeNode<ElemType>::TypeName() &&
                node->OperationName() != MeanNode<ElemType>::TypeName() &&
                node->OperationName() != InvStdDevNode<ElemType>::TypeName() 
                )
                node->SetReqMultiSeqHandlingTo(true);
        }

        //if a typical criterion node is used as the training criterion node we assume it requires multiseq handling 
        //this is for backward compatibility
        for (auto node : m_finalCriteria)
            if (IsTypicalCriterionNode(node))
                node->SetReqMultiSeqHandlingTo(true);

        for (auto node : m_evalNodes)
            if (IsTypicalCriterionNode(node))
                node->SetReqMultiSeqHandlingTo(true);
        }

    void Evaluate(const ComputationNodePtr rootNode)
    {
        BuildAndValidateNetwork(rootNode);

        std::list<ComputationNodePtr>& allNodes = GetEvalOrder(rootNode);

#ifdef DISPLAY_DEBUG
        for (auto nodeIter=allNodes.begin(); nodeIter != allNodes.end(); nodeIter++)
            fprintf (stderr, "Evaluate Node: %s\n",(msra::strfun::utf8 ((*nodeIter)->NodeName())).c_str());
#endif

        for (int i = 0; i < m_recurrentInfo.size(); i++)
            m_recurrentInfo[i].m_completedEvaluate = false;

        for (auto nodeIter = allNodes.begin(); nodeIter != allNodes.end(); nodeIter++)
        {
            (*nodeIter)->SetNbrSlicesInEachRecurrentIteration(m_nbrSlicesInEachRecurrentIteration);
            if ((*nodeIter)->ReqMultiSeqHandling())
                    (*nodeIter)->ResetBound(&m_SentenceBoundary, &m_minibatchPackingFlag);
            }

        for (auto nodeIter = allNodes.begin(); nodeIter != allNodes.end(); nodeIter++)
        {
            EvaluateLoop(allNodes, (*nodeIter));

            if ((*nodeIter)->IsFuncValueOlderThanInputs() && (FindInRecurrentLoop(*nodeIter) == -1))
            {
#ifdef DISPLAY_DEBUG
                fprintf (stderr, "Evaluate Node: %s\n",(msra::strfun::utf8 ((*nodeIter)->NodeName())).c_str());
#endif
#if DUMPOUTPUT
                fprintf(stderr,"Forward_%ls\n",(*nodeIter)->NodeName().c_str());
#endif
                // we manage time stamp here so that derived classes don't need to worry about it
                (*nodeIter)->EvaluateThisNodeGivenInputs(); 
                (*nodeIter)->UpdateEvalTimeStamp();
            }
        }
    }

    void SetActualMiniBatchSize(const size_t aSize, vector<ComputationNodePtr>* featNodes = nullptr)
    {
        m_actMiniBSize = (int) aSize;

        // assume that all nodes in recurrent loops need to be reset to aSize minibatch size, so need to reset the following
        for (int i = 0; i < m_recurrentInfo.size(); i++)
        {
            m_recurrentInfo[i].m_completedEvaluate = false;
            m_recurrentInfo[i].m_completedGradient = false;
        }

        for (int i = 0; i < m_recurrentInfo.size(); i++)
            for (auto nodeIter = m_recurrentInfo[i].m_recurrentNodes.begin(); nodeIter != m_recurrentInfo[i].m_recurrentNodes.end(); nodeIter++)
                (*nodeIter)->SetFunctionAndGradientSize(m_actMiniBSize);

        if (featNodes)
        {
            for (auto ptr = featNodes->begin(); ptr != featNodes->end(); ptr++)
            {
                size_t nr = (*ptr)->FunctionValues().GetNumRows();
                (*ptr)->FunctionValues().Resize(nr, aSize);
            }
        }
    }

    // GetMaxMBSize - Get the maximum minibatch size that will be seen in a training run
    // returns the result from SetActualMiniBatchSize(). Note GetActualMBSize() also exists but returns a value derived from the inputs dimensions
    size_t GetMaxMBSize() { return m_actMiniBSize; }

    void SetActualNbrSlicesInEachRecIter(const size_t aSize)
    {
        m_nbrSlicesInEachRecurrentIteration = aSize;
    }

    void ComputeGradientLoop(std::list<ComputationNodePtr>& /*allNodes*/, const ComputationNodePtr startNode)
    {
        std::vector<ComputationNodePtr> recurrentNodes;
        int iLoopId = FindInRecurrentLoop(startNode, recurrentNodes);
        if (iLoopId != -1)
        {
            if (m_recurrentInfo[iLoopId].m_completedGradient == false)
            {
                int mbSize = m_actMiniBSize / m_nbrSlicesInEachRecurrentIteration;
                if (m_recurrentInfo[iLoopId].m_isForwardLoop)
                {
                    for (int timeIndex = mbSize - 1; timeIndex >= 0; timeIndex--)
                    {
                        for (auto nodeIter = recurrentNodes.rbegin(); nodeIter != recurrentNodes.rend(); ++nodeIter)
                        {
                            (*nodeIter)->SetNbrSlicesInEachRecurrentIteration(m_nbrSlicesInEachRecurrentIteration); // TODO: move to FrameRange object
                            (*nodeIter)->ComputeGradientForChildren(timeIndex);
                        }
                    }
                }
                else
                {
                    for (int timeIndex = 0; timeIndex < mbSize; timeIndex++)
                    {
                        for (auto nodeIter = recurrentNodes.rbegin(); nodeIter != recurrentNodes.rend(); ++nodeIter)
                        {
                            (*nodeIter)->SetNbrSlicesInEachRecurrentIteration(m_nbrSlicesInEachRecurrentIteration);
                            (*nodeIter)->ComputeGradientForChildren(timeIndex);
                        }
                    }
                }

                m_recurrentInfo[iLoopId].m_completedGradient = true;
            }
        }
    }

    virtual void ComputeGradient(const ComputationNodePtr rootNode, 
                                 bool bResetToOne = true,  /// true if reset the gradient of rootnode to 1.0
                                 const Matrix<ElemType>* rootGradientInitValue = nullptr,
                                 bool bClearGradient = true,
                                 bool resetTimeStampAfterComputation = false
                                )
    {
        if (bResetToOne && rootNode->FunctionValues().GetNumElements() != 1)
            RuntimeError("ComputeGradient: The root of the Gradient computation must evaluate to R1 value.");

        //run forward pass first
        Evaluate(rootNode);

        if (bClearGradient)
            ClearGradientForAllNodes(rootNode);

        //run backward pass
        std::list<ComputationNodePtr>& allNodes = GetGradientCalcOrder(rootNode);
            
        if (bResetToOne)
        {
            rootNode->GradientValues().Resize(1, 1);
            rootNode->GradientValues().SetValue(1);
        }

        if (rootGradientInitValue != nullptr)
            rootNode->GradientValues().SetValue(*rootGradientInitValue);

        for (auto nodeIter = allNodes.begin(); nodeIter != allNodes.end(); nodeIter++)
        {
#ifdef DISPLAY_DEBUG
            fprintf(stderr, "Compute Gradient For Node: %s(%s) Against Children\n",
                        (msra::strfun::utf8 ((*nodeIter)->OperationName())).c_str(),
                        (msra::strfun::utf8 ((*nodeIter)->NodeName())).c_str());
#endif
            ComputeGradientLoop(allNodes, *nodeIter);

            (*nodeIter)->ComputeGradientForChildren();
        }

        //since we now allow sharing of the matrix for function value and gradient value. the function values are now destroyed
        //after gradient computation and need to be recomputed. This is indicated by the timestamp updated using this function
        //resetTimeStampAfterComputation is by default false because ComputeGradient in normal case is followed by new batch of input
        if (resetTimeStampAfterComputation)
            ResetEvalTimeStamp();
    }

    //for debugging purpose
    void PrintComputationTree(const ComputationNodePtr rootNode,
                              const bool forwardCompute,
                              const bool printMatrices = false)
    {
        std::list<ComputationNodePtr> nodes;
        if (forwardCompute)
        {
            fprintf(stderr, "\n\nPrinting Forward Computation Node Order ... \n");
            nodes = GetEvalOrder(rootNode);
        }
        else
        {
            fprintf(stderr, "\n\nPrinting Gradient Computation Node Order ... \n");
            nodes = GetGradientCalcOrder(rootNode);
        }

        if (nodes.size() == 0)
        {
            fprintf(stderr, "\n$$$$ EMPTY !!!!!\n");
            return;
        }

        for (auto nodeIter = nodes.begin(); nodeIter != nodes.end(); nodeIter++)
        {
            ComputationNodePtr node = (*nodeIter);
            node->PrintSelf(printMatrices);
        }
    }

    // -----------------------------------------------------------------------
    // network editing
    // -----------------------------------------------------------------------

    void RenameNode(const ComputationNodePtr node, const std::wstring newNodeName)
    {
        // TODO: check if new name exists
        m_nameToNodeMap.erase(node->NodeName());
        node->NodeName() = newNodeName;
        AddNodeToNet(node);
    }

    // -----------------------------------------------------------------------
    // evaluation
    // -----------------------------------------------------------------------

    void ClearCaches()
    {
        m_built.clear();
        m_inputs.clear();
        m_learnableParameters.clear();
        ClearCalcOrderCaches();
    }

    void RebuildNetwork(const ComputationNodePtr rootNode)
    {
        ClearCaches();
        BuildAndValidateNetwork(rootNode);
    }

    // -----------------------------------------------------------------------
    // node-group access
    // -----------------------------------------------------------------------

    std::list<ComputationNodePtr> & InputNodes(const ComputationNodePtr rootNode, bool bNoBuild = false)
    {
        if (bNoBuild == false)
            BuildAndValidateNetwork(rootNode);
        return m_inputs[rootNode];
    }

    std::list<ComputationNodePtr> & LearnableNodes(const ComputationNodePtr rootNode)
    {
        BuildAndValidateNetwork(rootNode);
        return m_learnableParameters[rootNode];
    }

    inline std::vector<ComputationNodePtr> & FeatureNodes()        { return m_features; }
    inline std::vector<ComputationNodePtr> & LabelNodes()          { return m_labels; }
    inline std::vector<ComputationNodePtr> & FinalCriterionNodes() { return m_finalCriteria; }

    inline std::vector<ComputationNodePtr> & TrainCriterionNodesFrom(wstring criterionNodeName)
    {
        ComputationNodePtr node = this->GetNodeFromName(criterionNodeName);
        this->ValidateNetwork(node);
        if (node->FunctionValues().GetNumElements() != 1)
            InvalidArgument("the trainCriterionNodeName specified in the config file is not a valid training criterion node.");
        m_tmpTrainCriterion.clear();
        m_tmpTrainCriterion.push_back(node);
        return m_tmpTrainCriterion;
    }

    inline std::vector<ComputationNodePtr> & EvalCriterionNodesFrom(wstring criterionNodeName)
    {
        ComputationNodePtr node = this->GetNodeFromName(criterionNodeName);
        this->ValidateNetwork(node);
        if (node->FunctionValues().GetNumElements() != 1)
            InvalidArgument("the trainCriterionNodeName specified in the config file is not a valid training criterion node.");
        m_tmpEvalulationCriterion.clear();
        m_tmpEvalulationCriterion.push_back(node);
        return m_tmpEvalulationCriterion;
    }

    inline std::vector<ComputationNodePtr> & NodesReqMultiSeqHandling() { return m_nodesReqMultiSeqHandling; }
    inline std::vector<ComputationNodePtr> & EvaluationNodes()          { return m_evalNodes; }
    inline std::vector<ComputationNodePtr> & OutputNodes()              { return m_outputNodes; }
    inline std::vector<ComputationNodePtr> & PairNodes()                { return m_pairNodes; }

    inline std::vector<RecurrentInfo> & RecurrentNodes() { return m_recurrentInfo; }

    // -----------------------------------------------------------------------
    // node access
    // -----------------------------------------------------------------------

    size_t GetTotalNumberOfNodes() const { return m_nameToNodeMap.size(); }

    // -----------------------------------------------------------------------
    // evaluation
    // -----------------------------------------------------------------------

    void ResetEvalTimeStamp()
    {
        for (auto nodeIter = m_nameToNodeMap.begin(); nodeIter != m_nameToNodeMap.end(); nodeIter++)
            nodeIter->second->ResetEvalTimeStamp();
    }

    // -----------------------------------------------------------------------
    // network editing
    // -----------------------------------------------------------------------

    //change the node associated with nodeName to newNode; used in the KL-reg based adaptation to reduce feature copy
    //need to update all the mappings as well childrens
    void ChangeNode(wstring nodeName, ComputationNodePtr newNode)
    {
        ComputationNodePtr oldNode = GetNodeFromName(nodeName);
        if (oldNode->OperationName() != newNode->OperationName())
            InvalidArgument("newNode must have the same type as the old node.");

        //change children
        for (auto nodeIter = m_nameToNodeMap.begin(); nodeIter != m_nameToNodeMap.end(); nodeIter++)
        {
            ComputationNodePtr node = nodeIter->second;
            for (int i = 0; i < node->ChildrenSize(); i++)
                if (node->Inputs(i) == oldNode)
                    node->SetInput(i, newNode);
        }

        //change name map
        m_nameToNodeMap[nodeName] = newNode;
        for (int i = 0; i < oldNode->ChildrenSize(); i++)
            newNode->SetInput(i, oldNode->Inputs(i));

        //change other maps
        for (auto groupIter : GetAllNodeGroups())
        {
            auto & group = *groupIter;
            for (int i = 0; i < group.size(); i++)
                if (group[i] == oldNode)
                    group[i] = newNode;
        }
    }

    // replace the old node with the current node, assuming the old node is a leaf node
    // need to update those nodes who use oldNode as their child
    void ReplaceLeafNode(wstring oldNodeName, ComputationNodePtr newNode)
    {
        ComputationNodePtr oldNode = GetNodeFromName(oldNodeName);

        // change the input of those nodes whose child is oldNode
        for (auto nodeIter = m_nameToNodeMap.begin(); nodeIter != m_nameToNodeMap.end(); nodeIter++)
        {
            ComputationNodePtr node = nodeIter->second;
            for (int i = 0; i < node->ChildrenSize(); i++)
                if (node->Inputs(i) == oldNode)
                    node->SetInput(i, newNode);
                }
        m_nameToNodeMap[newNode->GetName()] = newNode;

        // now the old node becomes a orphan node , remove it
        DeleteNode(oldNodeName);
        //RemoveOrphanNode(oldNode);
    }

    void ReplaceFinalCriterionNode(wstring oldNodeName, ComputationNodePtr newNode)
    {
        // Checks if the node is a criterion node.
        int index = -1;
        for (int i = 0; i < m_finalCriteria.size(); ++i)
        {
            if (m_finalCriteria[i]->NodeName() == oldNodeName)
            {
                index = i;
                break;
            }
        }
        if (index == -1)
            RuntimeError("ReplaceFinalCriterionNode: the node to be replaced is not a criterion node.");

        // Replaces children.
        for (int i = 0; i < newNode->ChildrenSize(); ++i)
        {
            if (m_nameToNodeMap.find(newNode->Inputs(i)->NodeName()) == m_nameToNodeMap.end())
                RuntimeError("Child node does not exist.");
            newNode->SetInput(i, m_nameToNodeMap[newNode->Inputs(i)->NodeName()]);
        }

        // Addes it to criterion node list.
        m_finalCriteria[index] = newNode;
        m_nameToNodeMap[newNode->NodeName()] = newNode;
    }

    void AddFeatureNode(ComputationNodePtr featureNode)
    {
        wstring nodeName = featureNode->NodeName();
        if (NodeNameExist(nodeName))
            RuntimeError("AddFeatureNode: feature node already exists.");
        m_nameToNodeMap[nodeName] = featureNode;
        m_features.push_back(featureNode);
    }

    // We only remove the node, not delete it.
    void RemoveFeatureNode(ComputationNodePtr featureNode)
    {
        wstring nodeName = featureNode->NodeName();
        if (!NodeNameExist(nodeName))
            RuntimeError("RemoveFeatureNode: feature node does not exist.");

        ClearCaches();

        // Removes links.
        for (auto nodeIter = m_nameToNodeMap.begin(); nodeIter != m_nameToNodeMap.end(); ++nodeIter)
        {
            ComputationNodePtr node = nodeIter->second;
            for (size_t i = 0; i < node->ChildrenSize(); ++i)
            {
                ComputationNodePtr child = node->Inputs(i);
                if (child == featureNode)
                {
                    node->SetInput(i,NULL);
                    break;
                }
            }
        }

        // Removes from feature list.
        auto search = std::find(m_features.begin(), m_features.end(), featureNode);
        if (search != m_features.end())
            m_features.erase(search);

        m_nameToNodeMap.erase(nodeName);
    }

    // -----------------------------------------------------------------------
    // node access
    // -----------------------------------------------------------------------

    std::vector<ComputationNodePtr> GetAllNodes() const
    {
        std::vector<ComputationNodePtr> nodes;
        for (auto nodeIter = m_nameToNodeMap.begin(); nodeIter != m_nameToNodeMap.end(); nodeIter++)
        {
            ComputationNodePtr node = nodeIter->second;
            nodes.push_back(node);
        }
        return nodes;
    }

    std::list<ComputationNodePtr> GetNodesWithType(const wstring typeName, const ComputationNodePtr rootNode = nullptr)
    {
        std::list<ComputationNodePtr> nodesWithType;

        //find nodes from all available nodes
        if (rootNode == nullptr)
        {
            for (auto nodeIter = m_nameToNodeMap.begin(); nodeIter != m_nameToNodeMap.end(); nodeIter++)
            {
                ComputationNodePtr node = nodeIter->second;
                if (node->OperationName() == typeName)
                    nodesWithType.push_back(node);
            }
        }
        else
        {
            //for calculating a specific node
            std::list<ComputationNodePtr>& nodes = GetEvalOrder(rootNode);
            for (auto nodeIter = nodes.begin(); nodeIter != nodes.end(); nodeIter++)
            {
                ComputationNodePtr node = (*nodeIter);
                if (node->OperationName() == typeName)
                    nodesWithType.push_back(node);
            }
        }

        return nodesWithType;
    }

    //return list of nodes that require precomputation and not precomputed yet.
    // TODO: name has a grammar error, fix
    std::list<ComputationNodePtr> GetNodesRequirePreComputation(const ComputationNodePtr rootNode = nullptr, bool checkComputed = true)
    {
        std::list<ComputationNodePtr> nodesRequirePreComputation;

        //find nodes from all available nodes
        if (rootNode == nullptr)
        {
            for (auto nodeIter = m_nameToNodeMap.begin(); nodeIter != m_nameToNodeMap.end(); nodeIter++)
            {
                ComputationNodePtr node = nodeIter->second;
                if (node->RequirePreCompute())
                {
                    auto preComputedNode = static_pointer_cast<PreComputedNode<ElemType>>(node);
                    if (!checkComputed || !preComputedNode->HasComputed())
                    {
                        nodesRequirePreComputation.push_back(node);
                    }
                }
            }
        }
        else //for calculating a specific node
        {
            std::list<ComputationNodePtr>& nodes = GetEvalOrder(rootNode);
            for (auto nodeIter = nodes.begin(); nodeIter != nodes.end(); nodeIter++)
            {
                ComputationNodePtr node = *nodeIter;
                if (node->RequirePreCompute())
                {
                    auto preComputedNode = static_pointer_cast<PreComputedNode<ElemType>>(node);
                    if (!checkComputed || !preComputedNode->HasComputed())
                    {
                        nodesRequirePreComputation.push_back(node);
                    }
                }
            }
        }

        return nodesRequirePreComputation;
    }

    //return list of nodes that require precomputation and not precomputed yet.
    // TODO: name has grammar error, fix
    std::list<ComputationNodePtr> GetNodesRequireBatchMode(const ComputationNodePtr rootNode = nullptr, bool checkComputed = true)
    {
        std::list<ComputationNodePtr> nodesRequirePreComputation;

        if (rootNode == nullptr) //find nodes from all available nodes
        {
            for (auto nodeIter = m_nameToNodeMap.begin(); nodeIter != m_nameToNodeMap.end(); nodeIter++)
            {
                ComputationNodePtr node = nodeIter->second;
                if (node->RequireBatchMode())
                {
                    auto preComputedNode = static_pointer_cast<BatchModeNode<ElemType>>(node);
                    if (!checkComputed || !preComputedNode->HasComputed())
                        nodesRequirePreComputation.push_back(node);
                }
            }
        }
        else //for calculating a specific node
        {
            std::list<ComputationNodePtr>&  nodes = GetEvalOrder(rootNode);
            for (auto nodeIter = nodes.begin(); nodeIter != nodes.end(); nodeIter++)
            {
                ComputationNodePtr node = (*nodeIter);
                if (node->RequireBatchMode())
                {
                    auto preComputedNode = static_pointer_cast<BatchModeNode<ElemType>>(node);
                    if (!checkComputed || !preComputedNode->HasComputed())
                        nodesRequirePreComputation.push_back(node);
                }
            }
        }

        return nodesRequirePreComputation;
    }

    // -----------------------------------------------------------------------
    // evaluation
    // -----------------------------------------------------------------------

    // Validate - Validate the network
    void ValidateNetwork(bool allowFragment = false, const bool bAllowNoCriterion = false)
    {
        // currently only validates nodes, we should validate everything we can
        if (FeatureNodes().size() == 0 && !allowFragment)
            RuntimeError("No Feature nodes specified");

        // first give criteria nodes as root node
        if (FinalCriterionNodes().size() > 0)
        {
            for (ComputationNodePtr & node : FinalCriterionNodes())
            {
                if (!allowFragment)
                    FormRecurrentLoops(node);
                PrintComputationTree(node, false);
                size_t actualMBSize = this->GetActualMBSize();
                this->SetActualMiniBatchSize(actualMBSize);
                ValidateNetwork(node);
            }
        }
        else if (bAllowNoCriterion == true)
        {
            // do nothing
        }
        else if (!allowFragment)
            RuntimeError("No Criterion nodes specified");

        // now output nodes
        if (OutputNodes().size() > 0)
        {
            for (ComputationNodePtr node : OutputNodes())
            {
                if (!allowFragment)
                    FormRecurrentLoops(node);
                ValidateNetwork(node);
            }
        }
        else if (!allowFragment)
            RuntimeError("No Output nodes specified");

        // now evaluation nodes
        if (EvaluationNodes().size() > 0)
        {
            for (ComputationNodePtr node : EvaluationNodes())
            {
                if (!allowFragment)
                    FormRecurrentLoops(node);
                ValidateNetwork(node);
            }
        }
    }

    void ValidateNetwork(const ComputationNodePtr rootNode)
    {
        fprintf(stderr, "\n\nValidating node %ls \n", rootNode->NodeName().c_str());

        std::list<ComputationNodePtr>& nodes = GetEvalOrder(rootNode);

        for (auto nodeIter = nodes.begin(); nodeIter != nodes.end(); nodeIter++)
        {
            (*nodeIter)->Validate();
        }

        fprintf(stderr, "\n\n");
    }

    void BuildAndValidateNetwork(const ComputationNodePtr rootNode)
    {
        const ComputationNodePtr key = rootNode;

        //not found
        if (m_built.find(key) == m_built.end())
        {
            m_built[key] = true;
            FormRecurrentLoops(rootNode);
            ValidateNetwork(rootNode);
            CollectInputAndLeanableParameters(rootNode);
            SetNodesReqMultiSeqHandling();
        }
    }

    //this function will need to be called before actual validation and execution to 
    //predetermine how to share matrices to reduce memory usage.
    //evalRootNodes do not need gradient computation
    //trainRootNodes need gradient computation
    void AllocateMatrices(std::vector<ComputationNodePtr>& evalRootNodes, std::vector<ComputationNodePtr>& trainRootNodes)
    {
        //allocate memory for forward computation
        fprintf(stderr, "\n\nAllocate matrices for forward computing\n");
        for (int i = 0; i < evalRootNodes.size(); i++)
            AllocateEvalMatrices(evalRootNodes[i]);

        for (int i = 0; i < trainRootNodes.size(); i++)
            AllocateEvalMatrices(trainRootNodes[i]);

        //allocate memory for backward computation
        //we intentionally separate it from above loop to make sure forward computing gets the right matrices
        for (int i = 0; i < trainRootNodes.size(); i++)
            AllocateGradientMatrices(trainRootNodes[i]);
    }

    void AllocateEvalMatrices(ComputationNodePtr rootNode)
    {
        FormRecurrentLoops(rootNode);

        std::list<ComputationNodePtr>& nodes = GetEvalOrder(rootNode);

        for (auto nodeIter = nodes.begin(); nodeIter != nodes.end(); nodeIter++)
        {
            (*nodeIter)->RequestEvalMatrices(m_matrixPool);
            (*nodeIter)->ReleaseMatricesAfterEval(m_matrixPool);
        }
    }

    void AllocateGradientMatrices(ComputationNodePtr rootNode)
    {
        //first, compute the number of parents for each node
        std::map<ComputationNodePtr, int> numParents;

        std::list<ComputationNodePtr>& nodes = GetEvalOrder(rootNode);

        for (auto nodeIter = nodes.begin(); nodeIter != nodes.end(); nodeIter++)
        {
            std::vector<ComputationNodePtr> children = (*nodeIter)->GetChildren();
            for (int i = 0; i < children.size(); i++)
                numParents[children[i]] ++;
        }

        //now, simulate the gradient computation order to determine how to allocate matrices
        std::list<ComputationNodePtr>& allNodes = GetGradientCalcOrder(rootNode);

        for (int i = 0; i < m_recurrentInfo.size(); i++)
            m_recurrentInfo[i].m_completedGradient = false;

        for (auto nodeIter = allNodes.begin(); nodeIter != allNodes.end(); nodeIter++)
        {
            std::vector<ComputationNodePtr> recurrentNodes;
            int iLoopId = FindInRecurrentLoop(*nodeIter, recurrentNodes);
            if (iLoopId != -1 && m_recurrentInfo[iLoopId].m_completedGradient == false)
            {
                for (auto nodeIterInLoop = recurrentNodes.rbegin(); nodeIterInLoop != recurrentNodes.rend(); ++nodeIterInLoop)
                    AllocateGradientMatricesForChildren(*nodeIterInLoop, numParents);
                m_recurrentInfo[iLoopId].m_completedGradient = true;
            }
            else
                AllocateGradientMatricesForChildren(*nodeIter, numParents);

            (*nodeIter)->ReleaseGradientMatrices(m_matrixPool);
        }
    }

    void AllocateGradientMatricesForChildren(ComputationNodePtr parentNode, std::map<ComputationNodePtr, int>& numParents)
    {
        std::vector<ComputationNodePtr> children = parentNode->GetChildren();
        for (int i = 0; i < children.size(); i++)
            children[i]->RequestGradientMatrices(m_matrixPool, numParents[children[i]]);
    }

    /**
                call unit test of each node
                this adds a verification of the correctness of node operations.
                */
    bool UnitTest(bool allowFragment = false)
    {
        vector<wstring> vErrors;
        // currently only validates nodes, we should validate everything we can
        if (FeatureNodes().size() == 0 && !allowFragment)
            RuntimeError("No Feature nodes specified");
        // first give criteria nodes as root node
        if (FinalCriterionNodes().size() > 0)
        {
            for (auto node : FinalCriterionNodes())
            {
                if (!allowFragment)
                    FormRecurrentLoops(node);
                size_t actualMBSize = this->GetActualMBSize();
                this->SetActualMiniBatchSize(actualMBSize);
                if (!UnitTest(node))
                    vErrors.push_back(node->NodeName().c_str());
            }
        }
        else if (!allowFragment)
            RuntimeError("No Criterion nodes specified");
        // now output nodes
        if (OutputNodes().size() > 0)
        {
            for (auto node : OutputNodes())
            if (!UnitTest(node))
                vErrors.push_back(node->NodeName().c_str());
        }
        else if (!allowFragment)
            RuntimeError("No Output nodes specified");
        // now evaluation nodes
        if (EvaluationNodes().size() > 0)
        {
            for (auto node : EvaluationNodes())
            if (!UnitTest(node))
                vErrors.push_back(node->NodeName().c_str());
        }
        return vErrors.empty();
    }

    bool UnitTest(const ComputationNodePtr rootNode)
    {
        fprintf(stderr, "\n\n Unit test node %ls \n", rootNode->NodeName().c_str());

        std::list<ComputationNodePtr>&  nodes = GetEvalOrder(rootNode);

        for (auto nodeIter = nodes.begin(); nodeIter != nodes.end(); nodeIter++)
        if (!(*nodeIter)->UnitTest())
            return false;

        fprintf(stderr, "\n\n");

        return true;
    }

    // -----------------------------------------------------------------------
    // specialized operations
    // -----------------------------------------------------------------------

    // TODO: lift this into config language, move underlying code to math lib

    //========================================
    // This function performs SVD decomposition for different groups of learnable  parameters
    // we perform SVD decomposition such that
    //  A \approx B*C, where rank(B)=rank(C)=r < rank(A)
    // After SVD decomposition, the node A will become an intermediate node whose children are B,C ;
    // B and C are two learnable parameters
    //========================================
    void PerformSVDecomposition(const map<wstring, float>& SVDConfig)
    {
        vector<pair<vector<wstring>, float> > nodeGroups;
        wregex NameFilter;

        for (auto e : SVDConfig)
        {
            wstring regexStr = e.first;
            float keepRatio = e.second;
            vector<wstring> NamesInGroup;

            NameFilter.assign(regexStr);

            for (auto n = m_nameToNodeMap.begin(); n != m_nameToNodeMap.end();  n++)
            {
                if (!regexStr.empty() && !regex_match(n->first, NameFilter))
                {
                    // if regexStr is not empty and the the node node does not match with the regexStr
                    continue;
                }

                ComputationNodePtr ptr = n->second;
                if (ptr->OperationName() != LearnableParameter<ElemType>::TypeName())
                    continue;

                Matrix<ElemType> W = ptr->FunctionValues();
                if (W.GetNumCols() == 1 || W.GetNumRows() == 1)
                    continue;

                // still here ?
                NamesInGroup.push_back(n->first);
            }
            nodeGroups.push_back(make_pair(NamesInGroup, keepRatio));
        }

        size_t groupID = 0;
        for (auto& group : nodeGroups)
        {
            float keepratio = group.second;
            fprintf(stderr,
                    "--------------------------------------------------------------------------------------------\n");
            fprintf(stderr,
                    "ParameterSVD: start to process group %d with KeepRatio=%.2f\n",
                    (int) groupID++, keepratio);
            fprintf(stderr,
                    "--------------------------------------------------------------------------------------------\n");

            for (auto name : group.first)
            {
                if (m_nameToNodeMap.find(name) == m_nameToNodeMap.end())
                {
                    // could be deleted in the previous groups
                    continue;
                }

                ComputationNodePtr pNode = m_nameToNodeMap[name];
                //========================================
                // Step 1. do SVD decomposition
                //========================================
                Matrix<ElemType> A = pNode->FunctionValues();

                // it is a vector, no need to do it
                if (A.GetNumCols() == 1 || A.GetNumRows() == 1)
                    continue;

                size_t m = A.GetNumRows();
                size_t n = A.GetNumCols();

                Matrix<ElemType> S(-1), U(-1), VT(-1), W(-1);
                std::chrono::time_point < std::chrono::system_clock > stTime = std::chrono::system_clock::now();
                Matrix<ElemType>::SVD(A, S, U, VT, W);
                std::chrono::time_point < std::chrono::system_clock > enTime = std::chrono::system_clock::now();

                // A \in R^{mXn}
                // U \in R^{mXm}
                // VT \in R^{nXn}
                // S \in R^{min(m,n),1}
                // S is in descending order
                //
                ElemType totalenergy = 0.0f;
                for (size_t i = 0; i < S.GetNumRows(); i++)
                    totalenergy += S(i, 0);
                ElemType keepenergy = totalenergy * keepratio;
                ElemType runenergy = 0.0f;

                size_t r = 0;
                for (size_t indx = 0; indx < S.GetNumRows(); indx++)
                {
                    runenergy += S(indx, 0);
                    if (runenergy > keepenergy)
                    {
                        r = indx + 1;
                        break;
                    }
                }

                r = (r + 7) & (~7); //  to keep the number of rows/cols of resultant matrix a multipier of 8
                //  which can be helpful at runtime

                std::chrono::duration<double> elapsedtime = enTime - stTime;
                fprintf(stderr,
                        "Performing SVD for a %5d-by-%-5d matrix (node name: %-20ls) ---  computation time %5.2f secs ;  keep %4.1f%% energy ===> keep %5d svd values (reduce to %4.1f%% parameters) \n",
                        (int) m, (int) n, name.c_str(), elapsedtime.count(),
                        keepratio * 100, (int) r,
                        ((m + n) * r + 0.0f) / m / n * 100);

                // redU in R^ {mXr}
                Matrix<ElemType> redU = U.ColumnSlice(0, r);
                Matrix<ElemType> redVT(-1);

                // redVT in R^{rXn}
                redVT.Resize(r, n);
                redVT.AssignRowSliceValuesOf(VT, 0, r);

                Matrix<ElemType> redS(r, (size_t) 1);
                for (size_t i = 0; i < r; i++)
                {
                    ElemType sqrtsigma = (ElemType) sqrt((double) S(i, 0));
                    redS(i, 0) = sqrtsigma;
                }

                redU.RowElementMultiplyWith(redS.Transpose());
                redVT.ColumnElementMultiplyWith(redS);

                //========================================
                // Step 2. create two new Parameter nodes and one Times node
                //========================================
                wstring LeftChildName = name + L"-U";
                wstring rightChildName = name + L"-V";
                ComputationNodePtr pLeft = Parameter(m, r, LeftChildName);
                ComputationNodePtr pRight = Parameter(r, n, rightChildName);

                pLeft->FunctionValues() = redU;
                pRight->FunctionValues() = redVT;

                ComputationNodePtr pTimes = Times(pLeft, pRight, name + L"-SVD");

                //========================================
                // Step 3. remove old node
                //========================================
                ReplaceLeafNode(name, pTimes);
            }
        }
        RebuildNetwork(m_finalCriteria[0]);
    }

public:
    // -----------------------------------------------------------------------
    // evaluation
    // -----------------------------------------------------------------------

    virtual void GetHistory(map<wstring, Matrix<ElemType>>& history, bool bLastTime = false)
    {
        //put all node info first
        Matrix<ElemType> hist;
        for (auto nodeIter = m_nameToNodeMap.begin(); nodeIter != m_nameToNodeMap.end(); nodeIter++)
        {
            ComputationNodePtr nodePtr = nodeIter->second;
            if (nodePtr->GetHistory(hist, bLastTime))
                history[nodeIter->first] = hist;
        }
    };

    void SetHistory(map<wstring, Matrix<ElemType>>& history)
    {
        //put all node info first
        for (auto nodeIter = m_nameToNodeMap.begin(); nodeIter != m_nameToNodeMap.end(); nodeIter++)
        {
            ComputationNodePtr nodePtr = nodeIter->second;
            if (history.find(nodeIter->first) != history.end())
            {
                nodePtr->SetHistory(history[nodeIter->first]);
            }
        }
    };

    Matrix<ElemType> & SentenceBoundary() { return m_SentenceBoundary; }

    vector<MinibatchPackingFlag> & MinibatchPackingFlags() { return m_minibatchPackingFlag; }

protected:
    // -----------------------------------------------------------------------
    // construction
    // -----------------------------------------------------------------------

    // Copy constructor, should never be called.
#pragma warning (push)
#pragma warning (disable: 4702) // this function is flagged but unclear why
    ComputationNetwork(const ComputationNetwork<ElemType>& /*deepCopyFrom*/)
    {
        // TODO: can we just define it as private without implementation?
        LogicError("'ComputationNetwork(const ComputationNetwork<ElemType>& deepCopyFrom)' should never be called.");
    }
#pragma warning (pop)

    // Assignment operator, should never be called.
    ComputationNetwork<ElemType>& operator=(const ComputationNetwork<ElemType>& /*deepCopyFrom*/)
    {
        // TODO: can we just define it as private without implementation?
        LogicError("'ComputationNetwork<ElemType>& operator=(const ComputationNetwork<ElemType>& deepCopyFrom)' should never be called.");
    }

    // -----------------------------------------------------------------------
    // evaluation
    // -----------------------------------------------------------------------

    // The methods below determine evaluation order, which is tricky in presence of recurrent loops.
    // TODO: Can this be moved to a separate class, or at least a separate CPP?

    void ClearCalcOrderCaches()
    {
        for (typename std::map<const ComputationNodePtr, std::list<ComputationNodePtr>>::iterator it = m_cacheEvalOrders.begin(); it != m_cacheEvalOrders.end(); ++it)
            for (auto iter2 = m_cacheEvalOrders[it->first].begin(); iter2 != m_cacheEvalOrders[it->first].end(); iter2++)
                (*iter2)->clearCache();
        m_cacheEvalOrders.clear();
        m_cacheGradientCalcOrders.clear();
    }

    void MergeRecurrentLoops(const ComputationNodePtr /*rootNode*/)
    {
        /// merge loops if they have the same source node
        std::vector<RecurrentInfo> m_recurrentInfoTmp;
                    if (m_recurrentInfo.size() <= 1)
                        return; 

        for (auto iter = m_recurrentInfo.begin(); iter != m_recurrentInfo.end(); iter++)
        {
            if (m_recurrentInfoTmp.size() == 0)
            {
                RecurrentInfo rInfo;
                            rInfo.Copy(*iter); 
                m_recurrentInfoTmp.push_back(rInfo);
            }
            else
            {
                bool bFound = false;
                for (auto iter2 = m_recurrentInfoTmp.begin(); iter2 != m_recurrentInfoTmp.end(); iter2++)
                {
                    if ((*iter2).m_sourceNode == (*iter).m_sourceNode)
                    {
                        bFound = true;
                        break;
                    }
                }

                if (bFound == false)
                {
                    RecurrentInfo rInfo;
                                rInfo.Copy(*iter);
                    m_recurrentInfoTmp.push_back(rInfo);
                }
                else
                    continue;
            }
        }

                    /// no need to sort the vector of recurrent loops, because they are pushed and later used as FIFO
        m_recurrentInfo.clear();
        for (auto iter = m_recurrentInfoTmp.begin(); iter != m_recurrentInfoTmp.end(); iter++)
            m_recurrentInfo.push_back(*iter);

        /// debug purpose
        for (auto iter = m_recurrentInfo.begin(); iter != m_recurrentInfo.end(); iter++)
        {
            fprintf(stderr, " nodes in the recurrent loops : \n");
            for (auto itr = (*iter).m_recurrentNodes.begin(); itr != (*iter).m_recurrentNodes.end(); itr++)
                fprintf(stderr, "%ls\t", (*itr)->NodeName().c_str());
        }
    }

    // get the strong connected component from the graph
    void getStrongSCC(const ComputationNodePtr rootNode)    // TODO: method names start uppercase
    {
                    /// notice that this graph including graphs from a parent networks if two or more networks are connected via pairnetwork node
        std::unordered_set<ComputationNodePtr> visited;
        std::list<ComputationNodePtr> sccStack;
        size_t index = 0;
        size_t loopId = 0;
        if (rootNode->isVisisted() == false)
            strongSCC(rootNode, sccStack, index, loopId);
    }

    void strongSCC(ComputationNodePtr cur,      // TODO: method names start uppercase
                   std::list<ComputationNodePtr>& sccStack,
                   size_t& index, size_t& loopId)
    {
        cur->SetIndex(index);
        cur->Setlowlink(index);
        index++;

        cur->SetVisited(true);
        sccStack.push_back(cur);
        cur->SetInStack(true);

                    if (cur->OperationName() != L"PairNetwork")
                    {
                        /// pairnetwork is the socket from other network, so ignore its children, which are in the other networks
        for (int i = 0; i < cur->ChildrenSize(); i++)
        {
            if (cur->Inputs(i)->isVisisted() == false)
            {
                                strongSCC(cur->Inputs(i), sccStack, index, loopId);
                cur->Setlowlink(min(cur->Getlowlink(), cur->Inputs(i)->Getlowlink()));
            }
            else if (cur->Inputs(i)->isInStack())
            {
                cur->Setlowlink(min(cur->Getlowlink(), cur->Inputs(i)->Getlowlink()));
            }
        }
                    }

        if (cur->Getlowlink() == cur->GetIndex())
        {
            RecurrentInfo rInfo;
            rInfo.m_loopId = loopId;
            rInfo.m_sourceNode = cur;
            size_t sccSize = 0;
            for (;;)
            {
                ComputationNodePtr w = sccStack.back();
                sccStack.pop_back();
                w->SetInStack(false);
                rInfo.m_recurrentNodes.push_back(w);
                sccSize++;
                if (w == cur)
                    break;
            }
            rInfo.Reset();
            if (sccSize > 1)
            {
                loopId++;
                m_recurrentInfo.push_back(rInfo);
            }
        }
    }

    void getLoopForwordOrder(std::unordered_set<ComputationNodePtr>& visited,   // TODO: method name
                             std::unordered_set<ComputationNodePtr>& recStack,
                             std::list<ComputationNodePtr>& nodesStack,
                             ComputationNodePtr cur)
    {
        if (visited.find(cur) == visited.end())
        {
            visited.insert(cur);
            recStack.insert(cur);

            if (cur->OperationName() != PastValueNode<ElemType>::TypeName() && 
                cur->OperationName() != FutureValueNode<ElemType>::TypeName())
            {
                for (size_t i = 0; i < cur->ChildrenSize(); i++)
                    if (cur->Inputs(i)->LoopId() == cur->LoopId())
                        getLoopForwordOrder(visited, recStack, nodesStack, cur->Inputs(i));
            }
            recStack.erase(cur);
            nodesStack.push_back(cur);
        }
        else
        {
            if (!(recStack.find(cur) == recStack.end()))
                LogicError("There is infinite Loop which cannot be unrolled!!");
        }
    }
            
    //must be called before ValidateNetwork
    void FormRecurrentLoops(const ComputationNodePtr rootNode)
    {
        std::vector<ComputationNodePtr> sourceLoopNodes;

        getStrongSCC(rootNode);
        std::list<ComputationNodePtr>& nodes = GetEvalOrder(rootNode, sourceLoopNodes);
        std::list<ComputationNodePtr> nodesForGrad;

        MergeRecurrentLoops(rootNode);

        /// debug purpose
        for (auto iter = m_recurrentInfo.begin(); iter != m_recurrentInfo.end(); iter++)
        {
            fprintf(stderr, " nodes in the recurrent loops : \n");
            size_t max_visitedOrderInLoop = 0;
            for (auto itr = (*iter).m_recurrentNodes.begin(); itr != (*iter).m_recurrentNodes.end(); itr++)
            {
                fprintf(stderr, "%ls\t", (*itr)->NodeName().c_str());
                if (max_visitedOrderInLoop < (*itr)->GetVisitedOrder())
                    max_visitedOrderInLoop = (*itr)->GetVisitedOrder();
            }
            for (auto itr = (*iter).m_recurrentNodes.begin(); itr != (*iter).m_recurrentNodes.end(); itr++)
                (*itr)->SetVisitedOrder(max_visitedOrderInLoop);
        }

        for (auto iter = m_recurrentInfo.begin(); iter != m_recurrentInfo.end(); iter++)
        {
            // sort the recurrent nodes in their ascending name, which is the same as visiting nodes in G^R
            if ((*iter).m_recurrentNodes.size() > 1)
            {
                /// it is done in the mergerecurrentloops function, but just keep the code
                std::sort((*iter).m_recurrentNodes.begin(),
                          (*iter).m_recurrentNodes.end(),
                          (*iter).m_recurrentNodes[0]->IsSmaller);

                for (auto nodeRecIter = (*iter).m_recurrentNodes.begin(); nodeRecIter != (*iter).m_recurrentNodes.end(); nodeRecIter++)
                {
                    (*nodeRecIter)->SetLoop(true);
                    (*nodeRecIter)->SetLoopId((*iter).m_loopId);
                }
            }
        }

        for (auto iter = m_recurrentInfo.begin(); iter != m_recurrentInfo.end(); iter++)
        {
            // sort the recurrent nodes in their ascending name, which is the same as visiting nodes in G^R
            (*iter).m_recurrentNodesForForward.clear();
            if ((*iter).m_recurrentNodes.size() > 1)
            {
                std::list<ComputationNodePtr> result;
                std::unordered_set<ComputationNodePtr> visited;
                std::unordered_set<ComputationNodePtr> recStack;

                for (size_t j = 0; j < (*iter).m_recurrentNodes.size(); j++)
                {
                    ComputationNodePtr nodeRecIter = (*iter).m_recurrentNodes[j];
                    for (size_t i = 0; i < nodeRecIter->ChildrenSize(); i++)
                    {
                        if (nodeRecIter->Inputs(i)->LoopId() == nodeRecIter->LoopId() && 
                            nodeRecIter->OperationName() != PastValueNode<ElemType>::TypeName() &&
                            nodeRecIter->OperationName() != FutureValueNode<ElemType>::TypeName())
                        {
                            nodeRecIter->Inputs(i)->SetIndexInLoop(nodeRecIter->Inputs(i)->GetIndexInLoop() + 1);
                        }
                    }
                }

                //for (auto nodeRecIter = startNodes.begin(); nodeRecIter != startNodes.end(); nodeRecIter++)

                for (size_t i = 0; i < (*iter).m_recurrentNodes.size(); i++)
                {
                    ComputationNodePtr nodeRecIter = (*iter).m_recurrentNodes[i];
                    if (visited.find(nodeRecIter) == visited.end() && nodeRecIter->GetIndexInLoop() == 0)
                        getLoopForwordOrder(visited, recStack, result, nodeRecIter);
                }

                for (size_t i = 0; i < (*iter).m_recurrentNodes.size(); i++)
                {
                    (*iter).m_recurrentNodesForForward.push_back(result.front());
                    result.pop_front();
                }

                (*iter).m_recurrentNodes = (*iter).m_recurrentNodesForForward;
            }
        }

        if (m_recurrentInfo.size() > 0)
        {
            std::map<int, std::list<ComputationNodePtr>> recurrentNodes;
            std::list<ComputationNodePtr> noRecurrentNodes;

            noRecurrentNodes = rootNode->ReshuffleNodes(recurrentNodes);

            nodes.sort(IsSmaller);

            ReorderLoops(nodes, recurrentNodes, noRecurrentNodes);

            m_cacheEvalOrders[rootNode] = nodes;
            nodesForGrad = nodes;
            nodesForGrad.reverse();
            m_cacheGradientCalcOrders[rootNode] = nodesForGrad;

#ifdef DISPLAY_DEBUG
            fprintf(stderr, "Reordered nodes\n");
            for (auto itr = nodes.begin(); itr != nodes.end(); itr++)
            {
                fprintf (stderr, "%ls\n", (*itr)->NodeName().c_str() );
            }
#endif
        }
        
        DetermineLoopTypes();
        
        for (auto iter = nodes.begin(); iter != nodes.end(); iter++)
            (*iter)->clearCache();
    }

    void DetermineLoopTypes()
    {
        for (auto iter = m_recurrentInfo.begin(); iter != m_recurrentInfo.end(); iter++)
        {
            bool hasPastValueNode = false;
            bool hasFutureValueNode = false;

            RecurrentInfo* recurrentInfo = &(*iter);

            if (recurrentInfo->m_recurrentNodes.size() > 0)
            {
                for (size_t j = 0; j < recurrentInfo->m_recurrentNodes.size(); j++)
                {
                    ComputationNodePtr nodeRecIter = recurrentInfo->m_recurrentNodes[j];

                    if (nodeRecIter->OperationName() == PastValueNode<ElemType>::TypeName())
                    {
                        hasPastValueNode = true;
                    }
                    else if (nodeRecIter->OperationName() == FutureValueNode<ElemType>::TypeName())
                    {
                        hasFutureValueNode = true;
                    }
                }

                if (hasPastValueNode && hasFutureValueNode)
                {
                    RuntimeError("It is not allowed to have both PastValue and FutureValue nodes in the same loop.");
                }
                else if (!hasPastValueNode && !hasFutureValueNode)
                {
                    RuntimeError("There is neither PastValue nor FutureValue nodes in the loop.");
                }
                else if (hasPastValueNode)
                {
                    recurrentInfo->m_isForwardLoop = true;
                }
                else
                {
                    recurrentInfo->m_isForwardLoop = false;
                }
            }
        }
    }

    void ReorderLoops(std::list<ComputationNodePtr>& nodes,
                      const std::map<int, std::list<ComputationNodePtr>>& /*recurrentNodes*/,
                      const std::list<ComputationNodePtr> & /*noRecurrentNodes*/)
    {
        std::list<ComputationNodePtr> newList;

        std::list<ComputationNodePtr> vTmp;
        std::list<ComputationNodePtr> vRecurrentTmp;
        //int  prevId = -1;
        vector<bool> accessed;
        accessed.assign(m_recurrentInfo.size(), false);
        for (auto nodeIter = nodes.begin(); nodeIter != nodes.end(); nodeIter++)
        {
            int iId = FindInRecurrentLoop(*nodeIter);
            if (iId >= 0)
            {

                if (!accessed[iId])
                {
                    newList.insert(newList.end(),
                                   m_recurrentInfo[iId].m_recurrentNodes.begin(),
                                   m_recurrentInfo[iId].m_recurrentNodes.end());
                    accessed[iId] = true;
                }
            }
            else
            {
                newList.push_back(*nodeIter);
            }
        }

        if (vRecurrentTmp.size() > 0)
        {
            newList.insert(newList.end(), vRecurrentTmp.begin(), vRecurrentTmp.end());
            vRecurrentTmp.clear();
        }

        if (vTmp.size() > 0)
        {
            newList.insert(newList.end(), vTmp.begin(), vTmp.end());
            vTmp.clear();
        }

        nodes = newList;
    }

    void CollectInputAndLeanableParameters(const ComputationNodePtr rootNode)
    {
        //not found
        if (m_inputs.find(rootNode) == m_inputs.end())
        {
            std::list<ComputationNodePtr> inputs;

            std::list<ComputationNodePtr>& nodes = GetEvalOrder(rootNode);
            for (auto nodeIter = nodes.begin(); nodeIter != nodes.end();
                    nodeIter++)
            {
                ComputationNodePtr node = (*nodeIter);
                if (node->OperationName() == InputValue<ElemType>::TypeName() /*L"InputValue"*/ ||
                    node->OperationName() == InputValue<ElemType>::SparseTypeName())
                {
                    inputs.push_back(node);
                }
            }
            m_inputs[rootNode] = inputs;
        }

        //not found
        if (m_learnableParameters.find(rootNode) == m_learnableParameters.end())
        {
            std::list<std::wstring> learnableParameterNames;
            std::list<ComputationNodePtr> learnableParameters;

            std::list<ComputationNodePtr>& nodes = GetEvalOrder(rootNode);
            ;
            for (auto nodeIter = nodes.begin(); nodeIter != nodes.end(); nodeIter++)
            {
                ComputationNodePtr node = (*nodeIter);
                if ((node->OperationName() == LearnableParameter<ElemType>::TypeName() && node->NeedGradient()) ||
                    (node->OperationName() == SparseLearnableParameter<ElemType>::TypeName() && node->NeedGradient()))
                {
                    learnableParameterNames.push_back(node->NodeName());
                }
            }

            //we need to sort it so that we get consistent order when load it from saved file
            learnableParameterNames.sort();
            for (auto nodeNameIter = learnableParameterNames.begin(); nodeNameIter != learnableParameterNames.end(); nodeNameIter++)
            {
                learnableParameters.push_back(GetNodeFromName((*nodeNameIter)));
            }

            m_learnableParameters[rootNode] = learnableParameters;
        }
    }

    // -----------------------------------------------------------------------
    // node creation
    // -----------------------------------------------------------------------

    // TODO: move these close to where they are used

    // add a node to m_nameToNodeMap[], which is our node holder
    // Duplicate node names are rejected.
    ComputationNodePtr AddNodeToNet(const ComputationNodePtr nodePtr)
    {
        //found
        // TODO: use .insert() and test result.second == false means not inserted since already exists
        if (m_nameToNodeMap.find(nodePtr->NodeName()) != m_nameToNodeMap.end())
            RuntimeError("Duplicated computation node name.");

        m_nameToNodeMap[nodePtr->NodeName()] = nodePtr;
        return nodePtr; // allows e.g. return AddNodeToNet(New...);
    }

    template<class... _Types>
    ComputationNodePtr AddNodeToNetAndAttachInputs(const ComputationNodePtr nodePtr, _Types&&... _Args)
    {
        nodePtr->AttachInputs(std::forward<_Types>(_Args)...);
        AddNodeToNet(nodePtr);
        return nodePtr; // allows e.g. return AddNodeToNetAndAttachInputs(New..., inputs);
    }

public:

    // -----------------------------------------------------------------------
    // evaluation
    // -----------------------------------------------------------------------

    void ClearGradientForAllNodes(const ComputationNodePtr rootNode)
    {
        std::list<ComputationNodePtr>& allNodes = GetGradientCalcOrder(rootNode);

        for (auto nodeIter = allNodes.begin(); nodeIter != allNodes.end(); nodeIter++)
            (*nodeIter)->ClearGradientForChildren(m_actMiniBSize);

        //for (auto nodeIter = m_recurrentInfo.begin(); nodeIter != m_recurrentInfo.end(); nodeIter++)
        //    (*nodeIter).m_completedGradient = false;

        for (int i = 0; i < m_recurrentInfo.size(); i++)
            m_recurrentInfo[i].m_completedGradient = false;
    }

    std::list<ComputationNodePtr>& GetEvalOrder(const ComputationNodePtr rootNode)
    {
        if (!rootNode)
            LogicError("rootNode is pointing to a nullptr.");

        return GetCalcOrder(rootNode, m_cacheEvalOrders, true);
    }

    std::list<ComputationNodePtr>& GetEvalOrder(const ComputationNodePtr rootNode,
                                                std::vector<ComputationNodePtr>& recurrentNodes)
    {
        if (!rootNode)
            LogicError("rootNode is pointing to a nullptr.");

        return GetCalcOrder(rootNode, m_cacheEvalOrders, true, recurrentNodes);
    }

    std::list<ComputationNodePtr>& GetGradientCalcOrder(const ComputationNodePtr rootNode)
    {
        if (!rootNode)
            LogicError("rootNode is pointing to a nullptr.");

        return GetCalcOrder(rootNode, m_cacheGradientCalcOrders, false);
    }

protected:

    std::list<ComputationNodePtr>& GetCalcOrder(const ComputationNodePtr rootNode,
                                                std::map<const ComputationNodePtr, std::list<ComputationNodePtr>>& orderMap,
                                                const bool forwardCompute)
    {
        const ComputationNodePtr key = rootNode;

        //not found
        if (orderMap.find(key) == orderMap.end())
            orderMap[key] = rootNode->EnumerateNodes(forwardCompute);

        return orderMap[key];
    }

    std::list<ComputationNodePtr>& GetCalcOrder(const ComputationNodePtr rootNode,
                                                std::map<const ComputationNodePtr, std::list<ComputationNodePtr>>& orderMap,
                                                const bool forwardCompute,
                                                std::vector<ComputationNodePtr> & rootRecurrentNodes)
    {
        const ComputationNodePtr key = rootNode;
        std::list<ComputationNodePtr> listNodes;

        //not found
        if (orderMap.find(key) == orderMap.end())
        {
            rootRecurrentNodes.clear();
            listNodes = rootNode->EnumerateNodes(forwardCompute, rootRecurrentNodes);

            orderMap[key] = listNodes;

        }
        return orderMap[key];
    }

protected:

    // -----------------------------------------------------------------------
    // data members
    // -----------------------------------------------------------------------

    // TODO: move basic accessors in here?

    DEVICEID_TYPE m_deviceId;           // TODO: is this shared by all nodes?
    unsigned long m_randomSeedOffset;

    // node groups
    std::vector<ComputationNodePtr> m_features;
    std::vector<ComputationNodePtr> m_labels;
    std::vector<ComputationNodePtr> m_finalCriteria;
    std::vector<ComputationNodePtr> m_evalNodes;
    std::vector<ComputationNodePtr> m_outputNodes;
    std::vector<ComputationNodePtr> m_pairNodes; /// nodes for the children network to pair
    std::vector<ComputationNodePtr> m_nodesReqMultiSeqHandling;
    vector<std::vector<ComputationNodePtr>*> GetAllNodeGroups()    // get all groups to allow to iterate over all of them ...continue
    {
        return vector<std::vector<ComputationNodePtr>*> { &m_features, &m_labels, &m_finalCriteria, &m_evalNodes, &m_outputNodes, &m_pairNodes, &m_nodesReqMultiSeqHandling };
    }

    std::vector<RecurrentInfo> m_recurrentInfo;

    /** temporary space
    */
    std::vector<ComputationNodePtr> m_tmpTrainCriterion; /// array saving tempary query terms
    std::vector<ComputationNodePtr> m_tmpEvalulationCriterion; /// array saving tempary query terms

    //used for sentence boundary information passed from reader to reset RNN state 
    Matrix<ElemType> m_SentenceBoundary; // this matrix is always in CPU memory
    // specify how the minibatch is packed for each sample
    vector<MinibatchPackingFlag> m_minibatchPackingFlag;

    int m_actMiniBSize;
    size_t m_nbrSlicesInEachRecurrentIteration;

    std::map<const ComputationNodePtr, bool> m_built;
    std::map<const std::wstring, ComputationNodePtr, nocase_compare> m_nameToNodeMap;   // this is the main container that holds this networks' nodes

    std::map<const ComputationNodePtr, std::list<ComputationNodePtr>> m_cacheEvalOrders;
    std::map<const ComputationNodePtr, std::list<ComputationNodePtr>> m_cacheGradientCalcOrders;

    std::map<const ComputationNodePtr, std::list<ComputationNodePtr>> m_inputs;
    std::map<const ComputationNodePtr, std::list<ComputationNodePtr>> m_learnableParameters;

    MatrixPool<ElemType> m_matrixPool;
};

template class ComputationNetwork<float>;
template class ComputationNetwork<double>;

}}}<|MERGE_RESOLUTION|>--- conflicted
+++ resolved
@@ -1153,271 +1153,6 @@
 
 #pragma endregion Network Modification
 
-<<<<<<< HEAD
-    ComputationNode<ElemType>* CreateNodeFromFile(const std::wstring nodeType,
-                                                  const std::wstring nodeName,
-                                                  File& fstream,
-                                                  size_t modelVersion)
-    {
-        ComputationNode<ElemType>* newNode = nullptr;
-
-        if (nodeType == LearnableParameter<ElemType>::TypeName())
-        {
-            newNode = new LearnableParameter<ElemType>(fstream, modelVersion, m_deviceId, nodeName);
-        }
-        else if (nodeType == InputValue<ElemType>::TypeName())
-        {
-            newNode = new InputValue<ElemType>(fstream, modelVersion, m_deviceId, nodeName);
-        }
-        else if (nodeType == SparseLearnableParameter<ElemType>::TypeName())
-        {
-            newNode = new SparseLearnableParameter<ElemType>(fstream, modelVersion, m_deviceId, nodeName);
-        }
-        else if (nodeType == InputValue<ElemType>::SparseTypeName())
-        {
-            newNode = new InputValue<ElemType>(fstream, modelVersion, m_deviceId, nodeName, true);
-        }
-        else if (nodeType == ConvolutionNode<ElemType>::TypeName())
-        {
-            newNode = new ConvolutionNode<ElemType>(fstream, modelVersion, m_deviceId, nodeName);
-        }
-        else if (nodeType == MaxPoolingNode<ElemType>::TypeName())
-        {
-            newNode = new MaxPoolingNode<ElemType>(fstream, modelVersion, m_deviceId, nodeName);
-        }
-        else if (nodeType == AveragePoolingNode<ElemType>::TypeName())
-        {
-            newNode = new AveragePoolingNode<ElemType>(fstream, modelVersion, m_deviceId, nodeName);
-        }
-        else if (nodeType == NegateNode<ElemType>::TypeName())
-        {
-            newNode = new NegateNode<ElemType>(fstream, modelVersion, m_deviceId, nodeName);
-        }
-        else if (nodeType == RectifiedLinearNode<ElemType>::TypeName())
-        {
-            newNode = new RectifiedLinearNode<ElemType>(fstream, modelVersion, m_deviceId, nodeName);
-        }
-        else if (nodeType == SigmoidNode<ElemType>::TypeName())
-        {
-            newNode = new SigmoidNode<ElemType>(fstream, modelVersion, m_deviceId, nodeName);
-        }
-        else if (nodeType == TanhNode<ElemType>::TypeName())
-        {
-            newNode = new TanhNode<ElemType>(fstream, modelVersion, m_deviceId, nodeName);
-        }
-        else if (nodeType == ExpNode<ElemType>::TypeName())
-        {
-            newNode = new ExpNode<ElemType>(fstream, modelVersion, m_deviceId, nodeName);
-        }
-        else if (nodeType == LogNode<ElemType>::TypeName())
-        {
-            newNode = new LogNode<ElemType>(fstream, modelVersion, m_deviceId, nodeName);
-        }
-        else if (nodeType == CosineNode<ElemType>::TypeName())
-        {
-            newNode = new CosineNode<ElemType>(fstream, modelVersion, m_deviceId, nodeName);
-        }
-        else if (nodeType == SoftmaxNode<ElemType>::TypeName())
-        {
-            newNode = new SoftmaxNode<ElemType>(fstream, modelVersion, m_deviceId, nodeName);
-        }
-        else if (nodeType == LogSoftmaxNode<ElemType>::TypeName())
-        {
-            newNode = new LogSoftmaxNode<ElemType>(fstream, modelVersion, m_deviceId, nodeName);
-        }
-        else if (nodeType == SumElementsNode<ElemType>::TypeName())
-        {
-            newNode = new SumElementsNode<ElemType>(fstream, modelVersion, m_deviceId, nodeName);
-        }
-        else if (nodeType == SumColumnElementsNode<ElemType>::TypeName())
-        {
-            newNode = new SumColumnElementsNode<ElemType>(fstream, modelVersion, m_deviceId, nodeName);
-        }
-        else if (nodeType == ScaleNode<ElemType>::TypeName())
-        {
-            newNode = new ScaleNode<ElemType>(fstream, modelVersion, m_deviceId, nodeName);
-        }
-        else if (nodeType == TransposeNode<ElemType>::TypeName())
-        {
-            newNode = new TransposeNode<ElemType>(fstream, modelVersion, m_deviceId, nodeName);
-        }
-        else if (nodeType == TimesNode<ElemType>::TypeName())
-        {
-            newNode = new TimesNode<ElemType>(fstream, modelVersion, m_deviceId, nodeName);
-        }
-        else if (nodeType == TransposeTimesNode<ElemType>::TypeName())
-        {
-            newNode = new TransposeTimesNode<ElemType>(fstream, modelVersion, m_deviceId, nodeName);
-        }
-                    else if (nodeType == StrideTimesNode<ElemType>::TypeName())
-                    {
-                        newNode = new StrideTimesNode<ElemType>(fstream, modelVersion, m_deviceId, nodeName);
-                    }
-        else if (nodeType == ElementTimesNode<ElemType>::TypeName())
-        {
-            newNode = new ElementTimesNode<ElemType>(fstream, modelVersion, m_deviceId, nodeName);
-        }
-        else if (nodeType == DiagTimesNode<ElemType>::TypeName())
-        {
-            newNode = new DiagTimesNode<ElemType>(fstream, modelVersion, m_deviceId, nodeName);
-        }
-        else if (nodeType == CosDistanceNode<ElemType>::TypeName())
-        {
-            newNode = new CosDistanceNode<ElemType>(fstream, modelVersion, m_deviceId, nodeName);
-        }
-        else if (nodeType == KhatriRaoProductNode<ElemType>::TypeName())
-        {
-            newNode = new KhatriRaoProductNode<ElemType>(fstream, modelVersion, m_deviceId, nodeName);
-        }
-        else if (nodeType == PlusNode<ElemType>::TypeName())
-        {
-            newNode = new PlusNode<ElemType>(fstream, modelVersion, m_deviceId, nodeName);
-        }
-        else if (nodeType == MinusNode<ElemType>::TypeName())
-        {
-            newNode = new MinusNode<ElemType>(fstream, modelVersion, m_deviceId, nodeName);
-        }
-        else if (nodeType == SquareErrorNode<ElemType>::TypeName())
-        {
-            newNode = new SquareErrorNode<ElemType>(fstream, modelVersion, m_deviceId, nodeName);
-        }
-        else if (nodeType == CrossEntropyWithSoftmaxNode<ElemType>::TypeName())
-        {
-            newNode = new CrossEntropyWithSoftmaxNode<ElemType>(fstream, modelVersion, m_deviceId,nodeName);
-        }
-        else if (nodeType == ClassBasedCrossEntropyWithSoftmaxNode<ElemType>::TypeName())
-        {
-            newNode = new ClassBasedCrossEntropyWithSoftmaxNode<ElemType>(fstream, modelVersion, m_deviceId, nodeName);
-        }
-        else if (nodeType == NoiseContrastiveEstimationNode<ElemType>::TypeName())
-        {
-            newNode = new NoiseContrastiveEstimationNode<ElemType>(fstream, modelVersion, m_deviceId, nodeName);
-        }
-        else if (nodeType == CRFNode<ElemType>::TypeName())
-        {
-            newNode = new CRFNode<ElemType>(fstream, modelVersion, m_deviceId, nodeName);
-        }
-        else if (nodeType == DummyCriterionNode<ElemType>::TypeName())
-        {
-            newNode = new DummyCriterionNode<ElemType>(fstream, modelVersion, m_deviceId, nodeName);
-        }
-        else if (nodeType == LSTMNode<ElemType>::TypeName())
-        {
-            newNode = new LSTMNode<ElemType>(fstream, modelVersion, m_deviceId, nodeName);
-        }
-        else if (nodeType == CrossEntropyNode<ElemType>::TypeName())
-        {
-            newNode = new CrossEntropyNode<ElemType>(fstream, modelVersion, m_deviceId, nodeName);
-        }
-        else if (nodeType == MatrixL1RegNode<ElemType>::TypeName())
-        {
-            newNode = new MatrixL1RegNode<ElemType>(fstream, modelVersion, m_deviceId, nodeName);
-        }
-        else if (nodeType == MatrixL2RegNode<ElemType>::TypeName())
-        {
-            newNode = new MatrixL2RegNode<ElemType>(fstream, modelVersion, m_deviceId, nodeName);
-        }
-        else if (nodeType == PerDimMeanVarNormalizationNode<ElemType>::TypeName() ||
-                 nodeType == L"PerDimMeanVarNormalizationNode")
-        {
-            // mseltzer - hack b/c this changed (Dong?) and old models didn't load...
-            newNode = new PerDimMeanVarNormalizationNode<ElemType>(fstream, modelVersion, m_deviceId, nodeName);
-        }
-        else if (nodeType == PerDimMeanVarDeNormalizationNode<ElemType>::TypeName() ||
-                 nodeType == L"PerDimMeanVarDeNormalizationNode")
-        {
-            // mseltzer - hack b/c this changed (Dong?) and old models didn't load...
-            newNode = new PerDimMeanVarDeNormalizationNode<ElemType>(fstream, modelVersion, m_deviceId, nodeName);
-        }
-        else if (nodeType == ErrorPredictionNode<ElemType>::TypeName())
-        {
-            newNode = new ErrorPredictionNode<ElemType>(fstream, modelVersion, m_deviceId, nodeName);
-        }
-        else if (nodeType == DropoutNode<ElemType>::TypeName())
-        {
-            newNode = new DropoutNode<ElemType>(fstream, modelVersion, m_deviceId, nodeName);
-        }
-        else if (nodeType == ReshapeNode<ElemType>::TypeName())
-        {
-            newNode = new ReshapeNode<ElemType>(fstream, modelVersion, m_deviceId, nodeName);
-        }
-        else if (nodeType == RowRepeatNode<ElemType>::TypeName())
-        {
-            newNode = new RowRepeatNode<ElemType>(fstream, modelVersion, m_deviceId, nodeName);
-        }
-        else if (nodeType == DiagonalNode<ElemType>::TypeName())
-        {
-            newNode = new DiagonalNode<ElemType>(fstream, modelVersion, m_deviceId, nodeName);
-        }
-        else if (nodeType == MeanNode<ElemType>::TypeName())
-        {
-            newNode = new MeanNode<ElemType>(fstream, modelVersion, m_deviceId, nodeName);
-        }
-        else if (nodeType == InvStdDevNode<ElemType>::TypeName())
-        {
-            newNode = new InvStdDevNode<ElemType>(fstream, modelVersion, m_deviceId, nodeName);
-        }
-        else if (nodeType == PastValueNode<ElemType>::TypeName() || nodeType == L"Delay")
-        {
-            newNode = new PastValueNode<ElemType>(fstream, modelVersion, m_deviceId, nodeName);
-        }
-        else if (nodeType == FutureValueNode<ElemType>::TypeName())
-        {
-            newNode = new FutureValueNode<ElemType>(fstream, modelVersion, m_deviceId, nodeName);
-        }
-        else if (nodeType == LookupTableNode<ElemType>::TypeName())
-        {
-            newNode = new LookupTableNode<ElemType>(fstream, modelVersion, m_deviceId, nodeName);
-        }
-        else if (nodeType == RowSliceNode<ElemType>::TypeName())
-        {
-            newNode = new RowSliceNode<ElemType>(fstream, modelVersion, m_deviceId, nodeName);
-        }
-        else if (nodeType == RowStackNode<ElemType>::TypeName())
-        {
-            newNode = new RowStackNode<ElemType>(fstream, modelVersion, m_deviceId, nodeName);
-        }
-        else if (nodeType == GMMLogLikelihoodNode<ElemType>::TypeName())
-        {
-            newNode = new GMMLogLikelihoodNode<ElemType>(fstream, modelVersion, m_deviceId, nodeName);
-        }
-        else if (nodeType == SequenceDecoderNode<ElemType>::TypeName())
-        {
-            newNode = new SequenceDecoderNode<ElemType>(fstream, modelVersion, m_deviceId, nodeName);
-        }
-        else if (nodeType == CosDistanceWithNegativeSamplesNode<ElemType>::TypeName())
-        {
-            newNode = new CosDistanceWithNegativeSamplesNode<ElemType>(fstream, modelVersion, m_deviceId, nodeName);
-        }
-        else if (nodeType == TimeReverseNode<ElemType>::TypeName())
-        {
-            newNode = new TimeReverseNode<ElemType>(fstream, modelVersion, m_deviceId, nodeName);
-        }
-        else if (nodeType == ParallelNode<ElemType>::TypeName())
-        {
-            newNode = new ParallelNode<ElemType>(fstream, modelVersion, m_deviceId, nodeName);
-        }
-                    else if (nodeType == PairNetworkNode<ElemType>::TypeName())
-                    {
-                        newNode = new PairNetworkNode<ElemType>(fstream, modelVersion, m_deviceId, nodeName);
-                    }
-        else
-        {
-            fprintf(stderr, "Error creating new ComputationNode of type %ls, with name %ls\n",
-                    nodeType.c_str(), nodeName.c_str());
-            throw std::invalid_argument("Invalid node type.");
-        }
-
-        AddNodeToNet(newNode);
-        return newNode;
-    }
-
-                ComputationNodePtr CreateLearnableParameter(const std::wstring paramName, const size_t rows, const size_t cols)
-    {
-        ComputationNodePtr newNode(new LearnableParameter<ElemType>(rows, cols, m_deviceId, paramName));
-        AddNodeToNet(newNode);
-        return newNode;
-=======
     // -----------------------------------------------------------------------
     // node creation
     // -----------------------------------------------------------------------
@@ -1447,6 +1182,7 @@
         else if (nodeType == CosineNode<ElemType>::TypeName())	            return New<CosineNode<ElemType>>(deviceId, name, forward<_Types>(_Args)...);
         else if (nodeType == CrossEntropyNode<ElemType>::TypeName())	    return New<CrossEntropyNode<ElemType>>(deviceId, name, forward<_Types>(_Args)...);
         else if (nodeType == CrossEntropyWithSoftmaxNode<ElemType>::TypeName())	return New<CrossEntropyWithSoftmaxNode<ElemType>>(deviceId, name, forward<_Types>(_Args)...);
+        else if (nodeType == DiagonalNode<ElemType>::TypeName())	        return New<DiagonalNode<ElemType>>(deviceId, name, forward<_Types>(_Args)...);
         else if (nodeType == DiagTimesNode<ElemType>::TypeName())	    return New<DiagTimesNode<ElemType>>(deviceId, name, forward<_Types>(_Args)...);
         else if (nodeType == DropoutNode<ElemType>::TypeName())	            return New<DropoutNode<ElemType>>(deviceId, name, forward<_Types>(_Args)...);
         else if (nodeType == DummyCriterionNode<ElemType>::TypeName())	    return New<DummyCriterionNode<ElemType>>(deviceId, name, forward<_Types>(_Args)...);
@@ -1545,7 +1281,6 @@
     ComputationNodePtr CreateLearnableParameter(const std::wstring & paramName, const size_t rows, const size_t cols)
     {
         return AddNodeToNet(New<LearnableParameter<ElemType>>(m_deviceId, paramName, rows, cols));
->>>>>>> 608965eb
     }
 
     //sparse matrix size is optionally specified
@@ -1627,221 +1362,7 @@
     // Unlike the specialized ones above, this one creates nodes by type given as a string.
     ComputationNodePtr CreateComputationNode(const std::wstring & nodeType, const std::wstring & nodeName)
     {
-<<<<<<< HEAD
-        ComputationNode<ElemType>* newNode;
-
-        if (nodeType == NegateNode<ElemType>::TypeName())
-        {
-            newNode = new NegateNode<ElemType>(m_deviceId, nodeName);
-        }
-        else if (nodeType == RectifiedLinearNode<ElemType>::TypeName())
-        {
-            newNode = new RectifiedLinearNode<ElemType>(m_deviceId, nodeName);
-        }
-        else if (nodeType == SigmoidNode<ElemType>::TypeName())
-        {
-            newNode = new SigmoidNode<ElemType>(m_deviceId, nodeName);
-        }
-        else if (nodeType == TanhNode<ElemType>::TypeName())
-        {
-            newNode = new TanhNode<ElemType>(m_deviceId, nodeName);
-        }
-        else if (nodeType == ExpNode<ElemType>::TypeName())
-        {
-            newNode = new ExpNode<ElemType>(m_deviceId, nodeName);
-        }
-        else if (nodeType == LogNode<ElemType>::TypeName())
-        {
-            newNode = new LogNode<ElemType>(m_deviceId, nodeName);
-        }
-        else if (nodeType == CosineNode<ElemType>::TypeName())
-        {
-            newNode = new CosineNode<ElemType>(m_deviceId, nodeName);
-        }
-        else if (nodeType == SoftmaxNode<ElemType>::TypeName())
-        {
-            newNode = new SoftmaxNode<ElemType>(m_deviceId, nodeName);
-        }
-        else if (nodeType == LogSoftmaxNode<ElemType>::TypeName())
-        {
-            newNode = new LogSoftmaxNode<ElemType>(m_deviceId, nodeName);
-        }
-        else if (nodeType == SumElementsNode<ElemType>::TypeName())
-        {
-            newNode = new SumElementsNode<ElemType>(m_deviceId, nodeName);
-        }
-        else if (nodeType == SumColumnElementsNode<ElemType>::TypeName())
-        {
-            newNode = new SumColumnElementsNode<ElemType>(m_deviceId, nodeName);
-        }
-        else if (nodeType == ScaleNode<ElemType>::TypeName())
-        {
-            newNode = new ScaleNode<ElemType>(m_deviceId, nodeName);
-        }
-        else if (nodeType == TransposeNode<ElemType>::TypeName())
-        {
-            newNode = new TransposeNode<ElemType>(m_deviceId, nodeName);
-        }
-        else if (nodeType == TimesNode<ElemType>::TypeName())
-        {
-            newNode = new TimesNode<ElemType>(m_deviceId, nodeName);
-        }
-        else if (nodeType == TransposeTimesNode<ElemType>::TypeName())
-        {
-            newNode = new TransposeTimesNode<ElemType>(m_deviceId, nodeName);
-        }
-                    else if (nodeType == StrideTimesNode<ElemType>::TypeName())
-                    {
-                        newNode = new StrideTimesNode<ElemType>(m_deviceId, nodeName);
-                    }
-        else if (nodeType == ElementTimesNode<ElemType>::TypeName())
-        {
-            newNode = new ElementTimesNode<ElemType>(m_deviceId, nodeName);
-        }
-        else if (nodeType == DiagTimesNode<ElemType>::TypeName())
-        {
-            newNode = new DiagTimesNode<ElemType>(m_deviceId, nodeName);
-        }
-        else if (nodeType == CosDistanceNode<ElemType>::TypeName())
-        {
-            newNode = new CosDistanceNode<ElemType>(m_deviceId, nodeName);
-        }
-        else if (nodeType == KhatriRaoProductNode<ElemType>::TypeName())
-        {
-            newNode = new KhatriRaoProductNode<ElemType>(m_deviceId, nodeName);
-        }
-        else if (nodeType == PlusNode<ElemType>::TypeName())
-        {
-            newNode = new PlusNode<ElemType>(m_deviceId, nodeName);
-        }
-        else if (nodeType == MinusNode<ElemType>::TypeName())
-        {
-            newNode = new MinusNode<ElemType>(m_deviceId, nodeName);
-        }
-        else if (nodeType == SquareErrorNode<ElemType>::TypeName())
-        {
-            newNode = new SquareErrorNode<ElemType>(m_deviceId, nodeName);
-        }
-        else if (nodeType == CrossEntropyWithSoftmaxNode<ElemType>::TypeName())
-        {
-            newNode = new CrossEntropyWithSoftmaxNode<ElemType>(m_deviceId, nodeName);
-        }
-        else if (nodeType == CrossEntropyNode<ElemType>::TypeName())
-        {
-            newNode = new CrossEntropyNode<ElemType>(m_deviceId, nodeName);
-        }
-        else if (nodeType == ClassBasedCrossEntropyWithSoftmaxNode<ElemType>::TypeName())
-        {
-            newNode = new ClassBasedCrossEntropyWithSoftmaxNode<ElemType>(m_deviceId, nodeName);
-        }
-        else if (nodeType == CRFNode<ElemType>::TypeName())
-        {
-            newNode = new CRFNode<ElemType>(m_deviceId, nodeName);
-        }
-        else if (nodeType == DummyCriterionNode<ElemType>::TypeName())
-        {
-            newNode = new DummyCriterionNode<ElemType>(m_deviceId, nodeName);
-        }
-        else if (nodeType == LSTMNode<ElemType>::TypeName())
-        {
-            newNode = new LSTMNode<ElemType>(m_deviceId, nodeName);
-        }
-        else if (nodeType == MatrixL1RegNode<ElemType>::TypeName())
-        {
-            newNode = new MatrixL1RegNode<ElemType>(m_deviceId, nodeName);
-        }
-        else if (nodeType == MatrixL2RegNode<ElemType>::TypeName())
-        {
-            newNode = new MatrixL2RegNode<ElemType>(m_deviceId, nodeName);
-        }
-        else if (nodeType == PerDimMeanVarNormalizationNode<ElemType>::TypeName())
-        {
-            newNode = new PerDimMeanVarNormalizationNode<ElemType>(m_deviceId, nodeName);
-        }
-        else if (nodeType == PerDimMeanVarDeNormalizationNode<ElemType>::TypeName())
-        {
-            newNode = new PerDimMeanVarDeNormalizationNode<ElemType>(m_deviceId, nodeName);
-        }
-        else if (nodeType == ErrorPredictionNode<ElemType>::TypeName())
-        {
-            newNode = new ErrorPredictionNode<ElemType>(m_deviceId, nodeName);
-        }
-        else if (nodeType == DropoutNode<ElemType>::TypeName())
-        {
-            newNode = new DropoutNode<ElemType>(m_deviceId, nodeName);
-        }
-        else if (nodeType == ReshapeNode<ElemType>::TypeName())
-        {
-            newNode = new ReshapeNode<ElemType>(m_deviceId, nodeName);
-        }
-        else if (nodeType == RowRepeatNode<ElemType>::TypeName())
-        {
-            newNode = new RowRepeatNode<ElemType>(m_deviceId, nodeName);
-        }
-        else if (nodeType == DiagonalNode<ElemType>::TypeName())
-        {
-            newNode = new DiagonalNode<ElemType>(m_deviceId, nodeName);
-        }
-        else if (nodeType == MeanNode<ElemType>::TypeName())
-        {
-            newNode = new MeanNode<ElemType>(m_deviceId, nodeName);
-        }
-        else if (nodeType == InvStdDevNode<ElemType>::TypeName())
-        {
-            newNode = new InvStdDevNode<ElemType>(m_deviceId, nodeName);
-        }
-        else if (nodeType == PastValueNode<ElemType>::TypeName() || nodeType == L"Delay")
-        {
-            newNode = new PastValueNode<ElemType>(m_deviceId, nodeName);
-        }
-        else if (nodeType == FutureValueNode<ElemType>::TypeName())
-        {
-            newNode = new FutureValueNode<ElemType>(m_deviceId, nodeName);
-        }
-        else if (nodeType == LookupTableNode<ElemType>::TypeName())
-        {
-            newNode = new LookupTableNode<ElemType>(m_deviceId, nodeName);
-        }
-        else if (nodeType == GMMLogLikelihoodNode<ElemType>::TypeName())
-        {
-            newNode = new GMMLogLikelihoodNode<ElemType>(m_deviceId, nodeName);
-        }
-        else if (nodeType == SequenceDecoderNode<ElemType>::TypeName())
-        {
-            newNode = new SequenceDecoderNode<ElemType>(m_deviceId, nodeName);
-        }
-        else if (nodeType == TimeReverseNode<ElemType>::TypeName())
-        {
-            newNode = new TimeReverseNode<ElemType>(m_deviceId, nodeName);
-        }
-        else if (nodeType == CosDistanceWithNegativeSamplesNode<ElemType>::TypeName())
-        {
-            newNode = new CosDistanceWithNegativeSamplesNode<ElemType>(m_deviceId, nodeName);
-        }
-        else if (nodeType == ParallelNode<ElemType>::TypeName())
-        {
-            newNode = new ParallelNode<ElemType>(m_deviceId, nodeName);
-        }
-        else if (nodeType == RowStackNode<ElemType>::TypeName())
-        {
-            newNode = new RowStackNode<ElemType>(m_deviceId, nodeName);
-        }
-                    else if (nodeType == PairNetworkNode<ElemType>::TypeName())
-                    {
-                        newNode = new PairNetworkNode<ElemType>(m_deviceId, nodeName);
-                    }
-        else
-        {
-            fprintf(stderr, "Error creating new ComputationNode of type %ls, with name %ls\n",
-                    nodeType.c_str(), nodeName.c_str());
-            throw std::invalid_argument("Invalid node type.");
-        }
-
-        AddNodeToNet(newNode);
-        return newNode;
-=======
         return AddNodeToNet(NewStandardNode(nodeType, m_deviceId, nodeName));
->>>>>>> 608965eb
     }
 
     // TODO: These next three functions are wrappers around CreateXXXNode(). Remove these.
@@ -2163,23 +1684,13 @@
         return AddNodeToNetAndAttachInputs(New<RowRepeatNode<ElemType>>(m_deviceId, nodeName, num_repeat), a);
     }
 
-<<<<<<< HEAD
     ComputationNodePtr Diagonal(const ComputationNodePtr a,
                                 const std::wstring nodeName = L"")
     {
-        ComputationNodePtr newNode(new DiagonalNode<ElemType>(m_deviceId, nodeName));
-        newNode->AttachInputs(a);
-        AddNodeToNet(newNode);
-        return newNode;
-    }
-
-    ComputationNodePtr PastValue(const ComputationNodePtr a,
-                             const float initHiddenActivity,
-                             const size_t row_size, const size_t col_size,
-                             const std::wstring nodeName = L"")
-=======
+        return AddNodeToNetAndAttachInputs(New<DiagonalNode<ElemType>>(m_deviceId, nodeName), a);
+    }
+
     ComputationNodePtr PastValue(const ComputationNodePtr a, const float initHiddenActivity, const size_t row_size, const size_t col_size, const std::wstring nodeName = L"")
->>>>>>> 608965eb
     {
         return AddNodeToNetAndAttachInputs(New<PastValueNode<ElemType>>(m_deviceId, nodeName, initHiddenActivity, row_size, col_size), a);
     }
