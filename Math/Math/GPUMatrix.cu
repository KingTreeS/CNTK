--- conflicted
+++ resolved
@@ -37,7 +37,7 @@
 bool do_sync = true;
 #endif
 
-#define DEFAULT_THREAD_PER_DIM        16
+#define DEFAULT_THREAD_PER_DIM		16
 
 #define UNCONST(t,c,uc)  GPUMatrix<t> &uc = const_cast<GPUMatrix<t>&>(c);
 
@@ -49,7 +49,7 @@
 #endif
 cudaStream_t t_stream = cudaStreamDefault;
 
-#define DEFAULT_THREAD_PER_DIM        16
+#define DEFAULT_THREAD_PER_DIM		16
 
 extern int _ConvertSMVer2Cores(int major, int minor);   // forward declaration
 
@@ -65,44 +65,10 @@
     return t_stream;
 }
 
-<<<<<<< HEAD
-
-void CURAND_CALL(curandStatus x)
-{
-    if (x != CURAND_STATUS_SUCCESS)
-    {
-        std::cerr << "!!!!!!!!CURAND EXCEPTION: " << std::endl;
-        Microsoft::MSR::CNTK::DebugUtil::PrintCallStack();
-        throw std::runtime_error("CURAND fail");
-    }
-}
-
-void CUBLAS_CALL(cublasStatus_t x)
-{
-    if(x!=CUBLAS_STATUS_SUCCESS) 
-    { 
-        std::cerr << "!!!!!!!!CUBLAS EXCEPTION: " << std::endl;
-        Microsoft::MSR::CNTK::DebugUtil::PrintCallStack();
-        throw std::runtime_error("CUBLAS fail");
-    }
-}
-
-void CUDA_CALL(cudaError_t x) 
-{
-    if(x!=cudaSuccess) 
-    { 
-        const char* errmsg = cudaGetErrorString(x);
-        std::cerr << "!!!!!!!!CUDA EXCEPTION: " << errmsg << std::endl;
-        Microsoft::MSR::CNTK::DebugUtil::PrintCallStack();
-        cudaDeviceSynchronize();
-        throw std::runtime_error(errmsg);
-    }    
-}
-=======
+
 static const char * CudaErrString(cudaError_t x)  { cudaDeviceSynchronize(); return cudaGetErrorString(x); }
 static const char * CudaErrString(cublasStatus_t) { cudaDeviceSynchronize(); return "(see cublas_api.h & look for cublasStatus_t or CUBLAS_STATUS_xxx)"; }
 static const char * CudaErrString(curandStatus)   { cudaDeviceSynchronize(); return "(see curand.h & look for curandStatus or CURAND_STATUS_xxx)"; }
->>>>>>> ab9c410f
 
 namespace Microsoft { namespace MSR { namespace CNTK {
 
@@ -174,7 +140,7 @@
     // Returns -1 if no GPUs can be used.
     //  TODO: should be replaced by BestGpu class instead, it's much better
     static DEVICEID_TYPE SelectBestGPUDeviceId()        // this is an internal version that is wrapped by GPUMatrix<ElemType>::GetBestGPUDeviceId() below
-    {
+    {      
         // currently there is little point in giving out different device IDs each time ask for a matrix, 
         // we really want them all on the same device eventually
         static int chosenDeviceId = AUTOPLACEMATRIX;
@@ -296,7 +262,6 @@
         CUBLAS_CALL(cublasGetMatrix((int)numRows, (int)numCols, sizeof(ElemType),
             m_pArray, (int)GetNumRows(), dst, (int)colStride));
     }
-
     template<class ElemType>
     void GPUMatrix<ElemType>::ChangeDeviceTo(DEVICEID_TYPE to_id)
     {
@@ -607,9 +572,10 @@
             throw std::logic_error("The number of rows in source and destination matrices do not match");
 
         if (m_numRows*numCols > 0)  // TODO: remove if unnecessary
-            CUDA_CALL(cudaMemcpy(m_pArray + LocateColumn(startColumn), fromMatrix.m_pArray, sizeof(ElemType)*m_numRows*numCols, cudaMemcpyDeviceToDevice));
-        return *this;
-    }
+        CUDA_CALL(cudaMemcpy(m_pArray + LocateColumn(startColumn), fromMatrix.m_pArray, sizeof(ElemType)*m_numRows*numCols, cudaMemcpyDeviceToDevice));
+        return *this;
+    }
+
 
     //for each column of a, we assign all rows of a to this starting from startIndex
     template<class ElemType>
@@ -745,7 +711,6 @@
 
         return diag;
     }
-
     //stack the columns in inputMatrices (starting from sliceStartCol for sliceNumCols columns) and assign it to [this] object.
     template<class ElemType>
     GPUMatrix<ElemType>& GPUMatrix<ElemType>::AssignRowStackValuesOf(const std::vector<const GPUMatrix<ElemType>*>& inputMatrices, const size_t sliceStartCol, const size_t sliceNumCols)
@@ -3851,7 +3816,7 @@
         if (a.IsEmpty())
             throw std::logic_error("HasElement: the input matrix is empty.");
 
-        bool bResult = false;
+        bool bResult = false; 
         a.PrepareDevice();
         ElemType *res = new ElemType[2];
         res[0] = v;
@@ -3861,15 +3826,15 @@
         CUDA_CALL(cudaMemcpy(d_res, res, sizeof(ElemType) * 2, cudaMemcpyHostToDevice));
         CUDA_LONG N = (CUDA_LONG)a.GetNumElements();
         int blocksPerGrid = (int)ceil(1.0*N / threadsPerBlock);
-        _hasElement<ElemType><<<blocksPerGrid, threadsPerBlock, 0, t_stream>>>(a.m_pArray, N, d_res);
+        _hasElement<ElemType> << <blocksPerGrid, threadsPerBlock, 0, t_stream >> >(a.m_pArray, N, d_res);
         CUDA_CALL(cudaMemcpy(res, d_res, sizeof(ElemType) * 2, cudaMemcpyDeviceToHost));
         CUDA_CALL(cudaFree(d_res));
         if (res[1] != 0)
-            bResult = true;
+            bResult = true; 
         else
             bResult = false;
 
-        delete[] res;
+        delete [] res;
         return bResult;
     }
 
@@ -3979,7 +3944,7 @@
         cudaEvent_t done = nullptr;;
         if (do_sync)    CUDA_CALL(cudaEventCreate(&done));
         _assignElementProductOfWithShiftNeg<ElemType> << < block_tail, thread_tail, 0, t_stream >> >(m_pArray, a.m_pArray, b.m_pArray, shift, nt + 1, BS);
-        //        _assignElementProductOf<ElemType> << <block_tail, thread_tail, 0, t_stream >> >(m_pArray, a.m_pArray, b.m_pArray, nt);
+        //		_assignElementProductOf<ElemType> << <block_tail, thread_tail, 0, t_stream >> >(m_pArray, a.m_pArray, b.m_pArray, nt);
 
         if (do_sync)    CUDA_CALL(cudaEventRecord(done));
         if (do_sync)    CUDA_CALL(cudaEventSynchronize(done));
@@ -3987,138 +3952,138 @@
         return *this;
     }
 
-    template<class ElemType>
-    void GPUMatrix<ElemType>::InnerProductWithShiftNeg(const GPUMatrix<ElemType>& a, const GPUMatrix<ElemType>& b, GPUMatrix<ElemType>& c, const size_t shift, const size_t nt)
-    {
-        if (a.GetComputeDeviceId() != b.GetComputeDeviceId() || b.GetComputeDeviceId() != c.GetComputeDeviceId()) //different GPUs
-            throw std::invalid_argument("All matrices must be on the same GPU");
-
-        if (a.IsEmpty() || b.IsEmpty())
-            throw std::logic_error("Scale:  one of the input matrices is empty.");
-
-        const int m = (int)a.GetNumRows();
-        const int n = (int)a.GetNumCols();
-        const int k = (int)b.GetNumRows();
-        const int l = (int)b.GetNumCols();
-
-        assert(m>0 && n>0 && k>0 && l>0); //converting from size_t to int may cause overflow
-        assert(m == k && n == l); //converting from size_t to int may cause overflow
-        if (m != k || n != l)
-            throw std::invalid_argument("Matrices a and b should have same dimension.");
-
-        c.Resize(nt + 1, n);
-
-        if (true)
-        {
+	template<class ElemType>
+	void GPUMatrix<ElemType>::InnerProductWithShiftNeg(const GPUMatrix<ElemType>& a, const GPUMatrix<ElemType>& b, GPUMatrix<ElemType>& c, const size_t shift, const size_t nt)
+	{
+		if (a.GetComputeDeviceId() != b.GetComputeDeviceId() || b.GetComputeDeviceId() != c.GetComputeDeviceId()) //different GPUs
+			throw std::invalid_argument("All matrices must be on the same GPU");
+
+		if (a.IsEmpty() || b.IsEmpty())
+			throw std::logic_error("Scale:  one of the input matrices is empty.");
+
+		const int m = (int)a.GetNumRows();
+		const int n = (int)a.GetNumCols();
+		const int k = (int)b.GetNumRows();
+		const int l = (int)b.GetNumCols();
+
+		assert(m>0 && n>0 && k>0 && l>0); //converting from size_t to int may cause overflow
+		assert(m == k && n == l); //converting from size_t to int may cause overflow
+		if (m != k || n != l)
+			throw std::invalid_argument("Matrices a and b should have same dimension.");
+
+		c.Resize(nt + 1, n);
+
+		if (true)
+		{
             cudaEvent_t done = nullptr;;
-            c.PrepareDevice();
-
-            dim3 thread_tail(DEFAULT_THREAD_PER_DIM, DEFAULT_THREAD_PER_DIM);
-            dim3 block_tail((nt + 1 + DEFAULT_THREAD_PER_DIM - 1) / DEFAULT_THREAD_PER_DIM, (n + DEFAULT_THREAD_PER_DIM - 1) / DEFAULT_THREAD_PER_DIM);
-
-
-            if (do_sync)    CUDA_CALL(cudaEventCreate(&done));
-            _innerProductWithShiftNeg<ElemType> << <block_tail, thread_tail, 0, t_stream >> >(c.m_pArray, a.m_pArray, b.m_pArray, m, n, shift, nt + 1);
-            if (do_sync)    CUDA_CALL(cudaEventRecord(done));
-            if (do_sync)    CUDA_CALL(cudaEventSynchronize(done));
-            if (do_sync)    CUDA_CALL(cudaEventDestroy(done));
-        }
-    }
-
-    template<class ElemType>
-    GPUMatrix<ElemType>& GPUMatrix<ElemType>::GetARowByIndex(const GPUMatrix<ElemType>& a, const size_t m)
-    {
-        if (a.IsEmpty())
-            throw std::logic_error("GetARowByIndex: Matrix is empty.");
-
-        Resize(1, a.GetNumCols());
-
-        int n = a.GetNumRows();
-        int P = a.GetNumCols();
-
-        if (m >= n)
-            throw std::logic_error("GetARowByIndex: m is out of range.");
-
-
-        int blocksPerGrid = (int)ceil(((double)P) / threadsPerBlock);
-
-        a.PrepareDevice();
+			c.PrepareDevice();
+
+			dim3 thread_tail(DEFAULT_THREAD_PER_DIM, DEFAULT_THREAD_PER_DIM);
+			dim3 block_tail((nt + 1 + DEFAULT_THREAD_PER_DIM - 1) / DEFAULT_THREAD_PER_DIM, (n + DEFAULT_THREAD_PER_DIM - 1) / DEFAULT_THREAD_PER_DIM);
+
+
+			if (do_sync)    CUDA_CALL(cudaEventCreate(&done));
+			_innerProductWithShiftNeg<ElemType> << <block_tail, thread_tail, 0, t_stream >> >(c.m_pArray, a.m_pArray, b.m_pArray, m, n, shift, nt + 1);
+			if (do_sync)    CUDA_CALL(cudaEventRecord(done));
+			if (do_sync)    CUDA_CALL(cudaEventSynchronize(done));
+			if (do_sync)    CUDA_CALL(cudaEventDestroy(done));
+		}
+	}
+
+	template<class ElemType>
+	GPUMatrix<ElemType>& GPUMatrix<ElemType>::GetARowByIndex(const GPUMatrix<ElemType>& a, const size_t m)
+	{
+		if (a.IsEmpty())
+			throw std::logic_error("GetARowByIndex: Matrix is empty.");
+
+		Resize(1, a.GetNumCols());
+
+		int n = a.GetNumRows();
+		int P = a.GetNumCols();
+
+		if (m >= n)
+			throw std::logic_error("GetARowByIndex: m is out of range.");
+
+
+		int blocksPerGrid = (int)ceil(((double)P) / threadsPerBlock);
+
+		a.PrepareDevice();
         cudaEvent_t done = nullptr;;
-        if (do_sync)    CUDA_CALL(cudaEventCreate(&done));
-        _getARowByIndex<ElemType> << <blocksPerGrid, threadsPerBlock, 0, t_stream >> >(m_pArray, a.m_pArray, n, P, m);
-        //        _assignElementProductOf<ElemType> << <block_tail, thread_tail, 0, t_stream >> >(m_pArray, a.m_pArray, b.m_pArray, nt);
-
-        if (do_sync)    CUDA_CALL(cudaEventRecord(done));
-        if (do_sync)    CUDA_CALL(cudaEventSynchronize(done));
-        if (do_sync)    CUDA_CALL(cudaEventDestroy(done));
-        return *this;
-    }
-
-
-    template<class ElemType>
-    void GPUMatrix<ElemType>::ConductRowElementMultiplyWithShift(const GPUMatrix<ElemType>& a, const GPUMatrix<ElemType>& b, GPUMatrix<ElemType>& c, const size_t shift, const bool isafixed)
-    {
-        if (a.GetComputeDeviceId() != b.GetComputeDeviceId() || b.GetComputeDeviceId() != c.GetComputeDeviceId()) //different GPUs
-            throw std::invalid_argument("All matrices must be on the same GPU");
-
-        if (a.IsEmpty() || b.IsEmpty())
-            throw std::logic_error("Scale:  one of the input matrices is empty.");
-
-        const int m = (int)a.GetNumRows();
-        const int n = (int)a.GetNumCols();
-        const int O = (int)b.GetNumRows();
-        const int P = (int)b.GetNumCols();
-
-        assert(m>0 && n>0 && O>0 && P>0); //converting from size_t to int may cause overflow
-        if (m != 1 || n != P)
-            throw std::invalid_argument("Matrices a and b should have same dimension.");
-
-        c.Resize(O, P);
-
-        if (true)
-        {
+		if (do_sync)    CUDA_CALL(cudaEventCreate(&done));
+		_getARowByIndex<ElemType> << <blocksPerGrid, threadsPerBlock, 0, t_stream >> >(m_pArray, a.m_pArray, n, P, m);
+		//		_assignElementProductOf<ElemType> << <block_tail, thread_tail, 0, t_stream >> >(m_pArray, a.m_pArray, b.m_pArray, nt);
+
+		if (do_sync)    CUDA_CALL(cudaEventRecord(done));
+		if (do_sync)    CUDA_CALL(cudaEventSynchronize(done));
+		if (do_sync)    CUDA_CALL(cudaEventDestroy(done));
+		return *this;
+	}
+
+
+	template<class ElemType>
+	void GPUMatrix<ElemType>::ConductRowElementMultiplyWithShift(const GPUMatrix<ElemType>& a, const GPUMatrix<ElemType>& b, GPUMatrix<ElemType>& c, const size_t shift, const bool isafixed)
+	{
+		if (a.GetComputeDeviceId() != b.GetComputeDeviceId() || b.GetComputeDeviceId() != c.GetComputeDeviceId()) //different GPUs
+			throw std::invalid_argument("All matrices must be on the same GPU");
+
+		if (a.IsEmpty() || b.IsEmpty())
+			throw std::logic_error("Scale:  one of the input matrices is empty.");
+
+		const int m = (int)a.GetNumRows();
+		const int n = (int)a.GetNumCols();
+		const int O = (int)b.GetNumRows();
+		const int P = (int)b.GetNumCols();
+
+		assert(m>0 && n>0 && O>0 && P>0); //converting from size_t to int may cause overflow
+		if (m != 1 || n != P)
+			throw std::invalid_argument("Matrices a and b should have same dimension.");
+
+		c.Resize(O, P);
+
+		if (true)
+		{
             cudaEvent_t done = nullptr;;
-            c.PrepareDevice();
-
-            dim3 thread_tail(DEFAULT_THREAD_PER_DIM, DEFAULT_THREAD_PER_DIM);
-            dim3 block_tail((O + DEFAULT_THREAD_PER_DIM - 1) / DEFAULT_THREAD_PER_DIM, (P + DEFAULT_THREAD_PER_DIM - 1) / DEFAULT_THREAD_PER_DIM);
-
-
-            if (do_sync)    CUDA_CALL(cudaEventCreate(&done));
-            _conductRowElementMultiplyWithShift<ElemType> << <block_tail, thread_tail, 0, t_stream >> >(c.m_pArray, a.m_pArray, b.m_pArray, O, P, shift, isafixed);
-            if (do_sync)    CUDA_CALL(cudaEventRecord(done));
-            if (do_sync)    CUDA_CALL(cudaEventSynchronize(done));
-            if (do_sync)    CUDA_CALL(cudaEventDestroy(done));
-        }
-    }
-
-
-
-    template<class ElemType>
-    GPUMatrix<ElemType>& GPUMatrix<ElemType>::AssignElementProductOfWithShift(const GPUMatrix<ElemType>& a, const GPUMatrix<ElemType>& b, const size_t shift)
-    {
-        if (a.IsEmpty() || b.IsEmpty())
-            throw std::logic_error("AssignElementProductOfWithShift: Matrix is empty.");
-
-        assert(a.GetNumRows() == b.GetNumRows() && a.GetNumCols() == b.GetNumCols());
-        if (!(a.GetNumRows() == b.GetNumRows() && a.GetNumCols() == b.GetNumCols()))
-            throw std::invalid_argument("The input matrix dimensions do not match.");
-
-        //int O = a.GetNumRows();
-        int P = a.GetNumCols();
-
-        Resize(1, P);
-        CUDA_LONG N = (CUDA_LONG)GetNumElements();
-        int blocksPerGrid = (int)ceil(((double)N) / threadsPerBlock);
-        a.PrepareDevice();
+			c.PrepareDevice();
+
+			dim3 thread_tail(DEFAULT_THREAD_PER_DIM, DEFAULT_THREAD_PER_DIM);
+			dim3 block_tail((O + DEFAULT_THREAD_PER_DIM - 1) / DEFAULT_THREAD_PER_DIM, (P + DEFAULT_THREAD_PER_DIM - 1) / DEFAULT_THREAD_PER_DIM);
+
+
+			if (do_sync)    CUDA_CALL(cudaEventCreate(&done));
+			_conductRowElementMultiplyWithShift<ElemType> << <block_tail, thread_tail, 0, t_stream >> >(c.m_pArray, a.m_pArray, b.m_pArray, O, P, shift, isafixed);
+			if (do_sync)    CUDA_CALL(cudaEventRecord(done));
+			if (do_sync)    CUDA_CALL(cudaEventSynchronize(done));
+			if (do_sync)    CUDA_CALL(cudaEventDestroy(done));
+		}
+	}
+
+
+
+	template<class ElemType>
+	GPUMatrix<ElemType>& GPUMatrix<ElemType>::AssignElementProductOfWithShift(const GPUMatrix<ElemType>& a, const GPUMatrix<ElemType>& b, const size_t shift)
+	{
+		if (a.IsEmpty() || b.IsEmpty())
+			throw std::logic_error("AssignElementProductOfWithShift: Matrix is empty.");
+
+		assert(a.GetNumRows() == b.GetNumRows() && a.GetNumCols() == b.GetNumCols());
+		if (!(a.GetNumRows() == b.GetNumRows() && a.GetNumCols() == b.GetNumCols()))
+			throw std::invalid_argument("The input matrix dimensions do not match.");
+
+		//int O = a.GetNumRows();
+		int P = a.GetNumCols();
+
+		Resize(1, P);
+		CUDA_LONG N = (CUDA_LONG)GetNumElements();
+		int blocksPerGrid = (int)ceil(((double)N) / threadsPerBlock);
+		a.PrepareDevice();
         cudaEvent_t done = nullptr;;
-        if (do_sync)    CUDA_CALL(cudaEventCreate(&done));
-        _assignElementProductOfWithShift<ElemType> << <blocksPerGrid, threadsPerBlock, 0, t_stream >> >(m_pArray, a.m_pArray, b.m_pArray, shift, N);
-        if (do_sync)    CUDA_CALL(cudaEventRecord(done));
-        if (do_sync)    CUDA_CALL(cudaEventSynchronize(done));
-        if (do_sync)    CUDA_CALL(cudaEventDestroy(done));
-        return *this;
-    }
+		if (do_sync)    CUDA_CALL(cudaEventCreate(&done));
+		_assignElementProductOfWithShift<ElemType> << <blocksPerGrid, threadsPerBlock, 0, t_stream >> >(m_pArray, a.m_pArray, b.m_pArray, shift, N);
+		if (do_sync)    CUDA_CALL(cudaEventRecord(done));
+		if (do_sync)    CUDA_CALL(cudaEventSynchronize(done));
+		if (do_sync)    CUDA_CALL(cudaEventDestroy(done));
+		return *this;
+	}
 
     //sequence training
     template<class ElemType>
@@ -4165,6 +4130,7 @@
     }
 
 #pragma endregion Static BLAS Functions
+
 
     /// f = logadd(f, vec) to get the logadd sum of vector elments
     template<class ElemType>
