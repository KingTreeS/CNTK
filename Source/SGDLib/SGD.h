//
// Copyright (c) Microsoft. All rights reserved.
// Licensed under the MIT license. See LICENSE.md file in the project root for full license information.
//
#pragma once

#include "Basics.h"
#include "ComputationNetwork.h"
#include "SimpleEvaluator.h"
#include "DataReader.h"
#include "ScriptableObjects.h"
#include "Criterion.h"
#include <vector>
#include <string>
#include <stdexcept>
#include "fileutil.h"
#include "Config.h"
#include <chrono>
#include <random>
#include "Profiler.h"
#include "MASGD.h"
#include "ASGDHelper.h"
#include <map>
using namespace std; // ugh! TODO: get rid of this from .h files!!!

#define CNTK_CHECKPOINT_VERSION_1 1     // 1 -> no version number 
#define CNTK_CHECKPOINT_VERSION_2 2      
#define CURRENT_CNTK_CHECKPOINT_VERSION CNTK_CHECKPOINT_VERSION_2

namespace CNTK { namespace Internal {
    // Forward declarations.
    class TensorBoardFileWriter;
    typedef std::shared_ptr<TensorBoardFileWriter> TensorBoardFileWriterPtr;
}}

namespace Microsoft { namespace MSR { namespace CNTK {

struct BestEpoch;

enum class LearningRateSearchAlgorithm : int
{
    None,
    AdjustAfterEpoch,
    SearchBeforeEpoch
};

enum class AdaptationRegType : int
{
    None,
    KL
};

enum class GradientsUpdateType : int
{
    None,
    AdaGrad,
    RmsProp,
    FSAdaGrad
};

// modelParallelSGD can be combined with dataParallelSGD/modelAveragingSGD/blockMomentumSGD 
// but dataParallelSGD/modelAveragingSGD/blockMomentumSGD are mutually exclusive (at least at the moment)
// we assign the lower 8 bits to the enumerate data parallelization methods 
// and next 8 bits to model parallelization methods
enum class ParallelizationMethod : int
{
    none = 0,
    dataParallelSGD = 1,
    modelAveragingSGD = 2,
    blockMomentumSGD = 3,
    dataParallelASGD = 4,
    modelParallelSGD = (1 << 8) // Currently unsupported
};


enum class AdjustType : int
{
    None,
    Poly,
    Inv,
    Exp,
    Step,
<<<<<<< HEAD
	Cosine,
	Cosine_Restart,
	Liner_Cosine,
	Noisy_Liner_Cosine
=======
    Cosine,
    Linear_Cosine,
    Noisy_Linear_Cosine,
    Sigmoid
>>>>>>> 64c2564a
};


// configuration parameters associated with RMSProp learning algorithm
struct RMSPropInfo
{
    double gamma;
    double inc;
    double dec;
    double max;
    double min;

    RMSPropInfo()
    {
        gamma = 0.99;
        inc = 1.2;
        dec = 0.75;
        max = 10.0;
        min = 0.1;
    }
};

struct GradientUpdateInfo
{
    GradientsUpdateType type = GradientsUpdateType::AdaGrad;
    float gaussianNoiseInjectStd = 0.0075f;

    // for FSAdaGrad:
    double targetAdagradAvDenom = 1;
    size_t varianceTimeConstant = 2 * 3600 * 100; // originally was: 2h of speech
};


// learning rate adjust per iteration info
struct LRAPIInfo
{
    AdjustType adjustType;
    size_t iter = 0;
    size_t maxIter;
    size_t step;
    double baseLR;
    double gamma;
    double power;
<<<<<<< HEAD
	double beta;	//
	double num_periods;
	double first_decay_steps;	//Number of steps to decay over
	double t_mul;	//Used to derive the number of iterations in the i-th period
	double m_mul;	//Used to derive the initial learning rate of the i-th period:
	double initial_variance;
	double variance_decay;
=======
    double beta;
    double numPeriods;
    double initialVariance;
    double varianceDecay;
>>>>>>> 64c2564a
    size_t numItersToShowLR;
    size_t numItersToSaveModel;
    size_t stepSize;
    bool reachMaxIter = false;
    size_t sgdTraceLevel;

    LRAPIInfo() {}
};


struct BestEpoch
{
    double criterionMinValue = numeric_limits<double>::max();
    int32_t epochIndex = -1;
};

// ---------------------------------------------------------------------------
// SGDParams -- parameters for SGD
//
// TODO: This should keep everything that is configured by the config.
//       Currently it does not store which matrices are used.
// ---------------------------------------------------------------------------

struct SGDParams : public ScriptableObjects::Object
{
    template <class ConfigRecord> // (needed for default value of m_gradientBits)
    SGDParams(const ConfigRecord& configSGD, size_t sizeofElemType);

    SGDParams(const ScriptableObjects::IConfigRecordPtr configp);

    // SGDParams(SGDParams&&) = default; // (does not compile in VS 2013; not critical)

    size_t GetMaxEpochs() { return m_maxEpochs; }

protected:
    // learning rate per sample provided outside
    floatargvector m_learningRatesParam;
    intargvector m_learningRatesSpecifiedForMBSize; // 1 for per sample, m_mbSize[] for per MB
    floatargvector m_momentumParam;
    intargvector m_momentumSpecifiedForMBSize;
    bool m_useNesterovMomentum;
    bool m_disableMomentumUnitGain;

    // Determine the MB size used for mapping a given learning-rate or momentum parameter to a per-sample value.
    // MB size is the number of samples across all time steps and parallel sequences.
    // This function exists to post-fix a design bug in SGD:
    // In the case of BPTT, the 'minibatchSize' parameter given to the SGD module really means the truncation size,
    // while the MB size to be used is (truncation size * number of parallel sequences).
    // SGD also does not know #parallel sequences upfront.
    size_t FixUpEffectiveMBSize(size_t specifiedMBSize, size_t numParallelSequences) const
    {
        // remedy the bug that truncation size is incorrectly passed as MB size
        if (m_truncated && specifiedMBSize > 1)      // currently only happens in this mode
        {
            if (numParallelSequences == 0)
            {
                RuntimeError("Learning rate and momentum are not supported per minibatch, please specify them per sample.");
            }

            specifiedMBSize *= numParallelSequences; // assume 'specifiedMBSize' refers to truncation size
        }
        // end bug post-fix
        // TODO: This ^^ should go away once SGD gets fixed to take the truncation size as a parameter.

        return specifiedMBSize;
    }

    // helpers to convert learning rates to per-sample values used in the actual algorithms
    // 'numParallelSequences' must be specified because of the definitional MB-size bug in SGD mentioned above, and should go away once that is sorted out.
    double GetLearningRatePerSample(size_t epoch /*BUGBUG workaround:*/, size_t numParallelSequences) const
    {
        return m_learningRatesParam[epoch] / FixUpEffectiveMBSize(m_learningRatesSpecifiedForMBSize[epoch], numParallelSequences);
    }
    double GetMomentumPerSample(size_t epoch /*BUGBUG workaround:*/, size_t numParallelSequences) const
    {
        return pow(m_momentumParam[epoch], 1.0 / FixUpEffectiveMBSize(m_momentumSpecifiedForMBSize[epoch], numParallelSequences));
    }

    ParallelizationMethod GetParallelizationMethod() const
    {
        if (m_mpi == nullptr)
            return ParallelizationMethod::none;

        return m_parallelizationMethod;
    }

    // helper function to initialize and check BlockMomentumSGD related parameters
    void InitializeAndCheckBlockMomentumSGDParameters();
    // only true when the user specify LearningRatePerMB and the number of parallel utterances in Reader > 1
    // bool m_needToNormalizeLRByParallUtterance;          // TODO: should go away
    // bool m_needToNormalizeMomentumByParallUtterance;

    intargvector m_mbSize;
    bool m_truncated; // do BPTT
    // BUGBUG: The 'Truncated' option is duplicated in the reader and must be set to the same there (e.g. by defining in the config on an outer enclosing level, like current samples).
    //         We really should only read it in SGD and pass it ourselves on to the Reader, instead of it being a Reader parameter.
    // BUGBUG: If m_truncated, then m_mbSize is interpreted as truncation length; the actual MB size is a combination of that and the #parallel sequences specified in the reader.
    // TODO: do not specify 'Truncated' but 'TruncatedLength', set m_truncated so given, and let m_mbSize control how many #parallel sequences the reader is allowed to pack into an MB.
    size_t m_maxSamplesInRAM;
    // This is related with subminibatch implementation
    // maxSamplesInRAM denotes how many samples we used in forward-backward on net.
    // Due to the GPU memory limitations, it is sometime not possible to hold the m_mbSize in RAM.
    // To mitigate this issue, we adopt the sub-minibatch implementation, where
    // each m_mbSize[epoch] is divided by a few sub-minibatch of which size will be no more than m_maxSamplesInRAM
    // a forward-backward is performed for each sub-minibatch; a model update is performed after each minibatch
    size_t m_numSubminiBatches;
    // alternative method to specify how to split minibatches into subminibatches
    // default is 1, which means no subminibatch is used
    // if m_maxTempMemSizeInSamples = SIZE_MAX (which means users do not specify the option) and m_numSubminiBatches > 1
    // we divide one minibatch to m_numSubminiBatches subMinibatches

    // the number of samples in each epoch (0 means, use all the samples in each epoch).
    size_t m_epochSize;
    size_t m_maxComputedEpochSize;

    // the total number of epochs to run.
    size_t m_maxEpochs;

    bool m_gradientClippingWithTruncation;
    double m_clippingThresholdPerSample;

    intargvector m_numSamples4Search;
    size_t m_numBestSearchEpoch;

    // Threshold size in bytes for single gradient to do packing
    size_t m_packThresholdSizeInBytes;

    LearningRateSearchAlgorithm m_autoLearnRateSearchType;

    AdaptationRegType m_adaptationRegType;
    double m_adaptationRegWeight;
    bool m_needAdaptRegularization;

    bool m_loadBestModel;
    double m_reduceLearnRateIfImproveLessThan;
    bool m_continueReduce;

    // determine after how many epochs the learning rate should be auto adjusted.
    size_t m_learnRateAdjustInterval;

    bool m_useCVSetControlLRIfCVExists;
    bool m_useEvalCriterionControlLR;

    double m_increaseLearnRateIfImproveMoreThan;
    double m_learnRateIncreaseFactor;
    double m_learnRateDecreaseFactor;
    bool m_autoAdjustMinibatch;
    size_t m_minibatchSearchCriterionErrorMargin;
    size_t m_minibatchSizeTuningFrequency;
    size_t m_minibatchSizeTuningMax;

    doubleargvector m_dropoutRates;
    doubleargvector m_batchNormalizationTimeConstant;
    doubleargvector m_batchNormalizationBlendTimeConstant;
    size_t m_maxTempMemSizeInSamplesForCNN;

    int m_traceLevel;

    size_t m_numPrevLearnRates;

    double m_minLearnRate;

    GradientUpdateInfo m_gradType;
    RMSPropInfo m_rpi;

    size_t m_numMBsToShowResult = 0;
    size_t m_firstMBsToShowResult = 0;
    int m_numMBsToCUDAProfile;

    std::wstring m_tensorBoardLogDir;
    size_t m_tensorBoardNumMBsToLogResult;

    bool m_doGradientCheck;
    double m_gradientCheckSigDigit;

    bool m_doUnitTest;

    bool m_useAllDataForPreComputedNode;

    // Parallel training
    MPIWrapperPtr m_mpi;

    ParallelizationMethod m_parallelizationMethod;
    bool m_enableDistributedMBReading;
    // indicates if we're using default value of the m_enableDistributedMBReading flag
    // (in which case, it can potentially be overriden).
    // This flag is only relevant for the new (V2) readers. It exist because of
    // a shortcoming in DecimateMinibatchInPlace, which does not yet work when inputs 
    // in the same minibatch have different layouts, which is something only V2 readers can
    // produce. 
    bool m_enableDistributedMBReadingNotSpecified; 
    int m_parallelizationStartEpochNum;

    // decide if/how often we measure and show sync performance stats (seconds spend on sync, seconds since last sync etc.) ?
    // 0: No sync perfomance stats
    // 1: Show stats on every sync
    // n > 1: Show stats after every n sync
    int m_syncStatsTrace;

    // Data parallel SGD training parameters
    intargvector m_numGradientBits;
    bool m_bufferedAsyncGradientAggregation;
    bool m_zeroThresholdFor1Bit;

    // Parallel training related with MA / BM
    size_t m_modelAggregationBlockSize;
    bool   m_resetSGDMomentum; 
    bool   m_useNesterovBlockMomentum;
    double m_blockLearningRate; 
    double m_blockMomentumAsTimeConstant;

    bool m_needAveMultiplier;
    double m_L2RegWeight;
    double m_L1RegWeight;

    // Parallel training related with ASGD 
    intargvector m_nSyncSamplesPerWorker;
    bool m_isAsyncBufferEnabled;
    bool m_isSimulateMA;
    AdjustLearningRateAtBeginning m_adjustLearningRateAtBeginning;
    double m_adjustCoefficient;
    size_t m_adjustPerMinibatches;

    // sequence training
    double m_hSmoothingWeight;
    double m_frameDropThresh;
    bool m_doReferenceAlign;
    double m_seqGammarCalcAMF;
    double m_seqGammarCalcLMF;
    double m_seqGammarCalcWP;
    double m_seqGammarCalcbMMIFactor;
    bool m_seqGammarCalcUsesMBR;

    // decide whether should apply regularization into BatchNormalizationNode
    // true: disable Regularization
    // false: enable Regularization (default)
    bool m_disableRegInBatchNormalization;


    LRAPIInfo m_lrapiInfo;
};

template <class ElemType>
class IDistGradAggregator;

// -----------------------------------------------------------------------
// class SGD
// -----------------------------------------------------------------------

// TODO: make this independent of ElemType. Then these repeated dynamic_pointer_casts will go away
// TODO: why is this a class, and not just a procedure? Then we wouldn't have to include the massive header
template <class ElemType>
class SGD : public SGDParams
{
protected:
    typedef shared_ptr<ComputationNode<ElemType>> ComputationNodePtr;
    typedef ClassBasedCrossEntropyWithSoftmaxNode<ElemType>* ClassBasedCrossEntropyWithSoftmaxNodePtr;

public:
    // constructor from old CNTK config. This is a function template that is also used to get the config from Scripting.
    template <class ConfigRecordType>
    SGD(const ConfigRecordType& configSGD)
        : SGDParams(configSGD, sizeof(ElemType)),
          // TODO: The next few do not belong into SGD any more than the network or reader we operate on. Either move network and reader in here, or move these out.
          m_modelPath((const wstring&) configSGD(L"modelPath")),
          m_keepCheckPointFiles(configSGD(L"keepCheckPointFiles", false)),
          m_saveBestModelPerCriterion(configSGD(L"saveBestModelPerCriterion", false)),
          m_trainCriterionNodeName((const wstring&) configSGD(L"trainCriterionNodeName", L"")),
          m_evalCriterionNodeName ((const wstring&) configSGD(L"evalCriterionNodeName", L"")),
          m_traceNodeNamesReal    (configSGD(L"traceNodeNamesReal",     ConfigRecordType::Array(stringargvector()))),
          m_traceNodeNamesCategory(configSGD(L"traceNodeNamesCategory", ConfigRecordType::Array(stringargvector()))),
          m_traceNodeNamesSparse  (configSGD(L"traceNodeNamesSparse",   ConfigRecordType::Array(stringargvector()))),
          m_prevChosenMinibatchSize(0),
          m_lastFinishedEpochTrainLoss(0.0),
          m_distGradAgg(nullptr),
          m_gradHeader(nullptr)
    {
        msra::files::make_intermediate_dirs(m_modelPath);
    }
    // note: This must be in the header, as we cannot properly specialize this constructor in the CPP to make sure all versions are generated.

    // constructor from Scripting
    SGD(const ScriptableObjects::IConfigRecordPtr configp)
        : SGD(*configp)
    {
    }

    void InitMPI(const MPIWrapperPtr& mpi)
    {
        m_mpi = mpi;

        if (m_mpi == nullptr)
            m_parallelizationMethod = ParallelizationMethod::none;
        }

    void Train(shared_ptr<ComputationNetwork> net, DEVICEID_TYPE deviceId,
               IDataReader* trainSetDataReader,
               IDataReader* validationSetDataReader, int startEpoch, bool loadNetworkFromCheckpoint);
    void Adapt(wstring origModelFileName, wstring refNodeName,
               IDataReader* trainSetDataReader,
               IDataReader* validationSetDataReader,
               const DEVICEID_TYPE deviceID, const bool makeMode = true);

protected:

    const std::vector<ComputationNodeBasePtr>& GetTrainCriterionNodes(ComputationNetworkPtr net);
    const std::vector<ComputationNodeBasePtr>& GetEvalCriterionNodes(ComputationNetworkPtr net);

    void TrainOrAdaptModel(int startEpoch, ComputationNetworkPtr net,
                           bool networkLoadedFromCheckpoint,
                           ComputationNetworkPtr refNet,
                           ComputationNodeBasePtr refNode,
                           IDataReader* trainSetDataReader,
                           IDataReader* validationSetDataReader);

protected:

    // return true if precomputation is executed.
    bool PreCompute(ComputationNetworkPtr net,
                    IDataReader* trainSetDataReader,
                    const std::vector<ComputationNodeBasePtr>& featureNodes,
                    const std::vector<ComputationNodeBasePtr>& labelNodes,
                    StreamMinibatchInputs* inputMatrices);

    // return a reasonable initial learning rate based on the initial mbsize
    double SearchForBestLearnRate(ComputationNetworkPtr net,
                                  ComputationNetworkPtr refNet,
                                  const ComputationNodeBasePtr& refNode, const int epochNumber,
                                  const double curLearnRate,
                                  IDataReader* trainSetDataReader,
                                  const std::vector<ComputationNodeBasePtr>& featureNodes,
                                  const std::vector<ComputationNodeBasePtr>& labelNodes,
                                  const std::vector<ComputationNodeBasePtr>& criterionNodes,
                                  const std::vector<ComputationNodeBasePtr>& evaluationNodes,
                                  StreamMinibatchInputs* inputMatrices,
                                  const std::list<ComputationNodeBasePtr>& learnableNodes,
                                  std::list<Matrix<ElemType>>& smoothedGradients, std::vector<double> smoothedCounts,
                                  const bool learnRateInitialized,
                                  const double largestPrevLearnRatePerSample);

    void TrainOneMiniEpochAndReloadModel(ComputationNetworkPtr net,
                                         ComputationNetworkPtr refNet,
                                         const ComputationNodeBasePtr& refNode, const int epochNumber,
                                         const size_t epochSize, IDataReader* trainSetDataReader,
                                         const double learnRatePerSample,
                                         const size_t minibatchSize,
                                         const std::vector<ComputationNodeBasePtr>& featureNodes,
                                         const std::vector<ComputationNodeBasePtr>& labelNodes,
                                         const std::vector<ComputationNodeBasePtr>& criterionNodes,
                                         const std::vector<ComputationNodeBasePtr>& evaluationNodes,
                                         StreamMinibatchInputs* inputMatrices,
                                         const std::list<ComputationNodeBasePtr>& learnableNodes,
                                         std::list<Matrix<ElemType>>& smoothedGradients, std::vector<double> smoothedCounts,
                                         /*out*/ EpochCriterion& epochCriterion,
                                         /*out*/ std::vector<EpochCriterion>& epochEvalErrors,
                                         std::string prefixMsg,
                                         const size_t maxNumOfSamples);

    size_t AdaptiveMinibatchSizing(ComputationNetworkPtr net,
                                   ComputationNetworkPtr refNet,
                                   const ComputationNodeBasePtr& refNode,
                                   const int epochNumber,
                                   const size_t numFramesToUseInSearch,
                                   IDataReader* trainSetDataReader,
                                   const double learnRatePerSample,
                                   const size_t initialMinibatchSize,
                                   const std::vector<ComputationNodeBasePtr>& featureNodes,
                                   const std::vector<ComputationNodeBasePtr>& labelNodes,
                                   const std::vector<ComputationNodeBasePtr>& criterionNodes,
                                   const std::vector<ComputationNodeBasePtr>& evaluationNodes,
                                   StreamMinibatchInputs* inputMatrices,
                                   const std::list<ComputationNodeBasePtr>& learnableNodes,
                                   std::list<Matrix<ElemType>>& smoothedGradients, std::vector<double> smoothedCounts,
                                   const double learningRateAdjustmentFactor);

    // uses a small percentage of training data of minibatch to
    // speculatively train with various MB sizes; then picks the best
    size_t SearchForBestMinibatchSize(ComputationNetworkPtr net,
                                      ComputationNetworkPtr refNet,
                                      const ComputationNodeBasePtr& refNode,
                                      const int epochNumber,
                                      const size_t numFramesToUseInSearch,
                                      IDataReader* trainSetDataReader,
                                      const double learnRatePerSample,
                                      const std::vector<ComputationNodeBasePtr>& featureNodes,
                                      const std::vector<ComputationNodeBasePtr>& labelNodes,
                                      const std::vector<ComputationNodeBasePtr>& criterionNodes,
                                      const std::vector<ComputationNodeBasePtr>& evaluationNodes,
                                      StreamMinibatchInputs* inputMatrices,
                                      const std::list<ComputationNodeBasePtr>& learnableNodes,
                                      std::list<Matrix<ElemType>>& smoothedGradients, std::vector<double> smoothedCounts,
                                      const size_t minMinibatchSize, const size_t maxMinibatchSize);

    // Attempts to compute the error signal for the whole utterance, which will
    // be fed to the neural network as features. Currently it is a workaround
    // for the two-forward-pass sequence and ctc training, which allows
    // processing more utterances at the same time. Only used in Kaldi2Reader.
    // TODO: move the two-forward-pass support out of the reader.
    void AttemptUtteranceDerivativeFeatures(ComputationNetworkPtr net,
                                            IDataReader* trainSetDataReader,
                                            const std::vector<ComputationNodeBasePtr>& featureNodes,
                                            StreamMinibatchInputs* inputMatrices);

    size_t TrainOneEpoch(ComputationNetworkPtr net,
                         ComputationNetworkPtr refNet,
                         const ComputationNodeBasePtr& refNode,
                         const int epochNumber,
                         const size_t epochSize,
                         IDataReader* trainSetDataReader,
                         const double learnRatePerSample,
                         size_t tunedMBSize,
                         const std::vector<ComputationNodeBasePtr>& featureNodes,
                         const std::vector<ComputationNodeBasePtr>& labelNodes,
                         const std::vector<ComputationNodeBasePtr>& criterionNodes,
                         const std::vector<ComputationNodeBasePtr>& evaluationNodes,
                         StreamMinibatchInputs* inputMatrices,
                         const std::list<ComputationNodeBasePtr>& learnableNodes,
                         std::list<Matrix<ElemType>>& smoothedGradients, std::vector<double>& smoothedCounts,
                         /*out*/ EpochCriterion& epochCriterion,
                         /*out*/ std::vector<EpochCriterion>& epochEvalErrors,
                         const std::string& prefixMsg = "",
                         const size_t maxNumberOfSamples = SIZE_MAX,
                         const size_t totalMBsSeenBefore = 0,
                         ::CNTK::Internal::TensorBoardFileWriterPtr tensorBoardWriter = nullptr,
                         const int startEpoch = 0);

    void InitDistGradAgg(int numEvalNodes, int numGradientBits, int deviceId, int traceLevel);
    void InitModelAggregationHandler(int traceLevel, DEVICEID_TYPE devID);
public:
    // UpdateWeights() - actual weight update, implementing various update rules
    void UpdateWeights(Matrix<ElemType>& functionValues, Matrix<ElemType>& gradientValues,
                       Matrix<ElemType>& smoothedGradient, double& smoothedCount,
                       const double learnRatePerSample, const double momentumPerSample,
                       size_t actualMBSize,
                       const double L2RegWeight, const double L1RegWeight,
                       const bool needAveMultiplier,
                       const bool useNesterovMomentum,
                       const bool disableMomentumUnitGain) const;
    // return -1 if nothing exists
    int DetermineStartEpoch(const bool makeMode);

    wstring GetModelNameForEpoch(const int epoch, bool bLastModel = false) const;

protected:
    void ClipGradient(Matrix<ElemType>& gradient, const size_t actualMBSize) const;

    void SaveCheckPointInfo(const size_t epoch, const size_t totalSamplesSeen, // TODO: combine totalSamplesSeen and prevCriterion into a EpochCriterion type
                            const double learnRatePerSample,
                            const std::list<Matrix<ElemType>>& smoothedGradients,
                            const std::vector<double>& smoothedCounts,
                            const double prevCriterion,
                            const size_t minibatchSize);

    bool TryLoadCheckPointInfo(const size_t epochNumber,
                               /*out*/ size_t& totalSamplesSeen,
                               /*out*/ double& learnRatePerSample,
                               std::list<Matrix<ElemType>>& smoothedGradients,
                               std::vector<double>& smoothedCounts,
                               /*out*/ double& prevCriterion,
                               /*out*/ size_t& minibatchSize);
    void LoadCheckPointInfo(const size_t epochNumber,
                            /*out*/ size_t& totalSamplesSeen,
                            /*out*/ double& learnRatePerSample,
                            std::list<Matrix<ElemType>>& smoothedGradients,
                            std::vector<double>& smoothedCounts,
                            /*out*/ double& prevCriterion,
                            /*out*/ size_t& minibatchSize);

    wstring GetCheckPointFileNameForEpoch(const int epoch);

    GradientsUpdateType GradUpdateType() const
    {
        return m_gradType.type;
    }
    double GradientUpdateNoiseStd() const
    {
        return m_gradType.gaussianNoiseInjectStd;
    }

public:
#define EPSILON 1e-5

    bool GradientCheck(ComputationNetworkPtr net,
                       const std::vector<ComputationNodeBasePtr>& criterionNodes,
                       const std::list<ComputationNodeBasePtr>& learnableNodes,
                       int npos);

protected:
    std::wstring m_modelPath;
    bool m_keepCheckPointFiles;
    bool m_saveBestModelPerCriterion;
    // Mapping from criterion to the best epoch on validation data set.
    std::map<std::wstring, BestEpoch> m_criteriaBestEpoch;

    std::wstring m_trainCriterionNodeName;
    std::wstring m_evalCriterionNodeName;

    // enable tracing. Nodes listed here get their m_traceNodeValueXXX flags set
    std::vector<std::wstring> m_traceNodeNamesReal;
    std::vector<std::wstring> m_traceNodeNamesCategory;
    std::vector<std::wstring> m_traceNodeNamesSparse;

    size_t m_prevChosenMinibatchSize;
    double m_lastFinishedEpochTrainLoss;

    std::shared_ptr<IDistGradAggregator<ElemType>> m_distGradAgg;
    std::shared_ptr<struct DistGradHeader> m_gradHeader;

    shared_ptr<IMASGD<ElemType>> m_pMASGDHelper;

private:
    void MarkDropoutNodesEvalTimeStampAsOutdated(const ComputationNetworkPtr& net, const ComputationNodeBasePtr& criterionNode);
    std::shared_ptr<ASGDHelper<ElemType>> m_pASGDHelper;

    bool UsingGradientAggregation(size_t epochNumber) const
    {
        return ((GetParallelizationMethod() == ParallelizationMethod::dataParallelSGD) && (epochNumber >= m_parallelizationStartEpochNum));
    }

    bool UsingModelAggregation(size_t epochNumber) const
    {
        return ((GetParallelizationMethod() == ParallelizationMethod::modelAveragingSGD ||
                 GetParallelizationMethod() == ParallelizationMethod::blockMomentumSGD) &&
                (epochNumber >= m_parallelizationStartEpochNum));
    }

    bool UsingAsyncGradientAggregation(size_t epochNumber)
    {
        return ((GetParallelizationMethod() == ParallelizationMethod::dataParallelASGD) && (epochNumber >= m_parallelizationStartEpochNum));
    }

    bool UsingParallelTrain(size_t epochNumber)
    {
        return UsingGradientAggregation(epochNumber) || UsingModelAggregation(epochNumber) || UsingAsyncGradientAggregation(epochNumber);
    }

    void SynchronizeWorkers()
    {
        if (m_mpi != nullptr && GetParallelizationMethod() != ParallelizationMethod::dataParallelASGD)
        {
            m_mpi->WaitAll();
        }
        if (m_mpi != nullptr && GetParallelizationMethod() == ParallelizationMethod::dataParallelASGD)
        {
            m_pASGDHelper->WaitAll();
        }
        return;
    }
};

}}}<|MERGE_RESOLUTION|>--- conflicted
+++ resolved
@@ -80,17 +80,10 @@
     Inv,
     Exp,
     Step,
-<<<<<<< HEAD
-	Cosine,
-	Cosine_Restart,
-	Liner_Cosine,
-	Noisy_Liner_Cosine
-=======
     Cosine,
     Linear_Cosine,
     Noisy_Linear_Cosine,
     Sigmoid
->>>>>>> 64c2564a
 };
 
 
@@ -134,20 +127,10 @@
     double baseLR;
     double gamma;
     double power;
-<<<<<<< HEAD
-	double beta;	//
-	double num_periods;
-	double first_decay_steps;	//Number of steps to decay over
-	double t_mul;	//Used to derive the number of iterations in the i-th period
-	double m_mul;	//Used to derive the initial learning rate of the i-th period:
-	double initial_variance;
-	double variance_decay;
-=======
     double beta;
     double numPeriods;
     double initialVariance;
     double varianceDecay;
->>>>>>> 64c2564a
     size_t numItersToShowLR;
     size_t numItersToSaveModel;
     size_t stepSize;
