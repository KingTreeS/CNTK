--- conflicted
+++ resolved
@@ -473,12 +473,9 @@
         {
             msra::files::make_intermediate_dirs(GetModelNameForEpoch(int(startEpoch) - 1));
             net->Save(GetModelNameForEpoch(int(startEpoch) - 1));
-<<<<<<< HEAD
+        }
         if (m_mpi != nullptr && Globals::GetProcessNum() > 1)
             ReleaseDistParams(learnableNodes);
-=======
-        }
->>>>>>> 80a737cc
     }
 
     if (m_saveBestModelPerCriterion)
@@ -639,16 +636,12 @@
                 // In case of parallel training only the main node should we saving the model to prevent
                 // the parallel training nodes from colliding to write the same file
                 if ((m_mpi == nullptr) || m_mpi->IsMainNode())
-<<<<<<< HEAD
-                    net->Save(m_modelPath);
-                if (m_mpi != nullptr && Globals::GetProcessNum() > 1)
-                    ReleaseDistParams(learnableNodes);
-=======
                 {
                     msra::files::make_intermediate_dirs(m_modelPath + L"/" + m_modelName);
                     net->Save(m_modelPath + L"/" + m_modelName);
                 }
->>>>>>> 80a737cc
+                if (m_mpi != nullptr && Globals::GetProcessNum() > 1)
+                    ReleaseDistParams(learnableNodes);
             }
             break;
         }
@@ -662,16 +655,12 @@
                 // In case of parallel training only the main node should we saving the model to prevent
                 // the parallel training nodes from colliding to write the same file
                 if ((m_mpi == nullptr) || m_mpi->IsMainNode())
-<<<<<<< HEAD
-                    net->Save(m_modelPath);
-                if (m_mpi != nullptr && Globals::GetProcessNum() > 1)
-                    ReleaseDistParams(learnableNodes);
-=======
                 {
                     msra::files::make_intermediate_dirs(m_modelPath + L"/" + m_modelName);
                     net->Save(m_modelPath + L"/" + m_modelName);
                 }
->>>>>>> 80a737cc
+                if (m_mpi != nullptr && Globals::GetProcessNum() > 1)
+                    ReleaseDistParams(learnableNodes);
             }
             break;
         }
@@ -904,12 +893,9 @@
                         {
                             msra::files::make_intermediate_dirs(GetModelNameForEpoch(i, true));
                             net->Save(GetModelNameForEpoch(i, true));
-<<<<<<< HEAD
+                        }
                         if (m_mpi != nullptr && Globals::GetProcessNum() > 1)
                             ReleaseDistParams(learnableNodes);
-=======
-                        }
->>>>>>> 80a737cc
 
                         LOGPRINTF(stderr, "Finished training and saved final model\n\n");
                         break;
