--- conflicted
+++ resolved
@@ -76,13 +76,8 @@
     opConstOne,
     // unary (or binary with constant parameter)
     opCopy,
-<<<<<<< HEAD
     opNegate, opNot, opAbs, opFloor, opReciprocal, opZeroExpr,
-    opSigmoid, opTanh, opSqr, opSqrt, opExp, opLog, opLinearRectifier, opCosine,
-=======
-    opNegate, opNot, opAbs, opReciprocal,
     opSigmoid, opTanh, opSqr, opSqrt, opExp, opLog, opLinearRectifier, opCosine, opSin,
->>>>>>> bb1d425f
     // unary ops for use by Matrix class only (there is no TensorView implementation)
     opSigmoidDerivative, opLinearRectifierDerivative, opNegativeSine,
     // binary
@@ -124,11 +119,8 @@
     Macro(Log);               \
     Macro(LinearRectifier);   \
     Macro(Cosine);            \
-<<<<<<< HEAD
+    Macro(Sin);...............\
     Macro(ZeroExpr);
-=======
-    Macro(Sin);
->>>>>>> bb1d425f
 
 #define ForAllBinaryOps(Macro)                                        \
     Macro(Sum);                                                       \
@@ -240,9 +232,9 @@
     void ReleaseMemory()
     {
         if (!m_externalBuffer)
-        {
+    {
             if (m_computeDevice < 0)
-            {
+    {
                 delete[] m_pArray;
                 m_pArray = nullptr;
                 m_nzValues = nullptr;
@@ -255,9 +247,9 @@
 
                 delete[] m_blockIds;
                 m_blockIds = nullptr;
-            }
+    }
             else
-            {
+    {
 #ifndef CPUONLY
                 if (m_pArray != nullptr)
                     TracingGPUMemoryAllocator::Free<ElemType>(m_computeDevice, m_pArray, true);
@@ -270,7 +262,7 @@
 
                 delete[](byte*) m_tempHostBuffer;
                 m_tempHostBuffer = nullptr;
-            }
+    }
             m_elemSizeAllocated = 0;
             m_totalBufferSizeAllocated = 0;
         }
@@ -408,7 +400,7 @@
 
 template <class ElemType>
 class MATH_API BaseMatrix
-{
+    {
 public:
     
     BaseMatrix()
@@ -421,7 +413,7 @@
     }
 
     void VerifyResizable(const char* function) const 
-    { 
+    {
         if (!m_sob.unique())
             LogicError("%s: Cannot resize the matrix because it is a view.", function);
         if (m_sob->HasExternalBuffer())
@@ -431,9 +423,9 @@
     void VerifyWritable(const char* function) const 
     {
         if (!(m_sob->GetNumStorageRows() == m_numRows && m_sob->GetNumStorageCols() == m_numCols))
-        {
+    {
             LogicError("%s: Cannot write to the matrix because it is a slice.", function);
-        }
+    }
     }
 
     bool IsView() const { return (GetNumRows() != m_sob->GetNumStorageRows() || GetNumCols() != m_sob->GetNumStorageCols() || m_sliceViewOffset != 0); }
@@ -552,7 +544,7 @@
     void ReleaseStorageMemory() { m_sob->ReleaseMemory(); }
 
     // copy all metadata (but not content that m_sob points to)
-    void ShallowCopyFrom(const BaseMatrix& other) 
+    void ShallowCopyFrom(const BaseMatrix& other)
     {
         *this = other;
     }
