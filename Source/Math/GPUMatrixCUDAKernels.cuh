﻿//
// Copyright (c) Microsoft. All rights reserved.
// Licensed under the MIT license. See LICENSE.md file in the project root for full license information.
//

#pragma once

#include "BestGpu.h"

#ifndef CPUONLY

#pragma push_macro("TENSOR_OPS_DECL")
#define TENSOR_OPS_DECL __device__ __host__
#include "CommonMatrix.h"
#include "GPUMatrix.h"
#include "TensorOps.h" // for exp_() etc.
#include "device_functions.h"
#include <cuda_runtime.h>
#include <assert.h>
#include <float.h>
#pragma pop_macro("TENSOR_OPS_DECL")

// REVIEW alexeyk: disable warnings properly for GCC/clang
#ifdef _MSC_VER
#pragma warning(push)
#pragma warning(disable : 4100) // 'identifier': unreferenced formal parameter
#pragma warning(disable : 4127) // conditional expression is constant
#pragma warning(disable : 4201) // nonstandard extension used: nameless struct/union
#pragma warning(disable : 4458) // declaration of 'identifier' hides class member
#pragma warning(disable : 4515) // 'namespace': namespace uses itself
#endif
#include <cub/cub.cuh>
#ifdef _MSC_VER
#pragma warning(pop)
#endif

// We would like to use 64-bit integer to support large matrices. However, CUDA seems to support only 32-bit integer
// For now, use int32_t to ensure that both Linux and Windows see this as 32 bit integer type.

#ifndef CUDA_LONG
#define CUDA_LONG int32_t
#endif

#define IDX2C(i, j, ld) (((j) * (ld)) + (i)) // 0 based indexing

// On older GPUs, CUDA atomicAdd() only exists for 'float'. This is the 'double' version.
#if defined(__CUDA_ARCH__) && __CUDA_ARCH__ < 600
static __inline__ __device__ double atomicAdd(double* address, double val)
{
    unsigned long long int* address_as_ull = (unsigned long long int*) address;
    unsigned long long int old = *address_as_ull, assumed;
    do
    {
        assumed = old;
        old = atomicCAS(address_as_ull, assumed, __double_as_longlong(val + __longlong_as_double(assumed)));
    } while (assumed != old);
    return __longlong_as_double(old);
}
#endif

// TODO: replace this with TensorOps.h LogAdd(). It differs in using ElemType throughout, while this one seems to use 'double' versions of exp() and log().
// The 'k' in the name is to avoid naming conflicts with various versions of logadd() that are defined throughout the codebase.
template <class ElemType>
static inline __device__ __host__ ElemType logaddk(ElemType x, ElemType y)
{
    ElemType temp, diff, z;

    if (x < y)
    {
        temp = x;
        x = y;
        y = temp;
    }
    diff = y - x;
    if (diff < MINLOGEXP)
    {
        return (x < LSMALL) ? LZERO : x;
    }
    else
    {
        z = exp(diff);
        return x + log(1.0 + z);
    }
}

namespace Microsoft { namespace MSR { namespace CNTK {

// ---------------------------------------------------------------------------
// GridDim -- helper to choose the CUDA grid dimensions
// ---------------------------------------------------------------------------

template <class INT, class INT2>
static INT CeilDiv(INT a, INT2 b) // ceil(a/b)
{
    return (INT)(((size_t) a + (size_t) b - 1) / (size_t) b); // these size_t casts are necessary since b may be INT_MAX (for maxGridSize[])
}

struct GridDim
{
    static const CUDA_LONG maxThreadsPerBlock = 1024; // use this many threads per block
    static const CUDA_LONG maxWarpsPerBlock = 32;     // use this many warps per block. This means 1024 threads for warpSize=32

    // use these for launching
    //   GridDim grid(NN);
    //   kernel<<<grid.m_blocksPerGrid, grid.m_threadsPerBlock, ...>>>(...)
    int m_blocksPerGrid, m_threadsPerBlock; // (these may in the future be extended to multi-dimensional ones)
    CUDA_LONG m_N;

    GridDim(CUDA_LONG N) // linear grid
    {
        m_N = N;
        if (N == 0) // CUDA will fail to launch with 0 blocks
            N = 1;

        // get device information
        const auto& props = GetDeviceProps();
        CUDA_LONG numProcs = props.multiProcessorCount;
        CUDA_LONG warpSize = props.warpSize;

        // distribute warps evenly over processors
        CUDA_LONG warpsPerProc = CeilDiv(N, numProcs * warpSize);

        // if too many warps per block then reduce #warps
        // This limits the number of threads to 512.
        if (warpsPerProc > maxWarpsPerBlock)
        {
            CUDA_LONG overBy = CeilDiv(warpsPerProc, maxWarpsPerBlock); // we are over by this factor
            warpsPerProc = CeilDiv(warpsPerProc, overBy);
        }

        // put it back together
        m_threadsPerBlock = warpsPerProc * warpSize;        // =a multiple of 32 that is as close to 1024 as makes sense given NN
        m_blocksPerGrid = CeilDiv(N, m_threadsPerBlock);
        if (m_blocksPerGrid == 1)
            m_threadsPerBlock = N; // don't launch more than necessary  --TODO: Does this make a difference at all?
        assert(m_blocksPerGrid * m_threadsPerBlock >= N);
    }

    static const std::vector<cudaDeviceProp>& GetCachedDeviceProps()
    {
        std::call_once(s_cachedDevicePropsInitFlag, [=]{
            int numDevices;
            CUDA_CALL(cudaGetDeviceCount(&numDevices));
            s_cachedDeviceProps.resize(numDevices);
            for (int i = 0; i < numDevices; i++)
                CUDA_CALL(cudaGetDeviceProperties(&s_cachedDeviceProps[i], i));
        });
       
        return s_cachedDeviceProps;
    }

    static size_t GetCurrentDeviceId()
    {
        int deviceId;
        cudaGetDevice(&deviceId);
        return (size_t)deviceId;
    }


    // get device properties of current device
    static const cudaDeviceProp& GetDeviceProps()
    {
        const auto& cachedDevicesProps = GetCachedDeviceProps();
        return cachedDevicesProps[GetCurrentDeviceId()];
    }

    // compute our location on the grid
    static __device__ CUDA_LONG GetLinearThreadId()
    {
        return blockDim.x * blockIdx.x + threadIdx.x;
    }

private: 
    // TODO: drop call_once and co. and make cached devices a local static, once we're on VS2015.
    static std::vector<cudaDeviceProp> s_cachedDeviceProps;
    static std::once_flag s_cachedDevicePropsInitFlag;
};

#define CALCULATE_ELEMENTWISE_INDEX_OR_EXIT(id, N) \
    CUDA_LONG id = GridDim::GetLinearThreadId();   \
    if (id >= N)                                   \
        return;

#ifdef __GNUC__
#define UNUSED_FUNCTION_ATTRIBUTE __attribute__((unused))
#else
#define UNUSED_FUNCTION_ATTRIBUTE
#endif

// ===========================================================================
// CUDA kernels follow, lots of them
// ===========================================================================

// _elementWise*() kernels
//
// Designed to operate on contiguous blocks of memory, where the output is a simple function of the inputs.
// The first parameters of every function are inputs, and the last two arguments to each function are always
// (ElemenType *res, CUDA_LONG N), a pointer and length of the output block. Each thread computes a function
// of the inputs for one value in the output.

template <class ElemType>
__global__ void _elementWisePowerOnCuda(
    const ElemType alpha,
    const ElemType* a,
    ElemType* res,
    const CUDA_LONG N)
{
    CALCULATE_ELEMENTWISE_INDEX_OR_EXIT(id, N);
    if (alpha == 0)
    {
        res[id] = 1;
    }
    else if (alpha == 1)
    {
        res[id] = a[id];
    }
    else if (alpha == 2)
    {
        res[id] = a[id] * a[id];
    }
    else if (alpha == 3)
    {
        res[id] = a[id] * a[id] * a[id];
    }
    else
    {
        if (sizeof(ElemType) == sizeof(double))
        {
            res[id] = pow(a[id], alpha);
        }
        else
        {
            res[id] = powf(a[id], alpha);
        }
    }
};

// Note that this code is inefficient on CUDA due to diverging code paths.
// Use Sigmoid() in TensorOps.h instead, which solves this problem.
template <class ElemType>
__global__ void _elementWiseSigmoidOnCuda(
    const ElemType* a,
    ElemType* res,
    const CUDA_LONG N)
{
    CALCULATE_ELEMENTWISE_INDEX_OR_EXIT(id, N);
#if 0 // this computes the same thing but is twice as fast on CUDA
    res[id] = Microsoft::MSR::CNTK::Sigmoid(a[id]);
#else
    if (a[id] >= 0)
    {
        ElemType e = exp_(-a[id]);
        res[id] = 1 / (1 + e);
    }
    else
    {
        ElemType e = exp_(a[id]);
        res[id] = e / (1 + e);
    }
#endif
};

template <class ElemType>
__global__ void _assignSigmoidOf(
    const ElemType* a,
    ElemType* res,
    const CUDA_LONG N)
{
    CALCULATE_ELEMENTWISE_INDEX_OR_EXIT(id, N);

// This function computes 1 / (1 + e^(-x)) which yields 1 / (1 + e^|x|) if x is negative,
// and e^x / (1 + e^x) if x is positive.
// BUGBUG: This does not invert the calculation when the exp argument becomes large, potentially causing overflows.
//         There is a second version of this function that does. That should be used.
#if 0 // this has the same speed now, although not identical accuracy
    res[id] = Microsoft::MSR::CNTK::Sigmoid(a[id]);
#else
    ElemType negElem = -a[id];
    ElemType e = exp_(negElem);

    res[id] = 1 / (e + 1);
#endif
};

template <class ElemType>
__global__ void _elementWiseLinRectDerivativeOnCuda(
    const ElemType* a,
    ElemType* res,
    const CUDA_LONG N)
{
    CALCULATE_ELEMENTWISE_INDEX_OR_EXIT(id, N);
    res[id] = (a[id] <= 0) ? 0 : 1;
}

template <class ElemType>
__global__ void _elementWiseSigmoidDerivativeOnCuda(
    const ElemType* a,
    ElemType* res,
    const CUDA_LONG N)
{
    CALCULATE_ELEMENTWISE_INDEX_OR_EXIT(id, N);
    res[id] = a[id] * (1 - a[id]);
}

template <class ElemType>
__global__ void _elementWiseTanhOnCuda(
    const ElemType* a,
    ElemType* res,
    const CUDA_LONG N)
{
    CALCULATE_ELEMENTWISE_INDEX_OR_EXIT(id, N);
    res[id] = tanh_(a[id]);
};

//to prevent negative values caused by floating operations, we force inputs to be >=0
//this may, however, hide problems in the caller.
template <class ElemType>
__global__ void _elementWiseSqrtOnCuda(
    const ElemType* a,
    ElemType* res,
    const CUDA_LONG N)
{
    CALCULATE_ELEMENTWISE_INDEX_OR_EXIT(id, N);
    res[id] = sqrt_(max((ElemType) 0, a[id]));
};

template <class ElemType>
__global__ void _elementWiseExpOnCuda(
    const ElemType* a,
    ElemType* res,
    const CUDA_LONG N)
{
    CALCULATE_ELEMENTWISE_INDEX_OR_EXIT(id, N);
    res[id] = exp_(a[id]);
};

template <class ElemType>
__global__ void _elementWiseLogOnCuda(
    const ElemType* a,
    ElemType* res,
    const CUDA_LONG N)
{
    CALCULATE_ELEMENTWISE_INDEX_OR_EXIT(id, N);
    res[id] = (a[id] < EPS_IN_LOG) ? LOG_OF_EPS_IN_LOG : log_(a[id]);
};

template <class ElemType>
__global__ void _elementWiseAbsOnCuda(
    const ElemType* a,
    ElemType* res,
    const CUDA_LONG N)
{
    CALCULATE_ELEMENTWISE_INDEX_OR_EXIT(id, N);
    res[id] = fabs_(a[id]);
};

template <class ElemType>
__global__ void _elementWiseCosineOnCuda(
    const ElemType* a,
    ElemType* res,
    const CUDA_LONG N)
{
    CALCULATE_ELEMENTWISE_INDEX_OR_EXIT(id, N);
    res[id] = cos_(a[id]);
};

template <class ElemType>
__global__ void _elementWiseNegativeSineOnCuda(
    const ElemType* a,
    ElemType* res,
    const CUDA_LONG N)
{
    CALCULATE_ELEMENTWISE_INDEX_OR_EXIT(id, N);
    res[id] = -sin_(a[id]);
};

template <class ElemType>
__global__ void _elementWiseAcosOnCuda(
    const ElemType* a,
    ElemType* res,
    const CUDA_LONG N)
{
    CALCULATE_ELEMENTWISE_INDEX_OR_EXIT(id, N);
    res[id] = acos_(a[id]);
};

template <class ElemType>
__global__ void _elementWiseAsinOnCuda(
    const ElemType* a,
    ElemType* res,
    const CUDA_LONG N)
{
    CALCULATE_ELEMENTWISE_INDEX_OR_EXIT(id, N);
    res[id] = asin_(a[id]);
};

template <class ElemType>
__global__ void _elementWiseCoshOnCuda(
    const ElemType* a,
    ElemType* res,
    const CUDA_LONG N)
{
    CALCULATE_ELEMENTWISE_INDEX_OR_EXIT(id, N);
    res[id] = cosh_(a[id]);
};

template <class ElemType>
__global__ void _elementWiseSinhOnCuda(
    const ElemType* a,
    ElemType* res,
    const CUDA_LONG N)
{
    CALCULATE_ELEMENTWISE_INDEX_OR_EXIT(id, N);
    res[id] = sinh_(a[id]);
};

template <class ElemType>
__global__ void _setValue(
    ElemType* a,
    const ElemType v,
    const CUDA_LONG N)
{
    CUDA_LONG id = blockDim.x * blockIdx.x + threadIdx.x;
    if (id >= N)
        return;
    a[id] = v;
};

template <class ElemType>
__global__ void _setValue(
    ElemType* a,
    const ElemType* d_v,
    const CUDA_LONG N)
{
    CUDA_LONG id = blockDim.x * blockIdx.x + threadIdx.x;
    if (id >= N)
        return;
    a[id] = d_v[0];
};

template <class ElemType>
__global__ void _copyColumnsStrided(ElemType* dest, ElemType* src, CUDA_LONG N, CUDA_LONG numRows, CUDA_LONG destNumColsStride, CUDA_LONG srcNumColsStride)
{
    CUDA_LONG id = blockDim.x * blockIdx.x + threadIdx.x;
    if (id >= N)
        return;

    CUDA_LONG denseColIdx = id / numRows;
    CUDA_LONG rowIdx = id - (denseColIdx * numRows);

    dest[(denseColIdx * destNumColsStride * numRows) + rowIdx] = src[(denseColIdx * srcNumColsStride * numRows) + rowIdx];
}

template <class ElemType>
__global__ void _assignToRowSliceValuesOf(ElemType* dest, ElemType* src, const CUDA_LONG N, const CUDA_LONG startIndex, const CUDA_LONG destRows, const CUDA_LONG srcRows)
{
    CUDA_LONG id = blockDim.x * blockIdx.x + threadIdx.x;
    if (id >= N)
        return;

    CUDA_LONG col = id / srcRows;
    CUDA_LONG row = id - (col * srcRows);

    dest[col * destRows + row + startIndex] = src[id];
}

template <class ElemType>
__global__ void _assignRowSliceValuesOf(ElemType* dest, ElemType* src, const CUDA_LONG N, const CUDA_LONG startIndex, const CUDA_LONG destRows, const CUDA_LONG srcRows)
{
    CUDA_LONG id = blockDim.x * blockIdx.x + threadIdx.x;
    if (id >= N)
        return;

    CUDA_LONG col = id / destRows;
    CUDA_LONG row = id - (col * destRows);

    // dest[id] = src[col*srcRows + row + startIndex];
    dest[id] = src[IDX2C(row + startIndex, col, srcRows)];
}

template <class ElemType>
__global__ void _addToRowSliceValuesOf(ElemType* dest, ElemType* src, const CUDA_LONG N, const CUDA_LONG startIndex, const CUDA_LONG destRows, const CUDA_LONG srcRows)
{
    CUDA_LONG id = blockDim.x * blockIdx.x + threadIdx.x;
    if (id >= N)
        return;

    CUDA_LONG col = id / srcRows; // src is the full matrix, rowslice is taken from the dest
    CUDA_LONG row = id - (col * srcRows);

    // dest[col*destRows + row + startIndex] += src[id];
    dest[IDX2C(row + startIndex, col, destRows)] += src[id];
}

template <class ElemType>
__global__ void _addWithRowSliceValuesOf(ElemType* dest, ElemType* src, const CUDA_LONG N, const CUDA_LONG startIndex, const CUDA_LONG destRows, const CUDA_LONG srcRows)
{
    CUDA_LONG id = blockDim.x * blockIdx.x + threadIdx.x;
    if (id >= N)
        return;

    CUDA_LONG col = id / destRows; // dest is the full matrix, rowslice is taken from the src
    CUDA_LONG row = id - (col * destRows);

    dest[id] += src[IDX2C(row + startIndex, col, srcRows)];
}

template <class ElemType>
__global__ void _assignToDiagonalValuesOf(ElemType* dest, ElemType* src, const CUDA_LONG N, const CUDA_LONG srcCols)
{
    CUDA_LONG id = blockDim.x * blockIdx.x + threadIdx.x;
    if (id >= N)
        return;

    CUDA_LONG col = id / srcCols;
    CUDA_LONG row = id - (col * srcCols);

    if (row == col)
        dest[row] = src[id];
}

template <class ElemType>
__global__ void _assignRowStackValuesOf(ElemType* dest, ElemType** srces, size_t* startRowIndeces, const CUDA_LONG numSrces, const CUDA_LONG N, const CUDA_LONG destRows, const CUDA_LONG destCols)
{
    CUDA_LONG id = blockDim.x * blockIdx.x + threadIdx.x;
    if (id >= N)
        return;

    CUDA_LONG col = id / destRows; // dest is the full matrix, rowslice is taken from the src
    CUDA_LONG row = id - (col * destRows);

    // can we replace the for loop with something better?
    int srcId = 0;
    for (; srcId < numSrces; srcId++)
    {
        if (startRowIndeces[srcId + 1] > row)
            break;
    }

    dest[id] = srces[srcId][IDX2C(row - startRowIndeces[srcId], col, startRowIndeces[srcId + 1] - startRowIndeces[srcId])];
}

template <class ElemType>
__global__ void _assignRepeatOf(ElemType* dest, ElemType* src, const CUDA_LONG N, const CUDA_LONG srcRows, const CUDA_LONG srcCols, const CUDA_LONG destRows)
{
    CUDA_LONG id = blockDim.x * blockIdx.x + threadIdx.x;
    if (id >= N)
        return;

    CUDA_LONG destCol = id / destRows;
    CUDA_LONG destRow = id - (destCol * destRows);

    CUDA_LONG srcRow = destRow % srcRows;
    CUDA_LONG srcCol = destCol % srcCols;

    dest[id] = src[IDX2C(srcRow, srcCol, srcRows)];
}

template <class ElemType>
__global__ void _addToRowRepeatValuesOf(ElemType* dest, ElemType* src, const CUDA_LONG N, const CUDA_LONG srcRows, const CUDA_LONG srcCols, const CUDA_LONG destRows)
{
    CUDA_LONG id = blockDim.x * blockIdx.x + threadIdx.x;
    if (id >= N)
        return;

    CUDA_LONG col = id / srcRows;
    CUDA_LONG row = (id - (col * srcRows)) % destRows;

    // dest[col*destRows + row + startIndex] += src[id];
    dest[IDX2C(row, col, destRows)] += src[id];
}

template <class ElemType>
__global__ void _assignPositiveAndShiftedNegSample(ElemType* dest, const ElemType* src, const CUDA_LONG N, const CUDA_LONG srcRows, const CUDA_LONG srcCols, const CUDA_LONG destRows, const CUDA_LONG posNumber, const CUDA_LONG shiftNumber)
{
    CUDA_LONG id = blockDim.x * blockIdx.x + threadIdx.x;
    if (id >= N)
        return;

    CUDA_LONG destCol = id / destRows;
    CUDA_LONG destRow = id - (destCol * destRows);

    CUDA_LONG sampleInDestCol = destRow / srcRows;
    CUDA_LONG srcRow = destRow - srcRows * sampleInDestCol;
    CUDA_LONG srcCol = sampleInDestCol < posNumber ? destCol : (destCol + shiftNumber + sampleInDestCol - posNumber) % srcCols;

    dest[id] = src[IDX2C(srcRow, srcCol, srcRows)];
}

template <class ElemType>
__global__ void _addFoldedPositiveAndShiftedNegSample(ElemType* folded, const ElemType* unfolded, const CUDA_LONG unfoldedN, const CUDA_LONG unfoldedRows, const CUDA_LONG unfoldedCols, const CUDA_LONG foldedRows, const CUDA_LONG posNumber, const CUDA_LONG shiftNumber)
{
    CUDA_LONG id = blockDim.x * blockIdx.x + threadIdx.x;
    if (id >= unfoldedN)
        return;

    CUDA_LONG unfoldedCol = id / unfoldedRows;
    CUDA_LONG unfoldedRow = id - (unfoldedCol * unfoldedRows);

    CUDA_LONG sampleInUnfoldedCol = unfoldedRow / foldedRows;
    CUDA_LONG foldedRow = unfoldedRow - foldedRows * sampleInUnfoldedCol;
    CUDA_LONG foldedCol = sampleInUnfoldedCol < posNumber ? unfoldedCol : (unfoldedCol + shiftNumber + sampleInUnfoldedCol - posNumber) % unfoldedCols;

    atomicAdd(&folded[IDX2C(foldedRow, foldedCol, foldedRows)], unfolded[id]);
}

template <class ElemType>
__global__ void _assignDifferenceOf1(
    ElemType* us,
    const ElemType alpha,
    const ElemType* a,
    const CUDA_LONG N)
{
    CUDA_LONG id = blockDim.x * blockIdx.x + threadIdx.x;
    if (id >= N)
        return;
    us[id] = alpha - a[id];
};

template <class ElemType>
__global__ void _assignDifferenceOf2(
    ElemType* us,
    const ElemType alpha,
    const ElemType* a,
    const CUDA_LONG N)
{
    CUDA_LONG id = blockDim.x * blockIdx.x + threadIdx.x;
    if (id >= N)
        return;
    us[id] = a[id] - alpha;
};

///a is a scalar
template <class ElemType>
__global__ void _scaleAndAddScalar(
    ElemType* c,
    const CUDA_LONG N,
    const ElemType alpha,
    const ElemType* a,
    const ElemType* b)
{
    CUDA_LONG id = blockDim.x * blockIdx.x + threadIdx.x;
    if (id >= N)
        return;
    c[id] = alpha * a[0] + b[id];
};

template <class ElemType>
__global__ void _multiply1x1AndWeightedAdd(
    ElemType alpha, const ElemType* a, const ElemType* b, ElemType beta, ElemType* c, CUDA_LONG N)
{
    CUDA_LONG id = blockDim.x * blockIdx.x + threadIdx.x;
    if (id >= N)
        return;
    ElemType f = alpha * *a; // scalar matrix
    if (beta == 0)           // don't even read the memory if beta is 0
        c[id] = b[id] * f;
    else
        c[id] = b[id] * f + c[id] * beta;
}

template <class ElemType>
__global__ void _addValue(
    ElemType* a,
    const ElemType v,
    const CUDA_LONG N)
{
    CUDA_LONG id = blockDim.x * blockIdx.x + threadIdx.x;
    if (id >= N)
        return;
    a[id] += v;
};

template <class ElemType>
__global__ void _addValue(
    ElemType* a,
    const ElemType* d_v,
    const CUDA_LONG N)
{
    CUDA_LONG id = blockDim.x * blockIdx.x + threadIdx.x;
    if (id >= N)
        return;
    a[id] += d_v[0];
};

template <class ElemType>
__global__ void _elemMul(
    ElemType* a,
    const ElemType* b,
    const CUDA_LONG N)
{
    CUDA_LONG id = blockDim.x * blockIdx.x + threadIdx.x;
    if (id >= N)
        return;
    a[id] *= b[id];
};

template <class ElemType>
__global__ void _assignElementProductOf(
    ElemType* us,
    const ElemType* a,
    const ElemType* b,
    const CUDA_LONG N)
{
    CUDA_LONG id = blockDim.x * blockIdx.x + threadIdx.x;
    if (id >= N)
        return;
    us[id] = a[id] * b[id];
}

template <class ElemType>
__global__ void _assignKhatriRaoProductOf(
    ElemType* us,
    const ElemType* a,
    const ElemType* b,
    const CUDA_LONG rowsA,
    const CUDA_LONG rowsB,
    const CUDA_LONG cols)
{
    CUDA_LONG id = blockDim.x * blockIdx.x + threadIdx.x;

    const CUDA_LONG rows = rowsA * rowsB;
    const CUDA_LONG col = id / rows;
    if (col >= cols)
        return;

    const CUDA_LONG row = id % rows;
    const CUDA_LONG rowB = row / rowsA;
    const CUDA_LONG rowA = row % rowsA;

    us[id] = a[rowA + col * rowsA] * b[rowB + col * rowsB];
}

template <class ElemType>
__global__ void _addColumnReshapeProductOf(
    ElemType* us,
    const ElemType* a,
    const ElemType* b,
    const CUDA_LONG rowsB,
    const CUDA_LONG rowsC,
    const CUDA_LONG cols,
    const bool transposeAColumn)
{
    CUDA_LONG id = blockDim.x * blockIdx.x + threadIdx.x;

    const CUDA_LONG col = id / rowsC;
    if (col >= cols)
        return;

    const CUDA_LONG row = id % rowsC;
    CUDA_LONG bBase = col * rowsB;
    CUDA_LONG aBase = bBase * rowsC;
    ElemType v = 0;

    if (transposeAColumn)
    {
        aBase += row * rowsB;
        for (CUDA_LONG i = 0; i < rowsB; i++)
        {
            v += a[aBase++] * b[bBase++];
        }
    }
    else
    {
        aBase += row;
        for (CUDA_LONG i = 0; i < rowsB; i++)
        {
            v += a[aBase] * b[bBase++];
            aBase += rowsC;
        }
    }
    us[row + col * rowsC] += v;
}

template <class ElemType>
__global__ void _assignElementDivisionOf(
    ElemType* us,
    const ElemType* a,
    const ElemType* b,
    const CUDA_LONG N)
{
    ElemType smallValue = EPS_IN_INVERSE;

    CUDA_LONG id = blockDim.x * blockIdx.x + threadIdx.x;
    if (id >= N)
        return;

    ElemType v = b[id];

    if (v < 0 && v > -smallValue)
        us[id] = a[id] / (-smallValue);
    else if (v >= 0 && v < smallValue)
        us[id] = a[id] / smallValue;
    else
        us[id] = a[id] / v;
}

template <class ElemType>
__global__ void _elemInverse(
    ElemType* us,
    const CUDA_LONG N)
{
    ElemType smallValue = EPS_IN_INVERSE;

    CUDA_LONG id = blockDim.x * blockIdx.x + threadIdx.x;
    if (id >= N)
        return;

    if (us[id] < 0 && us[id] > -smallValue)
        us[id] = 1 / -smallValue;
    else if (us[id] >= 0 && us[id] < smallValue)
        us[id] = 1 / smallValue;
    else
        us[id] = 1 / us[id];
}

template <class ElemType>
__global__ void _logSoftMaxColWise(
    ElemType* a,
    const CUDA_LONG m_numCols,
    const CUDA_LONG m_numRows) // ld
{
    int col_id = blockDim.x * blockIdx.x + threadIdx.x;
    if (col_id >= m_numCols)
        return;

    __shared__ ElemType maxV[GridDim::maxThreadsPerBlock];
    __shared__ ElemType Sum[GridDim::maxThreadsPerBlock];
    maxV[threadIdx.x] = a[IDX2C(0, col_id, m_numRows)];
    Sum[threadIdx.x] = 0;

    for (CUDA_LONG i = 0; i < m_numRows; ++i)
    {
        if (a[IDX2C(i, col_id, m_numRows)] > maxV[threadIdx.x])
        {
            maxV[threadIdx.x] = a[IDX2C(i, col_id, m_numRows)];
        }
    }

    for (CUDA_LONG i = 0; i < m_numRows; ++i)
    {
        ElemType tmp = a[IDX2C(i, col_id, m_numRows)] - maxV[threadIdx.x];
        Sum[threadIdx.x] += (sizeof(ElemType) == sizeof(float) ? expf(tmp) : exp(tmp));
    }
    Sum[threadIdx.x] = maxV[threadIdx.x] + (sizeof(ElemType) == sizeof(float) ? logf(Sum[threadIdx.x]) : log(Sum[threadIdx.x]));
    for (CUDA_LONG i = 0; i < m_numRows; ++i)
    {
        a[IDX2C(i, col_id, m_numRows)] -= Sum[threadIdx.x];
    }
}

//template<class ElemType>
//__global__ void _assignColumnwiseSoftmaxOf(
//    const ElemType *a,
//    ElemType* us,
//    const CUDA_LONG m_numCols,
//    const CUDA_LONG m_numRows) // thead per column
//{
//    int col_id = blockDim.x * blockIdx.x + threadIdx.x;
//    if (col_id>=m_numCols)
//        return;
//
//    __shared__ ElemType maxV[GridDim::maxThreadsPerBlock];
//    __shared__ ElemType Sum[GridDim::maxThreadsPerBlock];
//    maxV[threadIdx.x]=a[IDX2C(0,col_id,m_numRows)];
//    Sum[threadIdx.x]=0;
//
//    for (CUDA_LONG i=0;i<m_numRows;++i)
//    {
//        if (a[IDX2C(i,col_id,m_numRows)]>maxV[threadIdx.x])
//        {
//            maxV[threadIdx.x]=a[IDX2C(i,col_id,m_numRows)];
//        }
//    }
//
//    for (CUDA_LONG i=0;i<m_numRows;++i)
//    {
//        if (sizeof(ElemType)==sizeof(float))
//        {
//            us[IDX2C(i,col_id,m_numRows)] = expf(a[IDX2C(i,col_id,m_numRows)]-maxV[threadIdx.x]);
//        }
//        else
//        {
//            us[IDX2C(i,col_id,m_numRows)] = exp(a[IDX2C(i,col_id,m_numRows)]-maxV[threadIdx.x]);
//        }
//        Sum[threadIdx.x] +=  us[IDX2C(i,col_id,m_numRows)];
//    }
//
//    for (CUDA_LONG i=0;i<m_numRows;++i)
//    {
//        us[IDX2C(i,col_id,m_numRows)] /= Sum[threadIdx.x] ;
//    }
//}

// each block processes one column. There must be 512 threads in a block
template <class ElemType>
__global__ void _assignColumnwiseLogSoftmaxOf512Threads(
    const ElemType* a,
    ElemType* us,
    const CUDA_LONG m_numCols,
    const CUDA_LONG m_numRows)
{
    // We first find max per column
    __shared__ ElemType partials[512];
    partials[threadIdx.x] = -10000000;

    for (int i = threadIdx.x; i < m_numRows; i += 512)
    {
        partials[threadIdx.x] = max(partials[threadIdx.x], a[IDX2C(i, blockIdx.x, m_numRows)]);
    }
    __syncthreads();

    if (threadIdx.x < 256)
    {
        partials[threadIdx.x] = max(partials[threadIdx.x + 256], partials[threadIdx.x]);
    }
    __syncthreads();

    if (threadIdx.x < 128)
    {
        partials[threadIdx.x] = max(partials[threadIdx.x + 128], partials[threadIdx.x]);
    }
    __syncthreads();

    if (threadIdx.x < 64)
    {
        partials[threadIdx.x] = max(partials[threadIdx.x + 64], partials[threadIdx.x]);
    }
    __syncthreads();

    if (threadIdx.x < 32)
    {
        partials[threadIdx.x] = max(partials[threadIdx.x + 32], partials[threadIdx.x]);
    }
    __syncthreads();

    if (threadIdx.x < 16)
    {
        partials[threadIdx.x] = max(partials[threadIdx.x + 16], partials[threadIdx.x]);
    }
    __syncthreads();

    if (threadIdx.x < 8)
    {
        partials[threadIdx.x] = max(partials[threadIdx.x + 8], partials[threadIdx.x]);
    }
    __syncthreads();

    if (threadIdx.x < 4)
    {
        partials[threadIdx.x] = max(partials[threadIdx.x + 4], partials[threadIdx.x]);
    }
    __syncthreads();

    __shared__ ElemType colMax[1];
    if (threadIdx.x == 0)
    {
        colMax[0] = max(max(partials[0], partials[1]), max(partials[2], partials[3]));
    }
    __syncthreads();
    partials[threadIdx.x] = 0.0f;

    // Now start finding sums
    for (int i = threadIdx.x; i < m_numRows; i += 512)
    {
        ElemType tmp = a[IDX2C(i, blockIdx.x, m_numRows)] - colMax[0];
        us[IDX2C(i, blockIdx.x, m_numRows)] = tmp;
        partials[threadIdx.x] += (sizeof(ElemType) == sizeof(float)) ? expf(tmp) : exp(tmp);
    }
    __syncthreads();

    if (threadIdx.x < 256)
    {
        partials[threadIdx.x] += partials[threadIdx.x + 256];
    }
    __syncthreads();

    if (threadIdx.x < 128)
    {
        partials[threadIdx.x] += partials[threadIdx.x + 128];
    }
    __syncthreads();

    if (threadIdx.x < 64)
    {
        partials[threadIdx.x] += partials[threadIdx.x + 64];
    }
    __syncthreads();

    if (threadIdx.x < 32)
    {
        partials[threadIdx.x] += partials[threadIdx.x + 32];
    }
    __syncthreads();

    if (threadIdx.x < 16)
    {
        partials[threadIdx.x] += partials[threadIdx.x + 16];
    }
    __syncthreads();

    if (threadIdx.x < 8)
    {
        partials[threadIdx.x] += partials[threadIdx.x + 8];
    }
    __syncthreads();

    if (threadIdx.x < 4)
    {
        partials[threadIdx.x] += partials[threadIdx.x + 4];
    }
    __syncthreads();

    __shared__ ElemType colSum[1];
    if (threadIdx.x == 0)
    {
        colSum[0] = partials[0] + partials[1] + partials[2] + partials[3];
        colSum[0] = (sizeof(ElemType) == sizeof(float)) ? logf(colSum[0]) : log(colSum[0]);
    }
    __syncthreads();

    for (int i = threadIdx.x; i < m_numRows; i += 512)
    {
        us[IDX2C(i, blockIdx.x, m_numRows)] -= colSum[0];
    }
}

template <class ElemType>
__global__ void _logSoftMaxRowWise(
    ElemType* a,
    const CUDA_LONG m_numCols,
    const CUDA_LONG m_numRows) // ld
{
    int row_id = blockDim.x * blockIdx.x + threadIdx.x;
    if (row_id >= m_numRows)
        return;

    __shared__ ElemType maxV[GridDim::maxThreadsPerBlock];
    __shared__ ElemType Sum[GridDim::maxThreadsPerBlock];
    maxV[threadIdx.x] = a[IDX2C(row_id, 0, m_numRows)];
    Sum[threadIdx.x] = 0;

    for (CUDA_LONG j = 0; j < m_numCols; ++j)
    {
        if (a[IDX2C(row_id, j, m_numRows)] > maxV[threadIdx.x])
        {
            maxV[threadIdx.x] = a[IDX2C(row_id, j, m_numRows)];
        }
    }

    for (CUDA_LONG j = 0; j < m_numCols; ++j)
    {
        ElemType tmp = a[IDX2C(row_id, j, m_numRows)] - maxV[threadIdx.x];
        Sum[threadIdx.x] += sizeof(ElemType) == sizeof(float) ? expf(tmp) : exp(tmp);
    }
    Sum[threadIdx.x] = maxV[threadIdx.x] + (sizeof(ElemType) == sizeof(float) ? logf(Sum[threadIdx.x]) : log(Sum[threadIdx.x]));
    for (CUDA_LONG j = 0; j < m_numCols; ++j)
    {
        a[IDX2C(row_id, j, m_numRows)] -= Sum[threadIdx.x];
    }
}

// each block processes one column. There must be 512 threads in a block
template <class ElemType>
__global__ void _assignColumnwiseHardmaxOf512Threads(
    const ElemType* a,
    ElemType* us,
    const CUDA_LONG m_numCols,
    const CUDA_LONG m_numRows)
{
    // We first find max per column
    __shared__ ElemType partials[512];
    __shared__ int colMaxI[512];
    int row = threadIdx.x % m_numRows;
    colMaxI[threadIdx.x] = row;
    partials[threadIdx.x] = a[IDX2C(row, blockIdx.x, m_numRows)];

    for (int i = threadIdx.x; i < m_numRows; i += 512)
    {
        if (partials[threadIdx.x] < a[IDX2C(i, blockIdx.x, m_numRows)])
        {
            partials[threadIdx.x] = a[IDX2C(i, blockIdx.x, m_numRows)];
            colMaxI[threadIdx.x] = i;
        }
    }
    __syncthreads();

    if (m_numRows > 256)
    {
        if (threadIdx.x < 256)
        {
            int other = threadIdx.x + 256;
            if (partials[threadIdx.x] < partials[other])
            {
                partials[threadIdx.x] = partials[other];
                colMaxI[threadIdx.x] = colMaxI[other];
            }
        }
        __syncthreads();
    }

    if (m_numRows > 128)
    {
        if (threadIdx.x < 128)
        {
            int other = threadIdx.x + 128;

            if (partials[threadIdx.x] < partials[other])
            {
                partials[threadIdx.x] = partials[other];
                colMaxI[threadIdx.x] = colMaxI[other];
            }
        }
        __syncthreads();
    }

    if (m_numRows > 64)
    {
        if (threadIdx.x < 64)
        {
            int other = threadIdx.x + 64;
            if (partials[threadIdx.x] < partials[other])
            {
                partials[threadIdx.x] = partials[other];
                colMaxI[threadIdx.x] = colMaxI[other];
            }
        }
        __syncthreads();
    }

    if (m_numRows > 32)
    {
        if (threadIdx.x < 32)
        {
            int other = threadIdx.x + 32;
            if (partials[threadIdx.x] < partials[other])
            {
                partials[threadIdx.x] = partials[other];
                colMaxI[threadIdx.x] = colMaxI[other];
            }
        }
        __syncthreads();
    }

    if (m_numRows > 16)
    {
        if (threadIdx.x < 16)
        {
            int other = threadIdx.x + 16;
            if (partials[threadIdx.x] < partials[other])
            {
                partials[threadIdx.x] = partials[other];
                colMaxI[threadIdx.x] = colMaxI[other];
            }
        }
        __syncthreads();
    }

    if (m_numRows > 8)
    {
        if (threadIdx.x < 8)
        {
            int other = threadIdx.x + 8;
            if (partials[threadIdx.x] < partials[other])
            {
                partials[threadIdx.x] = partials[other];
                colMaxI[threadIdx.x] = colMaxI[other];
            }
        }
        __syncthreads();
    }

    if (m_numRows > 4)
    {
        if (threadIdx.x < 4)
        {
            int other = threadIdx.x + 4;
            if (partials[threadIdx.x] < partials[other])
            {
                partials[threadIdx.x] = partials[other];
                colMaxI[threadIdx.x] = colMaxI[other];
            }
        }
        __syncthreads();
    }

    if (threadIdx.x == 0)
    {
        for (int i = 1; i < 4 && i < m_numRows; i++)
        {
            if (partials[0] < partials[i])
            {
                partials[0] = partials[i];
                colMaxI[0] = colMaxI[i];
            }
        }
    }
    __syncthreads();

    for (int i = threadIdx.x; i < m_numRows; i += 512)
    {
        us[IDX2C(i, blockIdx.x, m_numRows)] = (i == colMaxI[0]) ? 1 : 0;
    }
}

template <class ElemType>
__global__ void _assignTruncateBottom(
    ElemType* us,
    const ElemType* a,
    const ElemType threshold,
    const CUDA_LONG N)
{
    CALCULATE_ELEMENTWISE_INDEX_OR_EXIT(id, N);
    us[id] = a[id] < threshold ? threshold : a[id];
}

template <class ElemType>
__global__ void _assignTruncateTop(
    ElemType* us,
    const ElemType* a,
    const ElemType threshold,
    const CUDA_LONG N)
{
    CALCULATE_ELEMENTWISE_INDEX_OR_EXIT(id, N);
    us[id] = a[id] > threshold ? threshold : a[id];
}

template <class ElemType>
__global__ void _setToZeroIfAbsLessThan(
    ElemType* a,
    const ElemType threshold,
    const CUDA_LONG N)
{
    CUDA_LONG id = blockDim.x * blockIdx.x + threadIdx.x;
    if (id >= N)
        return;
    if (sizeof(ElemType) == sizeof(float))
    {
        if (fabsf(a[id]) < threshold)
            a[id] = 0;
    }
    else
    {
        if (fabs(a[id]) < threshold)
            a[id] = 0;
    }
}

template <class ElemType>
__global__ void _areEqual(
    const ElemType* a,
    const ElemType* b,
    const CUDA_LONG N,
    const ElemType threshold,
    long* d_res)
{
    CUDA_LONG id = blockDim.x * blockIdx.x + threadIdx.x;
    if (id >= N)
        return;

    if (sizeof(ElemType) == sizeof(float))
    {
        if (fabsf(a[id] - b[id]) > threshold)
        {
            d_res[0] = 0;
        }
    }
    else
    {
        if (fabs(1.0 * a[id] - 1.0 * b[id]) > threshold)
        {
            d_res[0] = 0;
        }
    }
}

// see Matrix<ElemType>::TensorShuffleScaleAndAdd() for comments
template <class ElemType>
__global__ void _tensorShuffleScaleAndAdd(
    ElemType keepWeight, const ElemType* pa, size_t D, size_t S, size_t M, size_t K, size_t T, ElemType scaleFactor, const ElemType* pb, ElemType* pc)
{
    size_t N = D * S * M * K * T;
    CUDA_LONG na = blockDim.x * blockIdx.x + threadIdx.x; // input tensor of dimension (D x S x M x K x T)
    if (na >= N)
        return;
    // recover the 5 indices from the loop counter
    size_t d = na % D;
    size_t s = (na / D) % S;
    size_t m = (na / D / S) % M;
    size_t k = (na / D / S / M) % K;
    size_t t = (na / D / S / M / K) % T;
    // compute index for the a and b/c tensors
    size_t nb = (((t * S + s) * M + m) * K + k) * D + d; // output tensor of dimension (D x K x M x S x T): k/K and s/S swapped
    // perform the computation
    ElemType cval = keepWeight ? keepWeight * pb[nb] : 0; // if weight is 0 then don't bother to read memory (efficiency) or to multiply (NaN-safe)
    cval += scaleFactor * pa[na];
    pc[nb] = cval;
}

// see Matrix<ElemType>::TensorShuffleScaleAndAdd() for comments
template <class ElemType>
__global__ void _tensorShuffleScaleAndAddRowSparse(
    const ElemType* anzValues, // source nz values
    const GPUSPARSE_INDEX_TYPE* aRowIndex,
    const GPUSPARSE_INDEX_TYPE* aColCSCIndex,
    ElemType* cnzValues, // target nz values
    GPUSPARSE_INDEX_TYPE* cRowIndex,
    GPUSPARSE_INDEX_TYPE* cColCSCIndex,
    size_t D, size_t S, size_t M, size_t K, size_t T,
    size_t nz)
{
    CUDA_LONG N = blockDim.x * blockIdx.x + threadIdx.x; // input tensor of dimension (D x S x M x K x T)
    if (N < aColCSCIndex[0] || N >= aColCSCIndex[T])
        return;

    size_t col;
    for (col = 0; col < T; col++)
    {
        if (aColCSCIndex[col + 1] > N)
            break;
    }

    size_t na = aRowIndex[N];
    int start = aColCSCIndex[col];
    int end = aColCSCIndex[col + 1];

    // recover the 5 indices from the loop counter
    size_t d = (na) % D;
    size_t s = (na / D) % S;
    size_t m = (na / D / S) % M;
    size_t k = (na / D / S / M) % K;

    // compute index for the a and b/c tensors
    size_t nc = ((s * M + m) * K + k) * D + d; // output tensor of dimension (D x K x M x S): k/K and s/S swapped

    int rowIdx = start;
    for (size_t j = start; j < end; j++)
    {
        // recover the 5 indices from the loop counter
        size_t na_i = aRowIndex[j];
        size_t d_i = (na_i) % D;
        size_t s_i = (na_i / D) % S;
        size_t m_i = (na_i / D / S) % M;
        size_t k_i = (na_i / D / S / M) % K;

        // compute index for the a and b/c tensors
        size_t nc_i = ((s_i * M + m_i) * K + k_i) * D + d_i; // output tensor of dimension (D x K x M x S): k/K and s/S swapped
        if (nc_i < nc)
        {
            rowIdx++;
        }
    }

    cnzValues[rowIdx] = anzValues[N];
    cRowIndex[rowIdx] = nc;

    if (N == 0)
    {
        for (int i = 0; i <= T; i++)
        {
            cColCSCIndex[i] = aColCSCIndex[i];
        }
    }
}

template <class ElemType>
__global__ void _hasElement(
    const ElemType* a,
    const CUDA_LONG N,
    ElemType* d_res // [2x1] vector. The first is the value to be compared and the second is the 0/1 to return
    )
{
    CUDA_LONG id = blockDim.x * blockIdx.x + threadIdx.x;
    if (id >= N)
        return;

    if (a[id] == d_res[0])
    {
        d_res[1] = 1;
    }
}

template <class ElemType>
__global__ void _setDiagonalValue(
    ElemType* a,
    const ElemType v,
    const CUDA_LONG N,
    const CUDA_LONG ld)
{
    int id = blockDim.x * blockIdx.x + threadIdx.x;
    if (id >= N)
        return;
    a[IDX2C(id, id, ld)] = v;
}

template <class ElemType>
__global__ void _setDiagonalValueFromVector(
    ElemType* a,
    const ElemType* b,
    const CUDA_LONG N)
{
    int id = blockDim.x * blockIdx.x + threadIdx.x;
    if (id >= N)
        return;
    a[IDX2C(id, id, N)] = b[id];
}

template <class ElemType>
__global__ void _adagrad(
    ElemType* a,
    ElemType* d_v,
    const CUDA_LONG N,
    ElemType* multipliers)
{
    CUDA_LONG id = blockDim.x * blockIdx.x + threadIdx.x;
    if (id >= N)
        return;

    const ElemType floor = 1e-16f;

    a[id] += d_v[id] * d_v[id];
    ElemType temp = sqrt(a[id] + floor);
    d_v[id] /= temp;

    if (multipliers != nullptr)
        multipliers[id] = 1 / temp;
}

template <class ElemType>
__global__ void _adagrad4BlockSparse(
    ElemType* a,          // dense
    const size_t numRows, // number of rows in a and in d_v
    ElemType* d_v,        // block sparse
    const GPUSPARSE_INDEX_TYPE* blockId2ColOrRow,
    ElemType* multipliers,
    const bool colMajor,
    const size_t len,  // major dim, numRows in colMajor and numcols in rowMajor
    const CUDA_LONG N) // total number of non-zero values
{
    CUDA_LONG id = blockDim.x * blockIdx.x + threadIdx.x;
    if (id >= N)
        return;

    const ElemType floor = 1e-16f;
    CUDA_LONG blockid = id / len;
    CUDA_LONG row = colMajor ? id - blockid * len : blockId2ColOrRow[blockid];
    CUDA_LONG col = colMajor ? blockId2ColOrRow[blockid] : id - blockid * len;

    size_t indexInA = row + col * numRows;
    a[indexInA] += d_v[id] * d_v[id];
    ElemType temp = sqrt(a[indexInA] + floor);
    d_v[id] /= temp;

    if (multipliers != nullptr)
        multipliers[id] = 1 / temp;
}

template <class ElemType>
__global__ void _fsadagrad(CUDA_LONG size, ElemType* grad, ElemType* smoothAda, ElemType* smoothMom, ElemType* val,
                           ElemType lr, ElemType mom, ElemType adaWeight, ElemType adaMul, ElemType unitGainFactor)
{
    CUDA_LONG idx = blockIdx.x * blockDim.x + threadIdx.x;
    CUDA_LONG stride = blockDim.x * gridDim.x;
    for (; idx < size; idx += stride)
    {
        ElemType g = grad[idx];
        ElemType adaSqr = adaWeight * smoothAda[idx] + (1.0f - adaWeight) * g * g;
        smoothAda[idx] = adaSqr;
        if (adaSqr != 0.0f)
        {
            ElemType w;
            if (sizeof(ElemType) == sizeof(double))
            {
                w = adaMul * rsqrt(adaSqr);
            }
            else
            {
                w = adaMul * rsqrtf(adaSqr);
            }

            if (w > 10.0f)
                w = 10.0f;
            g *= w;
        }

        if (mom > 0.0f)
        {
            g = mom * smoothMom[idx] + unitGainFactor * g;
            smoothMom[idx] = g;
        }

        g *= lr;
        val[idx] -= g;
    }
}

template<class ElemType>
inline __device__ ElemType _getvalue4BlockSparseCol(ElemType* v, const GPUSPARSE_INDEX_TYPE* colOrRow2blockId, const size_t len, CUDA_LONG idx)
{
    CUDA_LONG col = idx / len;
    CUDA_LONG row = idx - col * len;
    CUDA_LONG blockid = colOrRow2blockId[col];
    return (blockid == SparseIndex_NotAssigned) ? 0 : v[blockid * len + row];
}

template<class ElemType>
inline __device__ void _scalevalue4BlockSparseCol(ElemType* v, const GPUSPARSE_INDEX_TYPE* colOrRow2blockId, const size_t len, CUDA_LONG idx, ElemType s)
{
    CUDA_LONG col = idx / len;
    CUDA_LONG row = idx - col * len;
    CUDA_LONG blockid = colOrRow2blockId[col];
    if (blockid != SparseIndex_NotAssigned)
    {
        v[blockid * len + row] *= s;
    }
}

template <class ElemType>
__global__ void _fsadagrad4BlockSparseCol(CUDA_LONG size, 
    ElemType* grad_bsc, const GPUSPARSE_INDEX_TYPE* colOrRow2blockId, const size_t len,
    ElemType* smoothAda, ElemType* smoothMom, ElemType* val,
    ElemType lr, ElemType mom, ElemType adaWeight, ElemType adaMul, ElemType unitGainFactor)
{
    CUDA_LONG idx = blockIdx.x * blockDim.x + threadIdx.x;
    CUDA_LONG stride = blockDim.x * gridDim.x;
    for (; idx < size; idx += stride)
    {
        ElemType g = _getvalue4BlockSparseCol(grad_bsc, colOrRow2blockId, len, idx);
        ElemType adaSqr = adaWeight * smoothAda[idx] + (1.0f - adaWeight) * g * g;
        smoothAda[idx] = adaSqr;
        if (adaSqr != 0.0f)
        {
            ElemType w;
            if (sizeof(ElemType) == sizeof(double))
            {
                w = adaMul * rsqrt(adaSqr);
            }
            else
            {
                w = adaMul * rsqrtf(adaSqr);
            }

            if (w > 10.0f)
                w = 10.0f;
            g *= w;
        }

        if (mom > 0.0f)
        {
            g = mom * smoothMom[idx] + unitGainFactor * g;
            smoothMom[idx] = g;
        }

        g *= lr;
        val[idx] -= g;
    }
}

template <class ElemType>
__global__ void _rmsprop_init(
    ElemType* avars, ElemType* signs, ElemType* steps,
    ElemType* curr_grad,
    const CUDA_LONG N)
{
    CUDA_LONG i = blockDim.x * blockIdx.x + threadIdx.x;
    if (i >= N)
        return;

    ElemType tmp = curr_grad[i];
    avars[i] = tmp * tmp;
    signs[i] = ElemType(0.0);
    steps[i] = ElemType(0.02);
}

template <class ElemType>
__global__ void _rmsprop_init4BlockSparseCol(
    ElemType* avars, ElemType* signs, ElemType* steps,
    ElemType* curr_grad, const GPUSPARSE_INDEX_TYPE* colOrRow2blockId, const size_t len,
    const CUDA_LONG N)
{
    CUDA_LONG i = blockDim.x * blockIdx.x + threadIdx.x;
    if (i >= N)
        return;

    ElemType tmp = _getvalue4BlockSparseCol(curr_grad, colOrRow2blockId, len, i);

    avars[i] = tmp * tmp;
    signs[i] = ElemType(0.0);
    steps[i] = ElemType(0.02);
}

template <class ElemType>
__global__ void _rmsprop(
    ElemType* avars, ElemType* signs, ElemType* steps,
    ElemType* curr_grad,
    const CUDA_LONG N,
    ElemType RMS_GAMMA, ElemType RMS_WGT_INC, ElemType RMS_WGT_MAX, ElemType RMS_WGT_DEC, ElemType RMS_WGT_MIN,
    ElemType floor,
    ElemType* upd_gpu,
    ElemType* multipliers)
{
    CUDA_LONG i = blockDim.x * blockIdx.x + threadIdx.x;
    if (i >= N)
        return;

    avars[i] = RMS_GAMMA * avars[i] + (ElemType(1.0) - RMS_GAMMA) * (curr_grad[i] * curr_grad[i]);

    // // grad sign base 3: 0->neg, 1->zero, 2->pos
    // const int grad_sign = 1 + (ElemType(0) < curr_grad[i]) - (curr_grad[i] < ElemType(0));

    // // signs[i] contains three consecutive grad_sign
    // signs[i]  = 3*(int(signs[i]) % 9) + grad_sign;

    // // update according to the following table:
    // // (!pos,!pos,!pos) or (!neg,!neg,!neg): RMS_WGT_INC
    // // (!neg,!neg,neg) or (!pos,!pos,pos): RMS_WGT_DEC
    // // otherwise: no action

    // switch(int(upd_gpu[int(signs[i])]))
    // {
    // case 0:
    //    steps[i] = max(steps[i] * RMS_WGT_DEC, RMS_WGT_MIN);
    //    break;
    // case 2:
    //    steps[i] = min(steps[i] * RMS_WGT_INC, RMS_WGT_MAX);
    //    break;
    // }
    // curr_grad[i] *= steps[i] / sqrt(avars[i] + floor);

    const int grad_sign = (ElemType(0) < curr_grad[i]) - (curr_grad[i] < ElemType(0));

    if (signs[i] * grad_sign > 0)
        steps[i] = min(steps[i] * RMS_WGT_INC, RMS_WGT_MAX);
    else
        steps[i] = max(steps[i] * RMS_WGT_DEC, RMS_WGT_MIN);

    ElemType temp = steps[i] / sqrt(avars[i] + floor);
    curr_grad[i] *= temp;
    signs[i] = grad_sign;

    if (multipliers != nullptr)
        multipliers[i] = temp;
}

template <class ElemType>
__global__ void _rmsprop4BlockSparseCol(
    ElemType* avars, ElemType* signs, ElemType* steps,
    ElemType* grad_bsc, const GPUSPARSE_INDEX_TYPE* colOrRow2blockId, const size_t len,
    const CUDA_LONG N,
    ElemType RMS_GAMMA, ElemType RMS_WGT_INC, ElemType RMS_WGT_MAX, ElemType RMS_WGT_DEC, ElemType RMS_WGT_MIN,
    ElemType floor,
    ElemType* upd_gpu,
    ElemType* multipliers)
{
    CUDA_LONG i = blockDim.x * blockIdx.x + threadIdx.x;
    if (i >= N)
        return;

    ElemType g = _getvalue4BlockSparseCol(grad_bsc, colOrRow2blockId, len, i);

    avars[i] = RMS_GAMMA * avars[i] + (ElemType(1.0) - RMS_GAMMA) * (g * g);

    // // grad sign base 3: 0->neg, 1->zero, 2->pos
    // const int grad_sign = 1 + (ElemType(0) < curr_grad[i]) - (curr_grad[i] < ElemType(0));

    // // signs[i] contains three consecutive grad_sign
    // signs[i]  = 3*(int(signs[i]) % 9) + grad_sign;

    // // update according to the following table:
    // // (!pos,!pos,!pos) or (!neg,!neg,!neg): RMS_WGT_INC
    // // (!neg,!neg,neg) or (!pos,!pos,pos): RMS_WGT_DEC
    // // otherwise: no action

    // switch(int(upd_gpu[int(signs[i])]))
    // {
    // case 0:
    //    steps[i] = max(steps[i] * RMS_WGT_DEC, RMS_WGT_MIN);
    //    break;
    // case 2:
    //    steps[i] = min(steps[i] * RMS_WGT_INC, RMS_WGT_MAX);
    //    break;
    // }
    // curr_grad[i] *= steps[i] / sqrt(avars[i] + floor);

    const int grad_sign = (ElemType(0) < g) - (g < ElemType(0));

    if (signs[i] * grad_sign > 0)
        steps[i] = min(steps[i] * RMS_WGT_INC, RMS_WGT_MAX);
    else
        steps[i] = max(steps[i] * RMS_WGT_DEC, RMS_WGT_MIN);

    ElemType temp = steps[i] / sqrt(avars[i] + floor);
    _scalevalue4BlockSparseCol(grad_bsc, colOrRow2blockId, len, i, temp);
    signs[i] = grad_sign;

    if (multipliers != nullptr)
        multipliers[i] = temp;
}

template <class ElemType>
__global__ void _rescaleToRange(
    ElemType* a,
    const CUDA_LONG N,
    const ElemType low,
    const ElemType high)
{
    CUDA_LONG id = blockDim.x * blockIdx.x + threadIdx.x;
    if (id >= N)
        return;
    a[id] = a[id] * (high - low) + low;
}

template <class ElemType>
__global__ void _truncated_normal_transform(
    ElemType* a,
    const CUDA_LONG N,
    const ElemType mean,
    const ElemType sigma)
{
    CUDA_LONG id = blockDim.x * blockIdx.x + threadIdx.x;
    if (id >= N)
        return;
    const ElemType high = (ElemType)0.97724986805182079; // normcdf(2);
    const ElemType low = (ElemType)0.022750131948179195; // normcdf(-2);
    a[id] = normcdfinv(a[id] * (high - low) + low) * sigma + mean;
}

template <class ElemType>
__global__ void _gumbelFromUniform(
    ElemType* a,
    const CUDA_LONG N,
    const ElemType loc,
    const ElemType scale)
{
    CUDA_LONG id = blockDim.x * blockIdx.x + threadIdx.x;
    if (id >= N)
        return;
    a[id] = loc - scale * log_(ElemType(1e-40) - log_(a[id])); //a[id] is uniform in (0,1] exactly opposite from every other rng implementation  
}

template <class ElemType>
__global__ void _setMaskAndScale(
    ElemType* a,
    const CUDA_LONG N,
    const ElemType maskRate,
    const ElemType scaleValue)
{
    CUDA_LONG id = blockDim.x * blockIdx.x + threadIdx.x;
    if (id >= N)
        return;
    a[id] = a[id] <= maskRate ? 0 : scaleValue;
}

template <class ElemType>
__global__ void _vectorSum(
    ElemType* c,       // output
    const ElemType* a, // input
    const CUDA_LONG n, // a.numRows
    const CUDA_LONG m, // a.numCols
    const bool isColWise)
{
    int id = blockDim.x * blockIdx.x + threadIdx.x;
    if ((isColWise && id >= m) || (!isColWise && id >= n))
        return;

    ElemType sum = 0;

    if (isColWise)
    {
        for (CUDA_LONG i = 0; i < n; ++i)
        {
            sum += a[IDX2C(i, id, n)];
        }
    }
    else
    {
        for (CUDA_LONG j = 0; j < m; ++j)
        {
            sum += a[IDX2C(id, j, n)];
        }
    }
    c[id] = sum;
}

template <class ElemType>
__global__ void _vectorNorm1(
    ElemType* c,       // output
    const ElemType* a, // input
    const CUDA_LONG n, // a.numRows
    const CUDA_LONG m, // a.numCols
    const bool isColWise)
{
    int id = blockDim.x * blockIdx.x + threadIdx.x;
    if ((isColWise && id >= m) || (!isColWise && id >= n))
        return;

    ElemType sum = 0;

    if (isColWise)
    {
        for (CUDA_LONG i = 0; i < n; ++i)
        {
            if (sizeof(ElemType) == sizeof(float))
            {
                sum += fabsf(a[IDX2C(i, id, n)]);
            }
            else
            {
                sum += fabs(a[IDX2C(i, id, n)]);
            }
        }
    }
    else
    {
        for (CUDA_LONG j = 0; j < m; ++j)
        {
            if (sizeof(ElemType) == sizeof(float))
            {
                sum += fabsf(a[IDX2C(id, j, n)]);
            }
            else
            {
                sum += fabs(a[IDX2C(id, j, n)]);
            }
        }
    }
    c[id] = sum;
}

//one column per thread
template <class ElemType>
__global__ void _vectorNorm2(
    ElemType* c,       // output
    const ElemType* a, // input
    const CUDA_LONG N, // a.GetNumRows();
    const CUDA_LONG M, // a.GetNumCols();
    const bool isColWise)
{
    CUDA_LONG id = blockDim.x * blockIdx.x + threadIdx.x;
    if ((isColWise && id >= M) || (!isColWise && id >= N))
        return;

    ElemType sum = 0;
    if (isColWise)
    {
        for (CUDA_LONG i = 0; i < N; ++i)
        {
            ElemType v = a[IDX2C(i, id, N)];
            sum += v * v;
        }
    }
    else
    {
        for (CUDA_LONG j = 0; j < M; ++j)
        {
            ElemType v = a[IDX2C(id, j, N)];
            sum += v * v;
        }
    }

    if (sizeof(ElemType) == sizeof(float))
        c[id] = sqrtf(sum);
    else
        c[id] = sqrt(sum);
}

template <class ElemType>
__global__ void _convertInd2ValsAdjustInd(
    ElemType* inds,
    const ElemType* M,
    ElemType* vals,
    const CUDA_LONG n, // number of cols
    const CUDA_LONG m, // number of rows
    const bool isColWise)
{
    int id = blockDim.x * blockIdx.x + threadIdx.x;
    if ((isColWise && id >= n) || (!isColWise && id >= m))
        return;
    inds[id]--;
    if (isColWise)
    {
        vals[id] = M[IDX2C((int) inds[id], id, m)];
    }
    else
    {
        vals[id] = M[IDX2C(id, (int) inds[id], m)];
    }
}

//assume each column is an input sample. Each sample is stored in [channel, row, col]  (r00, g00, b00, r01, g01, b01, r10, g10, b10, r11, g11, b11)
template <class ElemType>
__global__ void _assignPackedConvolutionInput(ElemType* packedMatrix, const ElemType* inputSubBatch, const CUDA_LONG batchSize,
                                              const CUDA_LONG inputWidth, const CUDA_LONG inputHeight, const CUDA_LONG inputChannels,
                                              const CUDA_LONG outputWidth, const CUDA_LONG outputHeight, const CUDA_LONG outputChannels,
                                              const CUDA_LONG kernelWidth, const CUDA_LONG kernelHeight, const CUDA_LONG horizontalSubsample, const CUDA_LONG verticalSubsample, const bool zeroPadding)
{
    const CUDA_LONG inputHeightTimesChannel = inputHeight * inputChannels;
    const size_t inputDim = inputWidth * inputHeightTimesChannel;

    const CUDA_LONG idall = blockIdx.x * blockDim.x + threadIdx.x;
    const CUDA_LONG sample = idall / inputDim;
    if (sample >= batchSize)
        return;

    const CUDA_LONG id = idall % inputDim;
    const CUDA_LONG y = id / inputHeightTimesChannel; // inputCol

    const size_t packedInputRows = kernelWidth * kernelHeight * inputChannels;
    const size_t packedInputColsPerSample = outputWidth * outputHeight; // output size per channel

    // IN_ELEM_ROWPOS(channel, row, col) = (channel + (row + col * inputHeight) * inputChannels)
    // IN_ELEM_COLPOS = sample

    const CUDA_LONG nXC = id % inputHeightTimesChannel; // channel + inputRow*inputChannels
    const CUDA_LONG x = nXC / inputChannels;            // inputRow
    const CUDA_LONG c = nXC % inputChannels;            // channel

    ElemType currentInputValue = inputSubBatch[id + sample * inputDim];

    CUDA_LONG x0 = 0, y0 = 0, x1 = 0, y1 = 0;
    if (zeroPadding)
    {
        const CUDA_LONG halfKernelWidth = kernelWidth / 2;
        const CUDA_LONG halfKernelHeight = kernelHeight / 2;

        x0 = max((ElemType)0.0f, ceil((x - (ElemType) kernelHeight + 1.0f + halfKernelHeight) / (ElemType) verticalSubsample)); // row : first wrow in which x is in
        x1 = x + halfKernelHeight - x0 * verticalSubsample;                                                           // first posxInKernel
        y0 = max((ElemType)0.0f, ceil((y - (ElemType) kernelWidth + 1.0f + halfKernelWidth) / (ElemType) horizontalSubsample)); // col : first wcol in which y is in
        y1 = y + halfKernelWidth - y0 * horizontalSubsample;                                                          // first posyInKernel
    }
    else
    {
        x0 = max((ElemType)0.0f, ceil((x - (ElemType) kernelHeight + 1) / (ElemType) verticalSubsample));  // row : first wrow in which x is in
        x1 = x - x0 * verticalSubsample;                                                         // first posxInKernel
        y0 = max((ElemType)0.0f, ceil((y - (ElemType) kernelWidth + 1) / (ElemType) horizontalSubsample)); // col : first wcol in which y is in
        y1 = y - y0 * horizontalSubsample;                                                       // first posyInKernel
    }

    // PACK_ELEM_ROWPOS(channel, posxInKernel, posyInKernel) = (channel * kernelWidth * kernelHeight + posxInKernel + posyInKernel * kernelHeight)
    // PACK_ELEM_COLPOS(sample, wrow, wcol) = (sample*packedInputColsPerSample + outputHeight*wcol + wrow

    CUDA_LONG packColBase = sample * packedInputColsPerSample + y0 * outputHeight;
    for (CUDA_LONG wcol = y0, posyInKernel = y1; wcol < outputWidth && posyInKernel >= 0; wcol++, posyInKernel -= horizontalSubsample)
    {
        CUDA_LONG packRowBase = c * kernelWidth * kernelHeight + posyInKernel * kernelHeight;
        for (CUDA_LONG wrow = x0, posxInKernel = x1; wrow < outputHeight && posxInKernel >= 0; wrow++, posxInKernel -= verticalSubsample)
        {
            const CUDA_LONG packRow = packRowBase + posxInKernel;
            const CUDA_LONG packCol = packColBase + wrow;
            packedMatrix[packRow + packCol * packedInputRows] = currentInputValue;
        }
        packColBase += outputHeight;
    }
}

//assume each column is an input sample. Each sample is stored in [channel, row, col]  (r00, g00, b00, r01, g01, b01, r10, g10, b10, r11, g11, b11)
template <class ElemType>
__global__ void _unpackConvolutionInput(const ElemType* packedMatrix, ElemType* inputSubBatch, const CUDA_LONG batchSize,
                                        const CUDA_LONG inputWidth, const CUDA_LONG inputHeight, const CUDA_LONG inputChannels,
                                        const CUDA_LONG outputWidth, const CUDA_LONG outputHeight, const CUDA_LONG outputChannels,
                                        const CUDA_LONG kernelWidth, const CUDA_LONG kernelHeight, const CUDA_LONG horizontalSubsample, const CUDA_LONG verticalSubsample, const bool zeroPadding)
{
    const CUDA_LONG inputHeightTimesChannel = inputHeight * inputChannels;
    const size_t inputDim = inputWidth * inputHeightTimesChannel;

    const CUDA_LONG idall = blockIdx.x * blockDim.x + threadIdx.x;
    const CUDA_LONG sample = idall / inputDim;
    if (sample >= batchSize)
        return;

    const CUDA_LONG id = idall % inputDim;
    const CUDA_LONG y = id / inputHeightTimesChannel; // inputCol

    const size_t packedInputRows = kernelWidth * kernelHeight * inputChannels;
    const size_t packedInputColsPerSample = outputWidth * outputHeight; // output size per channel

    // IN_ELEM_ROWPOS(channel, row, col) = (channel + (row + col * inputHeight) * inputChannels)
    // IN_ELEM_COLPOS = sample

    const CUDA_LONG nXC = id % inputHeightTimesChannel; // channel + inputRow*inputChannels
    const CUDA_LONG x = nXC / inputChannels;            // inputRow
    const CUDA_LONG c = nXC % inputChannels;            // channel

    CUDA_LONG x0 = 0, y0 = 0, x1 = 0, y1 = 0;
    if (zeroPadding)
    {
        const CUDA_LONG halfKernelWidth = kernelWidth / 2;
        const CUDA_LONG halfKernelHeight = kernelHeight / 2;

        x0 = max(0.0f, ceil((x - (ElemType) kernelHeight + 1.0f + halfKernelHeight) / (ElemType) verticalSubsample)); // row : first wrow in which x is in
        x1 = x + halfKernelHeight - x0 * verticalSubsample;                                                           // first posxInKernel
        y0 = max(0.0f, ceil((y - (ElemType) kernelWidth + 1.0f + halfKernelWidth) / (ElemType) horizontalSubsample)); // col : first wcol in which y is in
        y1 = y + halfKernelWidth - y0 * horizontalSubsample;                                                          // first posyInKernel
    }
    else
    {
        x0 = max(0.0f, ceil((x - (ElemType) kernelHeight + 1) / (ElemType) verticalSubsample));  // row : first wrow in which x is in
        x1 = x - x0 * verticalSubsample;                                                         // first posxInKernel
        y0 = max(0.0f, ceil((y - (ElemType) kernelWidth + 1) / (ElemType) horizontalSubsample)); // col : first wcol in which y is in
        y1 = y - y0 * horizontalSubsample;                                                       // first posyInKernel
    }

    // PACK_ELEM_ROWPOS(channel, posxInKernel, posyInKernel) = (channel * kernelWidth * kernelHeight + posxInKernel + posyInKernel * kernelHeight)
    // PACK_ELEM_COLPOS(sample, wrow, wcol) = (sample*packedInputColsPerSample + outputHeight*wcol + wrow

    ElemType currentInputValue = inputSubBatch[id + sample * inputDim];
    CUDA_LONG packColBase = sample * packedInputColsPerSample + y0 * outputHeight;
    for (CUDA_LONG wcol = y0, posyInKernel = y1; wcol < outputWidth && posyInKernel >= 0; wcol++, posyInKernel -= horizontalSubsample)
    {
        CUDA_LONG packRowBase = c * kernelWidth * kernelHeight + posyInKernel * kernelHeight;
        for (CUDA_LONG wrow = x0, posxInKernel = x1; wrow < outputHeight && posxInKernel >= 0; wrow++, posxInKernel -= verticalSubsample)
        {
            const CUDA_LONG packRow = packRowBase + posxInKernel;
            const CUDA_LONG packCol = packColBase + wrow;
            currentInputValue += packedMatrix[packRow + packCol * packedInputRows];
        }
        packColBase += outputHeight;
    }

    inputSubBatch[id + sample * inputDim] = currentInputValue;
}

template <class ElemType>
__global__ void _assignMaxPoolingResult(ElemType* outputBatch, const ElemType* inputBatch, const CUDA_LONG batchSize, const CUDA_LONG channels,
                                        const CUDA_LONG inputWidth, const CUDA_LONG inputHeight, const CUDA_LONG inputSizePerSample,
                                        const CUDA_LONG outputWidth, const CUDA_LONG outputHeight, const CUDA_LONG outputSizePerSample,
                                        const CUDA_LONG windowWidth, const CUDA_LONG windowHeight, const CUDA_LONG horizontalSubsample, const CUDA_LONG verticalSubsample)
{
    const CUDA_LONG outputIndex = blockIdx.x * blockDim.x + threadIdx.x;
    const CUDA_LONG sample = outputIndex / outputSizePerSample;
    if (sample >= batchSize)
        return;

    const CUDA_LONG outputIndexWithinSample = outputIndex % outputSizePerSample;
    const CUDA_LONG inputHeightTimesChannel = inputHeight * channels;
    const CUDA_LONG outputHeightTimesChannel = outputHeight * channels;

    // IN_ELEM_ROWPOS(channel, row, col) = (channel + (row + col * inputHeight) * channels)
    // IN_ELEM_COLPOS = sample

    // OUT_ELEM_ROWPOS(channel, wrow, wcol) = (channel + (wrow + wcol * outputHeight) * channels)
    // OUT_ELEM_COLPOS = sample

    const CUDA_LONG y = outputIndexWithinSample / outputHeightTimesChannel;   // wcol
    const CUDA_LONG nXC = outputIndexWithinSample % outputHeightTimesChannel; // channel + wrow*channels
    const CUDA_LONG x = nXC / channels;                                       // wrow
    const CUDA_LONG c = nXC % channels;                                       // channel

    const ElemType* inputBatchBase4Sample = inputBatch + sample * inputSizePerSample;
    register ElemType maxVal = -FLT_MAX;
    const CUDA_LONG rowInWindowBase = (x * verticalSubsample + y * horizontalSubsample * inputHeight) * channels + c;
    for (CUDA_LONG colInWindow = 0; colInWindow < windowWidth; colInWindow++)
    {
        CUDA_LONG rowInInput = rowInWindowBase + colInWindow * inputHeightTimesChannel;
        for (CUDA_LONG rowInWindow = 0; rowInWindow < windowHeight; rowInWindow++)
        {
            const ElemType val = inputBatchBase4Sample[rowInInput];
            maxVal = max(maxVal, val);
            rowInInput += channels;
        }
    }
    outputBatch[outputIndexWithinSample + sample * outputSizePerSample] = maxVal;
}

template <class ElemType>
__global__ void _addMaxPoolingGradient(ElemType* inputGradientBatch, const ElemType* outputGradientBatch, const ElemType* inputBatch, const ElemType* outputBatch,
                                       const CUDA_LONG batchSize, const CUDA_LONG channels,
                                       const CUDA_LONG inputWidth, const CUDA_LONG inputHeight, const CUDA_LONG inputSizePerSample,
                                       const CUDA_LONG outputWidth, const CUDA_LONG outputHeight, const CUDA_LONG outputSizePerSample,
                                       const CUDA_LONG windowWidth, const CUDA_LONG windowHeight, const CUDA_LONG horizontalSubsample, const CUDA_LONG verticalSubsample)
{
    const CUDA_LONG inputIndex = blockIdx.x * blockDim.x + threadIdx.x;
    const CUDA_LONG sample = inputIndex / inputSizePerSample;
    if (sample >= batchSize)
        return;

    const CUDA_LONG inputIndexWithinSample = inputIndex % inputSizePerSample;

    const CUDA_LONG inputHeightTimesChannel = inputHeight * channels;
    const CUDA_LONG outputHeightTimesChannel = outputHeight * channels;

    // IN_ELEM_ROWPOS(channel, row, col) = (channel + (row + col * inputHeight) * channels)
    // IN_ELEM_COLPOS = sample

    // OUT_ELEM_ROWPOS(channel, wrow, wcol) = (channel + (wrow + wcol * outputHeight) * channels)
    // OUT_ELEM_COLPOS = sample

    const CUDA_LONG y = inputIndexWithinSample / inputHeightTimesChannel;   // col in input
    const CUDA_LONG nXC = inputIndexWithinSample % inputHeightTimesChannel; // channel + row*chanels
    const CUDA_LONG x = nXC / channels;                                     // row in input
    const CUDA_LONG c = nXC % channels;                                     // channel

    CUDA_LONG startOutX = max(0.0f, ceil((x - (ElemType) windowHeight + 1) / (ElemType) verticalSubsample));     // inclusive start
    CUDA_LONG endOutX = (x / verticalSubsample < outputHeight - 1) ? x / verticalSubsample : outputHeight - 1;   // inclusive end
    CUDA_LONG startOutY = max(0.0f, ceil((y - (ElemType) windowWidth + 1) / (ElemType) horizontalSubsample));    // inclusive start
    CUDA_LONG endOutY = (y / horizontalSubsample < outputWidth - 1) ? y / horizontalSubsample : outputWidth - 1; // inclusive end

    ElemType* inputGradientBatchBase4Sample = inputGradientBatch + sample * inputSizePerSample;
    const ElemType* outputGradientBatchBase4Sample = outputGradientBatch + sample * outputSizePerSample;
    const ElemType* outputBatchBase4Sample = outputBatch + sample * outputSizePerSample;

    ElemType inputValue = inputBatch[inputIndexWithinSample + sample * inputSizePerSample];
    for (CUDA_LONG outY = startOutY; outY <= endOutY; outY++)
    {
        for (CUDA_LONG outX = startOutX; outX <= endOutX; outX++)
        {
            CUDA_LONG outputIndex = outY * outputHeightTimesChannel + outX * channels + c;
            if (inputValue == outputBatchBase4Sample[outputIndex])
                inputGradientBatchBase4Sample[inputIndexWithinSample] += outputGradientBatchBase4Sample[outputIndex];
        }
    }
}
template <class ElemType>
__global__ void _assignAveragePoolingResult(ElemType* outputBatch, const ElemType* inputBatch, const CUDA_LONG batchSize, const CUDA_LONG channels,
                                            const CUDA_LONG inputWidth, const CUDA_LONG inputHeight, const CUDA_LONG inputSizePerSample,
                                            const CUDA_LONG outputWidth, const CUDA_LONG outputHeight, const CUDA_LONG outputSizePerSample,
                                            const CUDA_LONG windowWidth, const CUDA_LONG windowHeight, const CUDA_LONG horizontalSubsample, const CUDA_LONG verticalSubsample)
{
    const CUDA_LONG outputIndex = blockIdx.x * blockDim.x + threadIdx.x;
    const CUDA_LONG sample = outputIndex / outputSizePerSample;
    if (sample >= batchSize)
        return;

    const CUDA_LONG outputIndexWithinSample = outputIndex % outputSizePerSample;
    const CUDA_LONG inputHeightTimesChannel = inputHeight * channels;
    const CUDA_LONG outputHeightTimesChannel = outputHeight * channels;

    // IN_ELEM_ROWPOS(channel, row, col) = (channel + (row + col * inputHeight) * channels)
    // IN_ELEM_COLPOS = sample

    // OUT_ELEM_ROWPOS(channel, wrow, wcol) = (channel + (wrow + wcol * outputHeight) * channels)
    // OUT_ELEM_COLPOS = sample

    const CUDA_LONG y = outputIndexWithinSample / outputHeightTimesChannel;   // wcol
    const CUDA_LONG nXC = outputIndexWithinSample % outputHeightTimesChannel; // channel + wrow*channels
    const CUDA_LONG x = nXC / channels;                                       // wrow
    const CUDA_LONG c = nXC % channels;                                       // channel

    const ElemType* inputBatchBase4Sample = inputBatch + sample * inputSizePerSample;

    register ElemType average = 0;
    const CUDA_LONG rowInWindowBase = (x * verticalSubsample + y * horizontalSubsample * inputHeight) * channels + c;
    for (CUDA_LONG colInWindow = 0; colInWindow < windowWidth; colInWindow++)
    {
        CUDA_LONG rowInInput = rowInWindowBase + colInWindow * inputHeightTimesChannel;
        for (CUDA_LONG rowInWindow = 0; rowInWindow < windowHeight; rowInWindow++)
        {
            average += inputBatchBase4Sample[rowInInput];
            rowInInput += channels;
        }
    }

    outputBatch[outputIndexWithinSample + sample * outputSizePerSample] = average / windowWidth / windowHeight;
}

template <class ElemType>
__global__ void _addAveragePoolingGradient(ElemType* inputGradientBatch, const ElemType* outputGradientBatch,
                                           const CUDA_LONG batchSize, const CUDA_LONG channels,
                                           const CUDA_LONG inputWidth, const CUDA_LONG inputHeight, const CUDA_LONG inputSizePerSample,
                                           const CUDA_LONG outputWidth, const CUDA_LONG outputHeight, const CUDA_LONG outputSizePerSample,
                                           const CUDA_LONG windowWidth, const CUDA_LONG windowHeight, const CUDA_LONG horizontalSubsample, const CUDA_LONG verticalSubsample)
{
    const CUDA_LONG inputIndex = blockIdx.x * blockDim.x + threadIdx.x;
    const CUDA_LONG sample = inputIndex / inputSizePerSample;
    if (sample >= batchSize)
        return;

    const CUDA_LONG inputIndexWithinSample = inputIndex % inputSizePerSample;

    const CUDA_LONG inputHeightTimesChannel = inputHeight * channels;
    const CUDA_LONG outputHeightTimesChannel = outputHeight * channels;
    const CUDA_LONG windowSize = windowWidth * windowHeight;

    // IN_ELEM_ROWPOS(channel, row, col) = (channel + (row + col * inputHeight) * channels)
    // IN_ELEM_COLPOS = sample

    // OUT_ELEM_ROWPOS(channel, wrow, wcol) = (channel + (wrow + wcol * outputHeight) * channels)
    // OUT_ELEM_COLPOS = sample

    const CUDA_LONG y = inputIndexWithinSample / inputHeightTimesChannel;   // col in input
    const CUDA_LONG nXC = inputIndexWithinSample % inputHeightTimesChannel; // channel + row*chanels
    const CUDA_LONG x = nXC / channels;                                     // row in input
    const CUDA_LONG c = nXC % channels;                                     // channel

    CUDA_LONG startOutX = max(0.0f, ceil((x - (ElemType) windowHeight + 1) / (ElemType) verticalSubsample));     // inclusive start
    CUDA_LONG endOutX = (x / verticalSubsample < outputHeight - 1) ? x / verticalSubsample : outputHeight - 1;   // inclusive end
    CUDA_LONG startOutY = max(0.0f, ceil((y - (ElemType) windowWidth + 1) / (ElemType) horizontalSubsample));    // inclusive start
    CUDA_LONG endOutY = (y / horizontalSubsample < outputWidth - 1) ? y / horizontalSubsample : outputWidth - 1; // inclusive end

    ElemType* inputGradientBatchBase4Sample = inputGradientBatch + sample * inputSizePerSample;
    const ElemType* outputGradientBatchBase4Sample = outputGradientBatch + sample * outputSizePerSample;

    for (CUDA_LONG outY = startOutY; outY <= endOutY; outY++)
    {
        for (CUDA_LONG outX = startOutX; outX <= endOutX; outX++)
        {
            CUDA_LONG outputIndex = outY * outputHeightTimesChannel + outX * channels + c;
            inputGradientBatchBase4Sample[inputIndexWithinSample] += outputGradientBatchBase4Sample[outputIndex] / windowSize;
        }
    }
}

template <class ElemType>
__global__ void _addMaxPoolingGradientLoopOut(ElemType* inputGradientBatch, const ElemType* outputGradientBatch, const ElemType* inputBatch, const ElemType* outputBatch,
                                              const CUDA_LONG batchSize, const CUDA_LONG channels,
                                              const CUDA_LONG inputWidth, const CUDA_LONG inputHeight, const CUDA_LONG inputSizePerSample,
                                              const CUDA_LONG outputWidth, const CUDA_LONG outputHeight, const CUDA_LONG outputSizePerSample,
                                              const CUDA_LONG windowWidth, const CUDA_LONG windowHeight, const CUDA_LONG horizontalSubsample, const CUDA_LONG verticalSubsample)
{
    const CUDA_LONG outputIndex = blockIdx.x * blockDim.x + threadIdx.x;
    const CUDA_LONG sample = outputIndex / outputSizePerSample;
    if (sample >= batchSize)
        return;

    const CUDA_LONG outputIndexWithinSample = outputIndex % outputSizePerSample;
    const CUDA_LONG inputWidthTimesChannel = inputWidth * channels;
    const CUDA_LONG outputWidthTimesChannel = outputWidth * channels;
    const CUDA_LONG y = outputIndexWithinSample / outputWidthTimesChannel;
    const CUDA_LONG nXC = outputIndexWithinSample % outputWidthTimesChannel;
    const CUDA_LONG x = nXC / channels;
    const CUDA_LONG c = nXC % channels;

    const CUDA_LONG offset0 = sample * inputSizePerSample + y * verticalSubsample * inputWidthTimesChannel + x * horizontalSubsample * channels;
    const ElemType* pCurWindow4Input = inputBatch + offset0; // pooling to current window's first input pixel
    ElemType* pCurWindow4InGradient = inputGradientBatch + offset0;
    for (CUDA_LONG yy = 0; yy < windowHeight; yy++)
    {
        const CUDA_LONG offset1 = yy * inputWidthTimesChannel + c;
        const ElemType* pf0 = pCurWindow4Input + offset1;
        ElemType* pf1 = pCurWindow4InGradient + offset1;
        for (CUDA_LONG xx = 0; xx < windowWidth; xx++)
        {
            const CUDA_LONG offset2 = xx * channels;
            if (pf0[offset2] == outputBatch[outputIndex])
            {
                pf1[offset2] += outputGradientBatch[outputIndex]; // need to be atomic however atomicAdd on double is not supported.
            }
        }
    }
}

template <class ElemType>
__global__ void _addElementProductOf(
    ElemType* us,
    const ElemType* a,
    const ElemType* b,
    const CUDA_LONG N)
{
    CUDA_LONG id = blockDim.x * blockIdx.x + threadIdx.x;
    if (id >= N)
        return;
    us[id] += (a[id] * b[id]);
}

template <class ElemType>
__global__ void _columnElementMultiplyWith(
    ElemType* us,
    const ElemType* a,
    const CUDA_LONG N, // a.GetNumRows();
    const CUDA_LONG M) // us.GetNumCols();
{
    CUDA_LONG id = blockDim.x * blockIdx.x + threadIdx.x;
    if (id >= N)
        return;

    // __shared__ ElemType _a[GridDim::maxThreadsPerBlock];
    // _a[threadIdx.x]=a[id];
    ElemType mul = a[id];
    for (CUDA_LONG j = 0; j < M; ++j)
    {
        us[IDX2C(id, j, N)] = us[IDX2C(id, j, N)] * mul;
    }
}

template <class ElemType>
__global__ void _rowElementMultiplyWith(
    ElemType* us,
    const ElemType* a,
    const CUDA_LONG N, // us.GetNumRows();
    const CUDA_LONG M) // a.GetNumCols();
{
    CUDA_LONG id = blockDim.x * blockIdx.x + threadIdx.x;
    if (id >= M)
        return;

    // __shared__ ElemType _a[GridDim::maxThreadsPerBlock];
    // _a[threadIdx.x]=a[id];
    ElemType mul = a[id];
    for (CUDA_LONG i = 0; i < N; ++i)
    {
        us[IDX2C(i, id, N)] = us[IDX2C(i, id, N)] * mul;
    }
}

template <class ElemType>
__global__ void _rowElementDivideBy(
    ElemType* us,
    const ElemType* a,
    const CUDA_LONG N, // us.GetNumRows();
    const CUDA_LONG M) // a.GetNumCols();
{
    CUDA_LONG id = blockDim.x * blockIdx.x + threadIdx.x;
    if (id >= M)
        return;

    // __shared__ ElemType _a[GridDim::maxThreadsPerBlock];
    // _a[threadIdx.x]=a[id];
    ElemType v = a[id];
    if (v >= 0 && v < EPS_IN_INVERSE)
        v = EPS_IN_INVERSE;
    else if (v < 0 && v > -EPS_IN_INVERSE)
        v = (-EPS_IN_INVERSE);

    for (CUDA_LONG i = 0; i < N; ++i)
    {
        us[IDX2C(i, id, N)] = us[IDX2C(i, id, N)] / v;
    }
}

template <class ElemType>
__global__ void _ColumnElementDivideBy(
    ElemType* us,
    const ElemType* a,
    const CUDA_LONG N, // a.GetNumRows();
    const CUDA_LONG M) // us.GetNumCols();
{
    CUDA_LONG id = blockDim.x * blockIdx.x + threadIdx.x;
    if (id >= N)
        return;

    ElemType smallValue = EPS_IN_INVERSE;

    // __shared__ ElemType _a[GridDim::maxThreadsPerBlock];
    // _a[threadIdx.x]=a[id];
    ElemType v = a[id];
    for (CUDA_LONG j = 0; j < M; ++j)
    {
        if (v < 0 && v > -smallValue)
            us[IDX2C(id, j, N)] /= (-smallValue);
        else if (v >= 0 && v < smallValue)
            us[IDX2C(id, j, N)] /= smallValue;
        else
            us[IDX2C(id, j, N)] /= v;
    }
}

template <class ElemType>
__global__ void _innerProduct(
    ElemType* c,
    const ElemType* a,
    const ElemType* b,
    const CUDA_LONG N, // a.GetNumRows();
    const CUDA_LONG M, // a.GetNumCols();
    const bool isColWise)
{
    CUDA_LONG id = blockDim.x * blockIdx.x + threadIdx.x;
    if ((isColWise && id >= M) || (!isColWise && id >= N))
        return;

    ElemType sum = 0;
    CUDA_LONG index;
    if (isColWise)
    {
        for (CUDA_LONG i = 0; i < N; ++i)
        {
            index = IDX2C(i, id, N);
            sum += a[index] * b[index];
        }
    }
    else
    {
        for (CUDA_LONG j = 0; j < M; ++j)
        {
            index = IDX2C(id, j, N);
            sum += a[index] * b[index];
        }
    }

    c[id] = sum;
}

template <class ElemType>
__global__ void _innerProduct4SparseCSC(
    ElemType* c,
    const ElemType* a,
    const GPUSPARSE_INDEX_TYPE* aRowIndex,
    const GPUSPARSE_INDEX_TYPE* aColCSCIndex,
    const ElemType* b,
    const CUDA_LONG M, // a.GetNumRows();
    const CUDA_LONG N, // a.GetNumCols();
    const bool isColWise)
{
    CUDA_LONG id = blockDim.x * blockIdx.x + threadIdx.x;
    if ((isColWise && id >= N) || (!isColWise && id >= M))
        return;

    ElemType sum = 0;
    CUDA_LONG index;

    if (isColWise)
    {
        for (CUDA_LONG i = aColCSCIndex[id]; i < aColCSCIndex[id+1]; i++)
        {
            index = IDX2C(aRowIndex[i], id, M);
            sum += a[i] * b[index];
        }
    }
    else
    {
        for (CUDA_LONG j = 0; j < N; ++j)
        {
            for (CUDA_LONG i = aColCSCIndex[j]; i < aColCSCIndex[j+1]; i++)
            {
                if (aRowIndex[i] == id)
                {
                    index = IDX2C(id, j, M);
                    sum += a[i] * b[index];
                    break;
                }
            }
        }
    }

    c[id] = sum;
}

template <class ElemType>
__global__ void _assignSignOf(
    ElemType* a,
    const ElemType* b,
    const CUDA_LONG N)
{
    CUDA_LONG id = blockDim.x * blockIdx.x + threadIdx.x;
    if (id >= N)
        return;
    ElemType v = b[id];
    a[id] = (v == (ElemType) 0 ? (ElemType) 0 : (v > 0 ? (ElemType) 1 : (ElemType)(-1)));
}

template <class ElemType>
__global__ void _addSignOf(
    ElemType* a,
    const ElemType* b,
    const CUDA_LONG N)
{
    CUDA_LONG id = blockDim.x * blockIdx.x + threadIdx.x;
    if (id >= N)
        return;
    ElemType v = b[id];
    a[id] += (v == (ElemType) 0 ? (ElemType) 0 : (v > 0 ? (ElemType) 1 : (ElemType)(-1)));
}

// This function processes 1 column per block. this function needs 512 threads
template <class ElemType, bool IsMax>
__global__ void _vectorMaxMinReduce512Threads(
    const ElemType* us,
    ElemType* Indexes,
    ElemType* Values,
    const CUDA_LONG numRows,
    const CUDA_LONG numCols)
{
    // we first find max per column
    __shared__ ElemType partials[512];
    __shared__ int partialsInd[512];
    if (IsMax)
    {
        partials[threadIdx.x] = -10000000;
    }
    else
    {
        partials[threadIdx.x] = 10000000;
    }
    partialsInd[threadIdx.x] = -1;

    for (int i = threadIdx.x; i < numRows; i += 512)
    {
        if ((IsMax ? (us[IDX2C(i, blockIdx.x, numRows)] > partials[threadIdx.x]) : (us[IDX2C(i, blockIdx.x, numRows)] < partials[threadIdx.x])) || (partialsInd[threadIdx.x] == -1))
        {
            partials[threadIdx.x] = us[IDX2C(i, blockIdx.x, numRows)];
            partialsInd[threadIdx.x] = i;
        }
    }
    __syncthreads();

    if (threadIdx.x < 256)
    {
        if ((IsMax ? (partials[threadIdx.x + 256] > partials[threadIdx.x]) : (partials[threadIdx.x + 256] < partials[threadIdx.x])) || (partialsInd[threadIdx.x] == -1))
        {
            partials[threadIdx.x] = partials[threadIdx.x + 256];
            partialsInd[threadIdx.x] = partialsInd[threadIdx.x + 256];
        }
    }
    __syncthreads();

    if (threadIdx.x < 128)
    {
        if ((IsMax ? (partials[threadIdx.x + 128] > partials[threadIdx.x]) : (partials[threadIdx.x + 128] < partials[threadIdx.x])) || (partialsInd[threadIdx.x] == -1))
        {
            partials[threadIdx.x] = partials[threadIdx.x + 128];
            partialsInd[threadIdx.x] = partialsInd[threadIdx.x + 128];
        }
    }
    __syncthreads();

    if (threadIdx.x < 64)
    {
        if ((IsMax ? (partials[threadIdx.x + 64] > partials[threadIdx.x]) : (partials[threadIdx.x + 64] < partials[threadIdx.x])) || (partialsInd[threadIdx.x] == -1))
        {
            partials[threadIdx.x] = partials[threadIdx.x + 64];
            partialsInd[threadIdx.x] = partialsInd[threadIdx.x + 64];
        }
    }
    __syncthreads();

    if (threadIdx.x < 32)
    {
        if ((IsMax ? (partials[threadIdx.x + 32] > partials[threadIdx.x]) : (partials[threadIdx.x + 32] < partials[threadIdx.x])) || (partialsInd[threadIdx.x] == -1))
        {
            partials[threadIdx.x] = partials[threadIdx.x + 32];
            partialsInd[threadIdx.x] = partialsInd[threadIdx.x + 32];
        }
    }
    __syncthreads();

    if (threadIdx.x < 16)
    {
        if ((IsMax ? (partials[threadIdx.x + 16] > partials[threadIdx.x]) : (partials[threadIdx.x + 16] < partials[threadIdx.x])) || (partialsInd[threadIdx.x] == -1))
        {
            partials[threadIdx.x] = partials[threadIdx.x + 16];
            partialsInd[threadIdx.x] = partialsInd[threadIdx.x + 16];
        }
    }
    __syncthreads();

    if (threadIdx.x < 8)
    {
        if ((IsMax ? (partials[threadIdx.x + 8] > partials[threadIdx.x]) : (partials[threadIdx.x + 8] < partials[threadIdx.x])) || (partialsInd[threadIdx.x] == -1))
        {
            partials[threadIdx.x] = partials[threadIdx.x + 8];
            partialsInd[threadIdx.x] = partialsInd[threadIdx.x + 8];
        }
    }
    __syncthreads();

    if (threadIdx.x < 4)
    {
        if ((IsMax ? (partials[threadIdx.x + 4] > partials[threadIdx.x]) : (partials[threadIdx.x + 4] < partials[threadIdx.x])) || (partialsInd[threadIdx.x] == -1))
        {
            partials[threadIdx.x] = partials[threadIdx.x + 4];
            partialsInd[threadIdx.x] = partialsInd[threadIdx.x + 4];
        }
    }
    __syncthreads();

    if (threadIdx.x == 0)
    {
        ElemType mx = partials[0];
        int ind = partialsInd[0];
        if ((IsMax ? (mx < partials[1]) : (mx > partials[1])) || (ind == -1))
        {
            mx = partials[1];
            ind = partialsInd[1];
        }
        if ((IsMax ? (mx < partials[2]) : (mx > partials[2])) || (ind == -1))
        {
            mx = partials[2];
            ind = partialsInd[2];
        }
        if ((IsMax ? (mx < partials[3]) : (mx > partials[3])) || (ind == -1))
        {
            mx = partials[3];
            ind = partialsInd[3];
        }
        Values[blockIdx.x] = mx;
        Indexes[blockIdx.x] = ind;
    }
}

template <class ElemType>
__global__ void _vectorMax(
    const ElemType* us,
    ElemType* maxIndexes,
    ElemType* maxValues,
    const CUDA_LONG m, // number of rows
    const CUDA_LONG n, // number of cols
    const bool isColWise)
{
    CUDA_LONG id = blockDim.x * blockIdx.x + threadIdx.x;
    CUDA_LONG maxInd = -1;
    ElemType maxVal = -100000;

    if (isColWise)
    {
        if (id >= n)
            return;

        for (CUDA_LONG i = 0; i < m; i++)
        {
            if (maxInd == -1 || us[IDX2C(i, id, m)] >= maxVal)
            {
                maxInd = i;
                maxVal = us[IDX2C(i, id, m)];
            }
        }
    }
    else
    {
        if (id >= m)
            return;

        for (CUDA_LONG j = 0; j < n; j++)
        {
            if (maxInd == -1 || us[IDX2C(id, j, m)] >= maxVal)
            {
                maxInd = j;
                maxVal = us[IDX2C(id, j, m)];
            }
        }
    }
    maxIndexes[id] = maxInd;
    maxValues[id] = maxVal;
}

template <class ElemType>
__global__ void _vectorMin(
    const ElemType* us,
    ElemType* minIndexes,
    ElemType* minValues,
    const CUDA_LONG m, // number of rows
    const CUDA_LONG n, // number of cols
    const bool isColWise)
{
    CUDA_LONG id = blockDim.x * blockIdx.x + threadIdx.x;
    CUDA_LONG minInd = -1;
    ElemType minVal = -100000;

    if (isColWise)
    {
        if (id >= n)
            return;

        for (CUDA_LONG i = 0; i < m; i++)
        {
            if (minInd == -1 || us[IDX2C(i, id, m)] <= minVal)
            {
                minInd = i;
                minVal = us[IDX2C(i, id, m)];
            }
        }
    }
    else
    {
        if (id >= m)
            return;

        for (CUDA_LONG j = 0; j < n; j++)
        {
            if (minInd == -1 || us[IDX2C(id, j, m)] <= minVal)
            {
                minInd = j;
                minVal = us[IDX2C(id, j, m)];
            }
        }
    }
    minIndexes[id] = minInd;
    minValues[id] = minVal;
}

template <class ElemType>
__global__ void _matrixMatrixAddOnCuda(
    const ElemType alpha,
    const ElemType* a,
    const ElemType* b,
    ElemType* c,
    const CUDA_LONG N)
{
    CALCULATE_ELEMENTWISE_INDEX_OR_EXIT(id, N);
    c[id] = alpha * a[id] + b[id];
}

template <class ElemType>
__global__ void _matrixVectorRowWiseAddWithThreadPerElem(
    const ElemType* a,
    const ElemType* b,
    ElemType* us,
    ElemType alpha,
    const CUDA_LONG m, // number of rows
    const CUDA_LONG n) // number of cols
{
    CUDA_LONG N = m * n; // used in CALCULATE_ELEMENTWISE_INDEX_OR_EXIT(id,N) macro
    CALCULATE_ELEMENTWISE_INDEX_OR_EXIT(id, N);

    CUDA_LONG col = id / m;

    us[id] = alpha * a[col] + b[id];
}

//this implementation uses more threads but also more memory access
template <class ElemType>
__global__ void _matrixVectorColumnWiseAddWithThreadPerElem(
    const ElemType* a,
    const ElemType* b,
    ElemType* us,
    ElemType alpha,
    const CUDA_LONG m, // number of rows
    const CUDA_LONG n) // number of cols
{
    CUDA_LONG N = m * n; // used in CALCULATE_ELEMENTWISE_INDEX_OR_EXIT(id,N) macro
    CALCULATE_ELEMENTWISE_INDEX_OR_EXIT(id, N);

    CUDA_LONG col = id / m;
    CUDA_LONG row = id - col * m;

    us[id] = alpha * a[row] + b[id];
}

template <class ElemType>
__global__ void _matrixVectorColumnWiseAddWithThreadPerRow(
    const ElemType* a,
    ElemType* us,
    ElemType alpha,
    const CUDA_LONG m, // number of rows
    const CUDA_LONG n) // number of cols
{
#ifdef VALIDATION
    if (blockDim.x * blockIdx.x + threadIdx.x == 0)
    {
        printf("** _matrixVectorColumnWiseAdd on device:\na = %p, us = %p, alpha = %f, m = %ld, n = %ld\n",
               a, us, alpha, m, n);
        printf("us[0] = %f\n", us[0]);
        printf("a[0] = %f\n", a[0]);
    }
#endif
    int id = blockDim.x * blockIdx.x + threadIdx.x;
    if (id >= m)
        return;
    ElemType tmp = a[id];
#ifdef VALIDATION
    printf("  a[%d] = %f\n", id, tmp);
#endif
    for (CUDA_LONG j = 0; j < n; ++j)
    {
        us[j * m + id] += alpha * tmp;
    }
}

template <class ElemType>
__global__ void _matrixVectorColumnWiseAddBlockPerRow(
    const ElemType* a,
    ElemType* us,
    ElemType alpha,
    const CUDA_LONG m, // number of rows
    const CUDA_LONG n) // number of cols
{
    ElemType tmp;

    if (threadIdx.x == 0)
    {
        tmp = a[blockIdx.x];
    }
    __syncthreads();

    int loadPerThread = n / blockDim.x;

    for (int i = threadIdx.x * loadPerThread; i < (threadIdx.x == blockDim.x - 1 ? n : (threadIdx.x + 1) * loadPerThread); ++i)
    {
        us[m * blockIdx.x + i] += alpha * tmp;
    }
}

template <class ElemType>
__global__ void _addScaledDifference(
    ElemType alpha,
    ElemType* a,
    ElemType* b,
    ElemType* c,
    CUDA_LONG N)
{
    CUDA_LONG id = blockDim.x * blockIdx.x + threadIdx.x;
    if (id >= N)
        return;
    c[id] = c[id] + (a[id] - b[id]) * (alpha);
}

template <class ElemType>
__global__ void _assignScaledDifference(
    ElemType alpha,
    ElemType* a,
    ElemType* b,
    ElemType* c,
    CUDA_LONG N)
{
    CUDA_LONG id = blockDim.x * blockIdx.x + threadIdx.x;
    if (id >= N)
        return;
    c[id] = (a[id] - b[id]) * (alpha);
}

template <class ElemType>
__global__ void _addScaledDifference(
    ElemType* alpha,
    ElemType* a,
    ElemType* b,
    ElemType* c,
    CUDA_LONG N)
{
    CUDA_LONG id = blockDim.x * blockIdx.x + threadIdx.x;
    if (id >= N)
        return;
    c[id] = c[id] + (a[id] - b[id]) * alpha[0];
}

template <class ElemType>
__global__ void _assignScaledDifference(
    ElemType* alpha,
    ElemType* a,
    ElemType* b,
    ElemType* c,
    CUDA_LONG N)
{
    CUDA_LONG id = blockDim.x * blockIdx.x + threadIdx.x;
    if (id >= N)
        return;
    c[id] = (a[id] - b[id]) * alpha[0];
}

template <class ElemType>
__global__ void _addElementToElement(
    ElemType beta,
    const ElemType* a, CUDA_LONG indexA,
    ElemType* c, CUDA_LONG indexC)
{
    //CUDA_LONG id = blockDim.x * blockIdx.x + threadIdx.x;  // only one thread launched
    //if (id > 0)
    //    return;
    ElemType us = beta ? beta * c[indexC] : 0; // do not multiply if beta is 0, could be a NaN
    us += a[indexA];
    c[indexC] = us;
}

template <class ElemType>
<<<<<<< HEAD
__global__ void _doElementMaxOf(
    ElemType *a,
    const ElemType *b,
    CUDA_LONG N)
{
    CUDA_LONG id = blockDim.x * blockIdx.x + threadIdx.x;
    if (id >= N)
        return;
    a[id] = max(a[id], b[id]);
}

template <class ElemType>
__global__ void _addElementMaxGradient(
    ElemType *inputValue,
    ElemType *outputValue,
    ElemType *outputGradient,
    ElemType *inputGradient,
    ElemType *inputSum,
    ElemType *randomSplit,
    size_t numInputs,
    size_t inputIndex,
    CUDA_LONG N)
{
    CUDA_LONG id = blockDim.x * blockIdx.x + threadIdx.x;
    if (id >= N)
        return;

    if (inputValue[id] == outputValue[id])
    {
        size_t setIndex = (size_t)(ceil(randomSplit[id])) % numInputs;
        if (inputSum[id] == (ElemType)0 && setIndex != inputIndex)
            inputGradient[id] = 0;
        else
            inputGradient[id] = outputGradient[id];
    }
    else
        inputGradient[id] = 0;
}

template <class ElemType>
__global__ void _assignNumOfDiff(
=======
__global__ void _assignNumOfDiff1024Threads(
>>>>>>> fceab103
    const ElemType* a,
    const ElemType* b,
    ElemType* c,
    CUDA_LONG N)
{
    __shared__ ElemType partialSums[1024];
    partialSums[threadIdx.x] = 0;
    // int id = blockDim.x * blockIdx.x + threadIdx.x;
    CUDA_LONG loadPerThread = N / blockDim.x;
    for (CUDA_LONG i = threadIdx.x * loadPerThread; i < (threadIdx.x == blockDim.x - 1 ? N : (threadIdx.x + 1) * loadPerThread); ++i)
    {
        partialSums[threadIdx.x] += (a[i] != b[i]);
    }
    __syncthreads();

    // 512
    if (threadIdx.x < 512)
    {
        partialSums[threadIdx.x] += partialSums[threadIdx.x + 512];
    }
    __syncthreads();

    // 256
    if (threadIdx.x < 256)
    {
        partialSums[threadIdx.x] += partialSums[threadIdx.x + 256];
    }
    __syncthreads();

    // 128
    if (threadIdx.x < 128)
    {
        partialSums[threadIdx.x] += partialSums[threadIdx.x + 128];
    }
    __syncthreads();

    // 64
    if (threadIdx.x < 64)
    {
        partialSums[threadIdx.x] += partialSums[threadIdx.x + 64];
    }
    __syncthreads();

    // 32
    if (threadIdx.x < 32)
    {
        partialSums[threadIdx.x] += partialSums[threadIdx.x + 32];
    }
    __syncthreads();

    // 16
    if (threadIdx.x < 16)
    {
        partialSums[threadIdx.x] += partialSums[threadIdx.x + 16];
    }
    __syncthreads();

    // 8
    if (threadIdx.x < 8)
    {
        partialSums[threadIdx.x] += partialSums[threadIdx.x + 8];
    }
    __syncthreads();

    // 4
    if (threadIdx.x < 4)
    {
        partialSums[threadIdx.x] += partialSums[threadIdx.x + 4];
    }
    __syncthreads();

    if (threadIdx.x == 0)
    {
        c[0] = partialSums[0] + partialSums[1] + partialSums[2] + partialSums[3];
    }
}

/*template<class ElemType>
__global__ void _assignNumOfDiff1024Threads(
ElemType *a,
ElemType *b,
ElemType *c,
CUDA_LONG N)
{
//TO DO: replace atomic operation with reduction

__shared__ int totalSum;
if (threadIdx.x == 0) totalSum = 0;
__syncthreads();

int id = blockDim.x * blockIdx.x + threadIdx.x;
if (id>=N)
return;

int localVal = (a[id] != b[id]);
atomicAdd(&totalSum, localVal);
__syncthreads();

c[id] = totalSum;
}*/

template <class ElemType>
__global__ void _scaleArray(
    ElemType alpha,
    ElemType* us,
    CUDA_LONG N)
{
    CUDA_LONG id = blockDim.x * blockIdx.x + threadIdx.x;
    if (id >= N)
        return;
    us[id] = us[id] * alpha;
}

template <class ElemType>
__global__ void _sparseCSRPlusDense(
    ElemType alpha,
    const ElemType* m_dVal,
    const int* m_dRow,
    const int* m_dCol,
    ElemType* pArrayDev,
    CUDA_LONG M)
{
    CUDA_LONG id = blockDim.x * blockIdx.x + threadIdx.x;
    if (id >= M)
        return;
    int start = m_dRow[id];
    int end = m_dRow[id + 1];
    for (int _i = start; _i < end; ++_i) // _i is index in m_dVal and m_dCol
    {
        int j = m_dCol[_i];
        pArrayDev[IDX2C(id, j, M)] += (alpha * m_dVal[_i]);
    }
}

template <class ElemType>
__global__ void _sparseCSRElemMulDense(
    const ElemType* m_dVal,
    const int* m_dRow,
    const int* m_dCol,
    const ElemType* b,
    ElemType* c,
    CUDA_LONG M)
{
    CUDA_LONG id = blockDim.x * blockIdx.x + threadIdx.x;
    if (id >= M)
        return;
    int start = m_dRow[id];
    int end = m_dRow[id + 1];
    for (int _i = start; _i < end; ++_i) // _i is index in m_dVal and m_dCol
    {
        int j = m_dCol[_i];
        c[IDX2C(id, j, M)] = b[IDX2C(id, j, M)] * m_dVal[_i];
    }
}

template <class ElemType>
__global__ void _sparseCSCAddColumnIndexsparseCSC(
    const size_t n,
    GPUSPARSE_INDEX_TYPE *aColIndex,
    const GPUSPARSE_INDEX_TYPE *bColIndex
    )
{
    CUDA_LONG id = blockDim.x * blockIdx.x + threadIdx.x;
    if (id >= n)
        return;
    aColIndex[id + 1] += bColIndex[id + 1];
}

template <class ElemType>
__global__ void _sparseCSCAddColumnIndexsparseCSC(
    const size_t n,
    GPUSPARSE_INDEX_TYPE *aColIndex,
    const size_t bNumRows
    )
{
    CUDA_LONG id = blockDim.x * blockIdx.x + threadIdx.x;
    if (id >= n)
        return;
    aColIndex[id + 1] += (GPUSPARSE_INDEX_TYPE)(bNumRows*(id + 1));
}

template <class ElemType>
__global__ void _sparseCSCAssignCopyOfsparseCSC(
    const size_t RowOffset,
    const size_t n,
    size_t* NzOffset,
    GPUSPARSE_INDEX_TYPE* aRowIndex,
    GPUSPARSE_INDEX_TYPE* aColIndex,
    ElemType* aData,
    const GPUSPARSE_INDEX_TYPE* bRowIndex,
    const GPUSPARSE_INDEX_TYPE* bColIndex,
    const ElemType* bData
    )
{
    CUDA_LONG id = blockDim.x * blockIdx.x + threadIdx.x;
    if (id >= n)
        return;

    int start = aColIndex[id];

    int startB = bColIndex[id];
    int endB = bColIndex[id + 1];

    while (startB < endB)
    {
        aRowIndex[start + NzOffset[id]] = bRowIndex[startB] + RowOffset;
        aData[start + NzOffset[id]] = bData[startB];
        NzOffset[id]++;
        startB++;
    }
}

template <class ElemType>
__global__ void _sparseCSCAssignCopyOfdense(
    const size_t RowOffset,
    const size_t bNumRows,
    const size_t n,
    size_t* NzOffset,
    GPUSPARSE_INDEX_TYPE* aRowIndex,
    GPUSPARSE_INDEX_TYPE* aColIndex,
    ElemType* aData,
    const ElemType* bData
    )
{
    CUDA_LONG id = blockDim.x * blockIdx.x + threadIdx.x;
    if (id >= n)
        return;

    int start = aColIndex[id];
    //int end = aColIndex[id + 1];

    for (int iRow = 0; iRow < bNumRows; iRow++)
    {
        aRowIndex[start + NzOffset[id]] = iRow + RowOffset;
        aData[start + NzOffset[id]] = bData[IDX2C(iRow, id, bNumRows)];
        NzOffset[id]++;
    }
}

template <class ElemType>
__global__ void _isValid(
    const GPUSPARSE_INDEX_TYPE* rowIndex,
    const GPUSPARSE_INDEX_TYPE* colCSCIndex,
    const int rows,
    const int cols,
    const int nz,
    long* d_res)
{
    CUDA_LONG id = blockDim.x * blockIdx.x + threadIdx.x;
    if (id >= cols || d_res[0] <= 0)
        return;

    int start = colCSCIndex[id];
    int end = colCSCIndex[id + 1];

    if (start > end)
    {
        if (d_res[0] > 0)
        {
            d_res[0] = -1;
            d_res[1] = id;
            d_res[2] = start;
            d_res[3] = end;
        }
    }
    else if (end > nz)
    {
        if (d_res[0] > 0)
        {
            d_res[0] = -2;
            d_res[1] = id + 1;
            d_res[2] = end;
            d_res[3] = nz;
        }
    }
    else
    {
        for (int j = start; j < end; j++) // j points to the value
        {
            if (rowIndex[j] >= rows)
            {
                if (d_res[0] > 0)
                {
                    d_res[0] = -3;
                    d_res[1] = j;
                    d_res[2] = rowIndex[j];
                    d_res[3] = rows;
                    break;
                }
            }
            if (j > start && rowIndex[j] < rowIndex[j - 1])
            {
                if (d_res[0] > 0)
                {
                    d_res[0] = -4;
                    d_res[1] = id;
                    d_res[2] = j;
                    d_res[3] = rowIndex[j];
                    break;
                }
            }
        }
    }
}

template <class ElemType>
__global__ void _shiftColCSCIndexFromSliceViewToAbsolute(
    GPUSPARSE_INDEX_TYPE* colCSCIndex,
    const int cols,
    const int nz)
{
    CUDA_LONG id = blockDim.x * blockIdx.x + threadIdx.x;
    if (id >= cols)
        return;

    colCSCIndex[id] = colCSCIndex[id] - colCSCIndex[0];

    if (id == cols - 1)
        colCSCIndex[cols] = nz;
}

//c = alpha * op(a) * op(b) + beta*c
// TODO: This function can be further improved by loading the kernel in shared memory
template <class ElemType>
__global__ void _dense1DConvMultSparseCSCAndWeightedAddToDense(
    const int m,                   // rowDense
    const int k,                   // colDense
    const int n,                   // colSparse
    const int numChannels,         // input num channels
    const int numSteps,            // convolution num steps
    const int horizontalSubsample, // convolution step size
    const bool channelwise,        // pixelwise for normal multiplication and channelwise for convolution operation
    const ElemType alpha,
    const ElemType* a, // dense
    const bool transposeA,
    const ElemType* bnzValues, // sparse nz values
    const GPUSPARSE_INDEX_TYPE* rowIndex,
    const GPUSPARSE_INDEX_TYPE* colCSCIndex,
    const ElemType beta,
    ElemType* c // dense target
    )
{
    CUDA_LONG id = blockDim.x * blockIdx.x + threadIdx.x;
    if (id >= m * numSteps * n)
        return;

    int colInC = id / (m * numSteps);
    int rowInC = id % (m * numSteps);
    int stepIdx = rowInC / m;

    int start = colCSCIndex[colInC];
    int end = colCSCIndex[colInC + 1];

    ElemType s = 0;
    for (int j = start; j < end; j++) // j points to the value
    {
        int i = rowIndex[j] - (horizontalSubsample * numChannels * stepIdx); // offset row index by the convolution step

        if (i >= 0)
        {
            if (i >= k)
                break;

            // Convert to channelwise index.
            // This is similar to rowwise to columnwise conversion
            if (channelwise)
            {
                int pixel = i / numChannels;
                int channel = i % numChannels;
                int numPixels = k / numChannels;
                i = channel * numPixels + pixel;
            }

            if (!transposeA)
                s += a[IDX2C(rowInC % m, i, m)] * bnzValues[j];
            else
                s += a[IDX2C(i, rowInC % m, k)] * bnzValues[j];
        }
    }

    c[IDX2C(rowInC, colInC, m * numSteps)] = alpha * s + (beta == 0 ? 0 : beta * c[IDX2C(rowInC, colInC, m * numSteps)]); // If beta is zero then don't lookup c
}

/// c += alpha * a * b^T
template <class ElemType>
__global__ void _dense1DConvMultSparseCSCTransposeAndAddToDense(
    int m,                   // rowDense
    int k,                   // colDense
    int n,                   // colSparse
    int numChannels,         // input num channels
    int numSteps,            // convolution num steps
    int horizontalSubsample, // convolution step size
    bool channelwise,        // pixelwise for normal multiplication and channelwise for convolution operation
    int rowInB,              // row index of the sparse matrix
    ElemType alpha,
    const ElemType* a, // dense
    bool transposeA,
    const ElemType* bnzValues, // sparse nz values
    const GPUSPARSE_INDEX_TYPE* rowIndex,
    const GPUSPARSE_INDEX_TYPE* colCSCIndex,
    ElemType* c // dense target
    )
{
    CUDA_LONG id = blockDim.x * blockIdx.x + threadIdx.x;
    if (id >= m * numSteps)
        return;

    int rowInC = id;
    int stepIdx = rowInC / m;
    int i = rowInB - (horizontalSubsample * numChannels * stepIdx); // offset row index by the convolution step

    if (i < 0 || i >= k)
        return;

    // Convert to channelwise index.
    // This is similar to rowwise to columnwise conversion
    if (channelwise)
    {
        int pixel = i / numChannels;
        int channel = i % numChannels;
        int numPixels = k / numChannels;
        i = channel * numPixels + pixel;
    }

    int start = colCSCIndex[rowInB];
    int end = colCSCIndex[rowInB + 1];

    ElemType s = 0;
    for (int j = start; j < end; j++) // j points to the value that are in the same row
    {
        int colInC = rowIndex[j]; // the column index because of transpose

        // bnzValues[j] = the b[][j] value
        if (!transposeA)
            s = a[IDX2C(rowInC % m, i, m)] * bnzValues[j];
        else
            s = a[IDX2C(i, rowInC % m, k)] * bnzValues[j];

        atomicAdd(&c[IDX2C(rowInC, colInC, m * numSteps)], alpha * s);
    }
}

template <class ElemType>
__global__ void _columnwiseScaleAndWeightedAdd(
    ElemType alpha,
    const ElemType* aData,
    const ElemType* vData,
    ElemType beta,
    ElemType* cData,
    int m, int n)
{
    CUDA_LONG id = blockDim.x * blockIdx.x + threadIdx.x;
    if (id >= m * n)
        return;

    CUDA_LONG col = id / m;

    if (beta == 0) // don't even read the memory if beta is 0
        cData[id] = alpha * vData[col] * aData[id];
    else
        cData[id] = alpha * vData[col] * aData[id] + beta * cData[id];
}

template <class ElemType>
__global__ void _columnwiseScaleAndWeightedAdd4CSC(
    ElemType alpha,
    const ElemType* aData, const GPUSPARSE_INDEX_TYPE* aSecondaryIndices, const GPUSPARSE_INDEX_TYPE* aMajorIndices,
    const ElemType* vData,
    ElemType beta,
    ElemType* cData,
    int m, int n)
{
    CUDA_LONG col = blockDim.x * blockIdx.x + threadIdx.x;
    if (col >= n)
        return;

    GPUSPARSE_INDEX_TYPE start = aSecondaryIndices[col];
    GPUSPARSE_INDEX_TYPE end = aSecondaryIndices[col + 1];

    for (GPUSPARSE_INDEX_TYPE p = start; p < end; p++)
    {
        GPUSPARSE_INDEX_TYPE row = aMajorIndices[p];
        ElemType val = aData[p];

        if (beta == 0) // don't even read the memory if beta is 0
            cData[IDX2C(row, col, m)] = alpha * vData[col] * val;
        else
            cData[IDX2C(row, col, m)] = alpha * vData[col] * val + beta * cData[IDX2C(row, col, m)];
    }
}

///
/// adjusts the sparse block column matrix with the new Col2BlockId
/// For each column, if new Col2BlockId contains valid index, a corresponding block exists at the index
/// if old col2BlockId[i] contains value at that column, it would be copied over; otherwise the block would be filled with zeros
///
template <class ElemType>
__global__ void _adjustCol2BlockId(
    const int numRows,
    const int numCols,
    const GPUSPARSE_INDEX_TYPE* oldCol2BlockId,
    const ElemType* oldNZ,
    const GPUSPARSE_INDEX_TYPE* newCol2BlockId,
    ElemType* newNZ,
    GPUSPARSE_INDEX_TYPE* newBlockId2Col)
{
    CUDA_LONG id = blockDim.x * blockIdx.x + threadIdx.x;
    if (id >= numCols)
        return;

    int newBlockId = newCol2BlockId[id];
    if (newBlockId != SparseIndex_NotAssigned)
    {
        newBlockId2Col[newBlockId] = id;
        int oldBlockId = oldCol2BlockId[id];
        if (oldBlockId != SparseIndex_NotAssigned)
        {
            const ElemType* oldValue = oldNZ + numRows * oldBlockId;
            ElemType* newValue = newNZ + numRows * newBlockId;
            for (int row = 0; row < numRows; row++)
            {
                newValue[row] = oldValue[row];
            }
        }
        else
        {
            ElemType* newValue = newNZ + numRows * newBlockId;
            for (int row = 0; row < numRows; row++)
            {
                newValue[row] = 0;
            }
        }
    }
}

template <class ElemType>
__global__ void _reshape(
    const int oldNumRows,                       // old row count
    const int oldNumCols,                       // old col count
    const int newNumRows,                       // new row count
    const int newNumCols,                       // new col count
    const GPUSPARSE_INDEX_TYPE* oldRowIndex,    // old row index array
    const GPUSPARSE_INDEX_TYPE* oldColumnIndex, // old column index array
    GPUSPARSE_INDEX_TYPE* newRowIndex,          // new row index array
    GPUSPARSE_INDEX_TYPE* newColumnIndex        // new column index array
    )
{
    CUDA_LONG id = blockDim.x * blockIdx.x + threadIdx.x;
    if (id >= newNumCols)
        return;

    int currentCol = id;
    int oldColLower = (newNumRows * currentCol) / oldNumRows;

    // initialize to the end and then scan in the right direction in the for-loop
    int currentColStart = oldColumnIndex[oldNumCols];

    for (int oldCol = oldColLower; oldCol < oldNumCols; oldCol++)
    {
        int start = oldColumnIndex[oldCol];
        int end = oldColumnIndex[oldCol + 1];
        bool done = false;

        for (int j = start; j < end; j++) // j points to the value
        {
            int oldRow = oldRowIndex[j];
            int index = (oldCol * oldNumRows + oldRow);
            int newCol = index / newNumRows;
            int newRow = index % newNumRows;

            if (newCol == currentCol)
                newRowIndex[j] = newRow;

            if (newCol >= currentCol && currentColStart > j)
                currentColStart = j;

            if (newCol > currentCol)
            {
                done = true;
                break;
            }
        }

        if (done)
            break;
    }

    newColumnIndex[currentCol] = currentColStart;

    if (currentCol == (newNumCols - 1))
        newColumnIndex[newNumCols] = oldColumnIndex[oldNumCols]; // set end pointer
}

//called before _determineBlockIds and _denseMulSparseCSCTransposeToSparseBlockCol to determine which columns have values and
//what's the mapping from the column id in the resulted SparseBlockCol format to the column id in the dense format
//input: rowIndexes: the row indexes of the CSC sparse matrix to be multiplied with
//blockIDs: the blockID mapping in the resulting matrix;
//nnz: number of nonzero value or the size of rowIndexes;
template <class ElemType>
__global__ void _findColsWithValues(
    const GPUSPARSE_INDEX_TYPE* rowIndexes, GPUSPARSE_INDEX_TYPE* col2BlockIds, const size_t nnz)
{
    const size_t nzIndex = blockIdx.x * blockDim.x + threadIdx.x;
    if (nzIndex >= nnz)
        return;

    if (col2BlockIds[rowIndexes[nzIndex]] == SparseIndex_NotAssigned)
        col2BlockIds[rowIndexes[nzIndex]] = SparseIndex_Pending; // this row has value.
}

//called before _denseMulSparseCSCTransposeToSparseBlockCol and after _findColsWithValuesto determine which columns have values and
//what's the mapping from the column id in the resulted SparseBlockCol format to the column id in the dense format
//input: rowIndexes: the row indexes of the CSC sparse matrix to be multiplied with
//blockId2Col: the blockID to colum id mapping in the resulting matrix;
//col2BlockId: the col2BlockId to blockID mapping in the resulting matrix;
//numCols: number of columns in the resulting matrix or the size of blockIDs
//blockSize: return the blockSize with values
template <class ElemType>
__global__ void _determineBlockIds(
    GPUSPARSE_INDEX_TYPE* blockId2Col, GPUSPARSE_INDEX_TYPE* col2BlockId, size_t numCols, size_t* blockSize)
{
    const size_t col = blockIdx.x * blockDim.x + threadIdx.x;
    if (col >= numCols)
        return;

    if (col2BlockId[col] == SparseIndex_Pending)
    {
        GPUSPARSE_INDEX_TYPE blockIndex = atomicAdd((unsigned int*)blockSize, (unsigned int)1);
        col2BlockId[col] = blockIndex;
        blockId2Col[blockIndex] = col;
    }
}

// backward pass from hidden layer to feature weight
//result (sparse BlockCol)= alpha * (lhs (dense) X rhs^T (sparse CSC)
//assume resultValues are 0-initialized
template <class ElemType>
__global__ void _denseMulSparseCSCTransposeToSparseBlockCol2(
    const ElemType alpha,
    const ElemType* lhsValues,
    const size_t numRowsLhs,
    const size_t numColsRhs,
    const ElemType* rhsNZValues,
    const GPUSPARSE_INDEX_TYPE* rhsRows,
    const GPUSPARSE_INDEX_TYPE* rhsCols,
    const GPUSPARSE_INDEX_TYPE* col2blockIds,
    ElemType* resultValues)
{
    const CUDA_LONG index = blockIdx.x * blockDim.x + threadIdx.x;
    const CUDA_LONG lhsCol = index / numRowsLhs; // rhsCol == lhsCol
    if (lhsCol >= numColsRhs)
        return;
    const CUDA_LONG lhsRow = index - numRowsLhs * lhsCol; // resultRow == lhsRow

    // each thread handles one [row, col] combination
    ElemType lhsValue = alpha * lhsValues[IDX2C(lhsRow, lhsCol, numRowsLhs)];

    CUDA_LONG start = rhsCols[lhsCol]; // rhsCol == lhsCol
    CUDA_LONG end = rhsCols[lhsCol + 1];

    for (CUDA_LONG p = start; p < end; p++)
    {
        CUDA_LONG rhsRow = rhsRows[p];
        ElemType rhsVal = rhsNZValues[p];
        CUDA_LONG resultCol = col2blockIds[rhsRow]; // resultCol == rhsRow maps to columnid

        // assume resultValues are 0-initialized
        atomicAdd(&resultValues[IDX2C(lhsRow, resultCol, numRowsLhs)], lhsValue * rhsVal);
    }
}

// backward pass from hidden layer to feature weight
//result (sparse BlockCol)= alpha * (lhs (dense) X rhs^T (sparse CSC)
//assume resultValues are 0-initialized
template <class ElemType>
__global__ void _denseMulSparseCSCTransposeToSparseBlockCol(
    const ElemType alpha,
    const ElemType* lhsValues,
    const size_t numRowsLhs,
    const size_t numColsRhs,                // The number of columns of rhs matrix before transpose. I.e. it is the 'conttacting' dimension in the matrix product to be computed.
    const ElemType* rhsNZValues,
    const GPUSPARSE_INDEX_TYPE* rhsRows,    // Mapping the ids of the non-zero values to their row index.
    const GPUSPARSE_INDEX_TYPE* rhsCols,    // Start id of each column.
    const GPUSPARSE_INDEX_TYPE* rhsRowIdx,  // Each non-zero row of the rhs sparse matrix get's an index (call it block-id). This array (size nnz) maps the nz-value row to the corresponding block-id.
    ElemType* resultValues,                 // Modified on return to contain values of the product.
    GPUSPARSE_INDEX_TYPE* blockId2Col       // Maps block-ids to column of the result matrix.
    )
{
    const CUDA_LONG index = blockIdx.x * blockDim.x + threadIdx.x;
    const CUDA_LONG lhsCol = index / numRowsLhs; // rhsCol == lhsCol
    if (lhsCol >= numColsRhs)
        return;
    const CUDA_LONG lhsRow = index - numRowsLhs * lhsCol; // resultRow == lhsRow

    // each thread handles one [row, col] combination of lhs
    ElemType lhsValue = alpha * lhsValues[IDX2C(lhsRow, lhsCol, numRowsLhs)];

    CUDA_LONG start = rhsCols[lhsCol]; // rhsCol == lhsCol
    CUDA_LONG end = rhsCols[lhsCol + 1];

    for (CUDA_LONG p = start; p < end; p++)
    {
        CUDA_LONG rhsRow = rhsRows[p];
        ElemType rhsVal = rhsNZValues[p];
        CUDA_LONG blockId = rhsRowIdx[p]; // resultCol == blockId
        blockId2Col[blockId] = rhsRow;    // indicate which colmn it actually points to

        // assume resultValues are 0-initialized
        atomicAdd(&resultValues[IDX2C(lhsRow, blockId, numRowsLhs)], lhsValue * rhsVal);
    }
}

// gradients update
template <class ElemType>
__global__ void _scaleSparseBlockAndAddToDense(
    const ElemType alpha,
    const bool blockCol, // true if blockRow
    const size_t numRows,
    const size_t numCols,
    const size_t numBlocks,
    const ElemType* lhsValues, // lhs is blockCol or blockRow
    const GPUSPARSE_INDEX_TYPE* blockIds,
    ElemType* rhs)
{
    const CUDA_LONG index = blockIdx.x * blockDim.x + threadIdx.x;
    CUDA_LONG row, col;
    if (blockCol)
    {
        const CUDA_LONG blockId = index / numRows;
        if (blockId >= numBlocks)
            return;
        row = index - numRows * blockId;
        col = blockIds[blockId];
    }
    else
    {
        const CUDA_LONG blockId = index / numCols;
        if (blockId >= numBlocks)
            return;
        col = index - numCols * blockId;
        row = blockIds[blockId];
    }
    rhs[IDX2C(row, col, numRows)] += alpha * lhsValues[index];
}

#if 0
// compute predictions in cross entropy node
template <class ElemType>
__global__ void _computePrediction(
    int nv,
    const ElemType* a,
    int numrows,
    const ElemType* weight,
    int nrs,
    int labelSize,
    const GPUSPARSE_INDEX_TYPE* labelRow,
    const size_t* block2Id,
    const ElemType* cls,
    const ElemType* idx2cls,
    ElemType* val,
    GPUSPARSE_INDEX_TYPE* row,
    GPUSPARSE_INDEX_TYPE* pb)
{
    // get label block id
    int id = -1;
    int offset = -1;
    for (int i = 1; i < labelSize; i++)
    {
        if (blockIdx.x < block2Id[i])
        {
            id = i - 1;
            offset = blockIdx.x - block2Id[i - 1];
            break;
        }
    }
    if (id == -1)
    {
        id = labelSize - 1;
        offset = blockIdx.x - block2Id[labelSize - 1];
    }

    int t = labelRow[id];
    int iStt;
    int iEnd;
    if (t < nv)
    {
        int clsid = idx2cls[t];
        iStt = cls[IDX2C(0, clsid, 2)];
        iEnd = cls[IDX2C(1, clsid, 2)];
    }
    else
    {
        iStt = nv;
        iEnd = nrs;
    }
    int i = iStt + offset;
    int j = id / 2;

    int loadPerThread = (numrows + blockDim.x - 1) / blockDim.x;
    int tStart = loadPerThread * threadIdx.x;
    int tEnd = min((int) numrows, loadPerThread + tStart);

    ElemType v = 0.0;
    for (int h = tStart; h < tEnd; h++)
    {
        v += weight[IDX2C(i, h, nrs)] * a[IDX2C(h, j, numrows)];
    }
    atomicAdd(&val[blockIdx.x], v);
    row[blockIdx.x] = i;

    if (blockIdx.x == 0 && threadIdx.x == 0)
        pb[0] = 0;

    if ((threadIdx.x == 0) && (i == iEnd - 1) && (i >= nv))
        pb[j + 1] = blockIdx.x + 1;
}

// normalize predictions in cross entropy node
template <class ElemType>
__global__ void _normalizePrediction(
    const size_t labelSize,
    const size_t expandedLabelSize,
    const GPUSPARSE_INDEX_TYPE* labelRow,
    const size_t* block2Id,
    const GPUSPARSE_INDEX_TYPE* row,
    ElemType* val,
    ElemType* entropyScore)
{
    __shared__ ElemType partials[512];
    partials[threadIdx.x] = 0;

    int p = blockIdx.x;
    int t = labelRow[p];
    int start = block2Id[p];
    int end;
    if (p == labelSize - 1)
    {
        end = expandedLabelSize;
    }
    else
    {
        end = block2Id[p + 1];
    }
    int len = end - start;

    int loadPerThread = (len + blockDim.x - 1) / blockDim.x;
    int tStart = loadPerThread * threadIdx.x;
    int tLen = min((int) len, loadPerThread + tStart);

    for (int i = start + tStart; i < start + tLen; i++)
    {
        partials[threadIdx.x] += exp(val[i]);
    }

    __syncthreads();

    // now sum up the objective function
    int nTotalThreads = blockDim.x;

    while (nTotalThreads > 1)
    {
        int halfPoint = (nTotalThreads >> 1);

        if (threadIdx.x < halfPoint)
            partials[threadIdx.x] += partials[threadIdx.x + halfPoint];

        __syncthreads();

        nTotalThreads = (nTotalThreads >> 1);
    }

    for (int i = start + tStart; i < start + tLen; i++)
    {
        val[i] = log(exp(val[i]) / partials[0]);
        if (row[i] == t)
        {
            atomicAdd(entropyScore, -val[i]);
            val[i] *= -1;
        }
    }
}

// compute prediction error in cross entropy node
template <class ElemType>
__global__ void _computePredictionError(
    ElemType* val,
    int N)
{
    int p = blockDim.x * blockIdx.x + threadIdx.x;
    if (p >= N)
        return;

    if (val[p] < 0)
        val[p] = exp(val[p]); // negative;
    else
        val[p] = exp(-val[p]) - 1; // positive
}

// compute gradients of input in cross entropy node
template <class ElemType>
__global__ void _computeGradientOfInput(
    const ElemType* val,
    const GPUSPARSE_INDEX_TYPE* row,
    const GPUSPARSE_INDEX_TYPE* pb,
    ElemType* weight,
    size_t nrs,
    ElemType* grd,
    size_t numrows)
{
    int h = blockIdx.x % numrows;
    int j = blockIdx.x / numrows;

    int start = pb[j];
    int end = pb[j + 1];
    int len = end - start;

    int load = (len + blockDim.x - 1) / blockDim.x;
    int pStart = start + load * threadIdx.x;
    int pEnd = start + min(len, load * (threadIdx.x + 1));

    ElemType sum = 0;
    for (int p = pStart; p < pEnd; p++)
    {
        int i = row[p];
        sum += val[p] * weight[IDX2C(i, h, nrs)];
    }

    atomicAdd(&grd[IDX2C(h, j, numrows)], sum);
}
#endif

#if 0
template <class ElemType>
__global__ void computeNCEForwardProp512Threads(
    const ElemType* val,
    const int* col,
    int numRows,
    int sampleCount,
    const ElemType* a,
    int numCols_a,
    const ElemType* b,
    ElemType* res)
{
    // val and col are in CSR format
    // val is an array contains log_Pn(w). To differentiate positive and negative samples,
    // we store log_Pn(w) as it is for positive samples, and -log_Pn(w) for negative samples
    // col is an array contains index of the word samples
    // a is a matrix in column major format contains output from hidden layer
    // b is the weight matrix for output layer
    // res is the buffer to store computed output (sparse)

    // follow the convention, this kernel must be run on 512 threads per block
    __shared__ ElemType partials[512];
    partials[threadIdx.x] = 0;

    // determine the elements to be handled by this block
    int total = numRows * sampleCount;
    int loadPerBlock = (total + gridDim.x - 1) / gridDim.x;

    int start = loadPerBlock * blockIdx.x;
    int end = min(total, loadPerBlock * (blockIdx.x + 1));

    for (int i = start; i < end; i++)
    {
        int colIndex = col[i];
        int rowIndex = i / sampleCount;

        int loadPerThread = (numCols_a + blockDim.x - 1) / blockDim.x;
        int tstart = loadPerThread * threadIdx.x;
        int tend = min(numCols_a, loadPerThread * (threadIdx.x + 1));

        for (int j = tstart; j < tend; j++)
            partials[threadIdx.x] = a[IDX2C(rowIndex, j, numRows)] * b[IDX2C(j, colIndex, numCols_a)];

        __syncthreads();

        // sum up
        int nTotalThreads = blockDim.x;

        while (nTotalThreads > 1)
        {
            int halfPoint = (nTotalThreads >> 1);

            if (threadIdx.x < halfPoint)
                partials[threadIdx.x] += partials[threadIdx.x + halfPoint];

            __syncthreads();

            nTotalThreads = (nTotalThreads >> 1);
        }

        if (threadIdx.x == 0)
            res[i] = partials[0];
    }
}
#endif

template <class ElemType>
__global__ void _computeNceOutputMax512Threads(
    const ElemType* col,
    int numRows,
    int sampleCount,
    const ElemType* a,
    int numCols_a,
    const ElemType* b,
    const ElemType* bias,
    ElemType* res)
{
    // val and col are in CSR format
    // val is an array contains log_Pn(w). To differentiate positive and negative samples,
    // we store log_Pn(w) as it is for positive samples, and -log_Pn(w) for negative samples
    // col is an array contains index of the word samples
    // a is a matrix in column major format contains output from hidden layer
    // b is the weight matrix for output layer
    // res is the buffer to store computed output (sparse)

    // follow the convention, this kernel must be run on 512 threads per block
    __shared__ ElemType partials[512];
    partials[threadIdx.x] = 0;

    // threadIdx.x range from[0 ~ 512)
    // blockIdx.x range from[0 ~ nnz)
    // blockDim.x equal to 512
    // gridDim.x equal to nnz

    // determine the elements to be handled by this block
    int total = numRows * sampleCount;
    int loadPerBlock = (total + gridDim.x - 1) / gridDim.x;

    int start = loadPerBlock * blockIdx.x;
    int end = min(total, loadPerBlock * (blockIdx.x + 1));

    for (int i = start; i < end; i++)
    {
        int wid = (int) col[2 * i];
        int batchid = i / sampleCount;

        int loadPerThread = (numCols_a + blockDim.x - 1) / blockDim.x;
        int tstart = loadPerThread * threadIdx.x;
        int tend = min(numCols_a, loadPerThread * (threadIdx.x + 1));

        for (int j = tstart; j < tend; j++)
            partials[threadIdx.x] = a[IDX2C(j, batchid, numCols_a)] * b[IDX2C(j, wid, numCols_a)];

        __syncthreads();

        // sum up
        int nTotalThreads = blockDim.x;

        while (nTotalThreads > 1)
        {
            int halfPoint = (nTotalThreads >> 1);

            if (threadIdx.x < halfPoint)
                partials[threadIdx.x] += partials[threadIdx.x + halfPoint];

            __syncthreads();

            nTotalThreads = (nTotalThreads >> 1);
        }

        if (threadIdx.x == 0)
            res[i] = partials[0] + bias[wid];
    }
}

template <class ElemType>
__global__ void _assignSoftmaxSumMax512Threads(
    const ElemType* softmax,
    int sampleCount,
    const ElemType* a,
    ElemType* c) // run on 512 threads per block
{
    // val and col are in CSR format
    // val is an array contains log_Pn(w). To differentiate positive and negative samples,
    // we store log_Pn(w) as it is for positive samples, and -log_Pn(w) for negative samples
    // col is an array contains index of the word samples
    // a is a matrix in column major format contains output from hidden layer
    // b is the weight matrix for output layer
    // tmp is the buffer that stores NCE output calculated from _computeNceOutputMax512Threads
    // c is the matrix to store objective

    __shared__ ElemType partials[512];
    partials[threadIdx.x] = 0;

    int total = sampleCount;
    int loadPerThread = (total + blockDim.x - 1) / blockDim.x;

    // find out the items this thread is responsible for
    int start = loadPerThread * threadIdx.x;
    int end = min(total, loadPerThread * (threadIdx.x + 1));
    for (int i = start; i < end; i++)
    {
        int wid = (int) a[i];
        partials[threadIdx.x] += softmax[IDX2C(i, wid, sampleCount)];
    }

    __syncthreads();

    // now sum up the objective function
    int nTotalThreads = blockDim.x;

    while (nTotalThreads > 1)
    {
        int halfPoint = (nTotalThreads >> 1);

        if (threadIdx.x < halfPoint)
            partials[threadIdx.x] += partials[threadIdx.x + halfPoint];

        __syncthreads();

        nTotalThreads = (nTotalThreads >> 1);
    }

    if (threadIdx.x == 0)
        c[0] = -partials[0];
}

template <class ElemType>
__global__ void _assignNoiseContrastiveEstimationMax512Threads(
    const ElemType* val,
    int numRows,
    int sampleCount,
    const ElemType* a,
    int width, // number of columns in a
    const ElemType* b,
    ElemType* tmp,
    ElemType* c) // run on 512 threads per block
{
    // val and col are in CSR format
    // val is an array contains log_Pn(w). To differentiate positive and negative samples,
    // we store log_Pn(w) as it is for positive samples, and -log_Pn(w) for negative samples
    // col is an array contains index of the word samples
    // a is a matrix in column major format contains output from hidden layer
    // b is the weight matrix for output layer
    // tmp is the buffer that stores NCE output calculated from _computeNceOutputMax512Threads
    // c is the matrix to store objective

    __shared__ ElemType partials[512];
    partials[threadIdx.x] = 0;

    int total = numRows * sampleCount;
    int loadPerThread = (total + blockDim.x - 1) / blockDim.x;

    // find out the items this thread is responsible for
    int start = loadPerThread * threadIdx.x;
    int end = min(total, loadPerThread * (threadIdx.x + 1));

    ElemType log_num_noise_samples = log((ElemType)(sampleCount - 1));
    for (int i = start; i < end; i++)
    {
        ElemType prob = -val[2 * i + 1];
        bool positive = (prob > 0);
        if (positive)
            prob = -prob;
        ElemType score_noise = log_num_noise_samples + prob;
        ElemType z = logaddk(tmp[i], score_noise);
        ElemType logprob = tmp[i] - z;
        ElemType logprob_noise = score_noise - z;
        tmp[i] = -exp(logprob);
        if (positive)
            tmp[i] += 1;
        if (positive)
            partials[threadIdx.x] += logprob;
        else
            partials[threadIdx.x] += logprob_noise;
    }

    __syncthreads();

    // now sum up the objective function
    int nTotalThreads = blockDim.x;

    while (nTotalThreads > 1)
    {
        int halfPoint = (nTotalThreads >> 1);

        if (threadIdx.x < halfPoint)
            partials[threadIdx.x] += partials[threadIdx.x + halfPoint];

        __syncthreads();

        nTotalThreads = (nTotalThreads >> 1);
    }

    if (threadIdx.x == 0)
        c[0] = -partials[0];
}

template <class ElemType>
__global__ void _assignNceDerivative(
    const ElemType* val,
    int numRows,
    int sampleCount,
    const ElemType* a,
    int width, // number of columns in a
    const ElemType* b,
    const ElemType* tmp,
    ElemType* c,
    size_t inputIndex)
{
    // val and col are CSR format sparse matrix for label
    // val is an array contains log_Pn(w). To differentiate positive and negative samples
    // we store log_Pn(w) as it is for positive samples, and -log_Pn(w) for negative samples
    // col is an array contains index of the word samples
    // a is a matrix in column major format contains output from hidden layer
    // b is the weight matrix for output layer
    // tmp is a matrix of precalculated error
    // c is the output matrix to store calculated gradients

    int total = numRows * sampleCount;
    int loadPerBlock = (total + gridDim.x - 1) / gridDim.x;

    // find out the items this block is responsible for
    int start = loadPerBlock * blockIdx.x;
    int end = min(total, loadPerBlock * (blockIdx.x + 1));

    for (int i = start; i < end; i++)
    {
        int wid = (int) val[2 * i];
        int batchId = i / sampleCount;

        ElemType er = tmp[i]; // precalculated error for this output node

        // calculate gradients
        int loadPerThread = (width + blockDim.x - 1) / blockDim.x;
        int tstart = loadPerThread * threadIdx.x;
        int tend = min(width, loadPerThread * (threadIdx.x + 1));

        if (inputIndex == 1) // hidden layer output
        {
            for (int j = tstart; j < tend; j++)
            {
                ElemType val = -er * b[IDX2C(j, wid, width)];
                atomicAdd(&c[IDX2C(j, batchId, width)], val);
                // c[IDX2C(j, batchId, width)] += val;
                // c[IDX2C(batchId, j, numRows)] += val;
            }
        }
        else if (inputIndex == 2) // weight
        {
            for (int j = tstart; j < tend; j++)
            {
                ElemType val = -er * a[IDX2C(j, batchId, width)];
                atomicAdd(&c[IDX2C(j, wid, width)], val);
                // c[IDX2C(j, wid, width)] += val;
            }
        }
        else // bias vector
        {
            // ElemType val = -er;
            atomicAdd(&c[wid], -er);
            // c[wid] -= er;
        }
    }
}

template <class ElemType>
__global__ void _assignNceDerivativeNew(
    const ElemType* val,
    int numRows,
    int sampleCount,
    const ElemType* a,
    int width, // number of columns in a
    const ElemType* b,
    const ElemType* tmp,
    ElemType* c,
    size_t inputIndex)
{
    // val and col are CSR format sparse matrix for label
    // val is an array contains log_Pn(w). To differentiate positive and negative samples
    // we store log_Pn(w) as it is for positive samples, and -log_Pn(w) for negative samples
    // col is an array contains index of the word samples
    // a is a matrix in column major format contains output from hidden layer
    // b is the weight matrix for output layer
    // tmp is a matrix of precalculated error
    // c is the output matrix to store calculated gradients

    // logical single index for this thread
    int n = threadIdx.x + blockDim.x * blockIdx.x;

    int batchId = n / sampleCount;
    int total = numRows * sampleCount;
    // is thread in range for the addition
    if (n < total)
    {
        int wid = (int) val[2 * n];
        ElemType er = tmp[n];
        if (inputIndex == 1)
        {
            for (int i = 0; i < width; i++)
            {
                int j = (i + n) % width; // introduce randomization to avoid conflicts
                ElemType val = -er * b[IDX2C(j, wid, width)];
                atomicAdd(&c[IDX2C(j, batchId, width)], val);
            }
        }
        else if (inputIndex == 2)
        {
            for (int i = 0; i < width; i++)
            {
                int j = (i + n) % width; // introduce randomization to avoid conflicts
                ElemType val = -er * a[IDX2C(j, batchId, width)];
                atomicAdd(&c[IDX2C(j, wid, width)], val);
            }
        }
        else
            atomicAdd(&c[wid], -er);
    }
}

#if 0
// compute gradients of weights in cross entropy node
template <class ElemType>
__global__ void _computeGradientOfWeight(
    const ElemType* val,
    const GPUSPARSE_INDEX_TYPE* row,
    const GPUSPARSE_INDEX_TYPE* pb,
    size_t mb,
    size_t nv,
    const GPUSPARSE_INDEX_TYPE* labelRow,
    const size_t* labelBlock2UniqId,
    const ElemType* cls,
    const ElemType* idx2cls,
    ElemType* input,
    size_t nrs,
    ElemType* blockVal,
    GPUSPARSE_INDEX_TYPE* blockIds)
{
    int p = blockIdx.x;
    ElemType v = val[p];
    int i = row[p];
    int j = -1;
    for (int k = 1; k < mb; k++)
    {
        if (p < pb[k])
        {
            j = k - 1;
            break;
        }
    }
    if (j == -1)
    {
        j = mb - 1;
    }

    // figure out blocks
    int bId = i < nv ? 2 * j : 2 * j + 1;
    int t = labelRow[bId];
    int iStt;
    if (t < nv)
    {
        int clsid = idx2cls[t];
        iStt = cls[IDX2C(0, clsid, 2)];
    }
    else
    {
        iStt = nv;
    }
    int offset = i - iStt;
    int ii = labelBlock2UniqId[bId] + offset;

    int load = (nrs + blockDim.x - 1) / blockDim.x;
    int pStart = load * threadIdx.x;
    int pEnd = min((int) nrs, load + pStart);

    for (int h = pStart; h < pEnd; h++)
    {
        ElemType temp = v * input[IDX2C(h, j, nrs)];
        atomicAdd(&blockVal[ii * nrs + h], temp);
        blockIds[ii] = i;
    }
}
#endif

// used in clipping gradients
template <class ElemType>
__global__ void _inplaceTruncate(
    ElemType* a,
    const ElemType threshold,
    const CUDA_LONG N)
{
    CALCULATE_ELEMENTWISE_INDEX_OR_EXIT(id, N)
    ElemType locThresholdPos = abs(threshold);
    ElemType locTHresholdNeg = -locThresholdPos;
    if (a[id] > locThresholdPos)
    {
        a[id] = locThresholdPos;
    }
    else if (a[id] < locTHresholdNeg)
    {
        a[id] = locTHresholdNeg;
    }
}

template <class ElemType>
__global__ void _inplaceSoftThreshold(
    ElemType* a,
    const ElemType threshold,
    const CUDA_LONG N)
{
    CUDA_LONG id = blockDim.x * blockIdx.x + threadIdx.x;
    if (id >= N)
        return;

    if (a[id] > threshold)
    {
        a[id] -= threshold;
    }
    else if (a[id] < -threshold)
    {
        a[id] += threshold;
    }
    else
        a[id] = 0;
}

template <class ElemType>
__global__ void _normalGradForSparseBlock(
    const ElemType momentum,
    const bool blockCol, // true if blockRow
    const size_t numRows,
    const size_t numCols,
    const size_t numBlocks,
    ElemType* lhsValues, // lhs is blockCol or blockRow
    const GPUSPARSE_INDEX_TYPE* blockIds,
    ElemType* rhs,
    ElemType unitGainFactor)
{
    const CUDA_LONG index = blockIdx.x * blockDim.x + threadIdx.x;
    CUDA_LONG row, col;
    if (blockCol)
    {
        const CUDA_LONG blockId = index / numRows;
        if (blockId >= numBlocks)
            return;
        row = index - numRows * blockId;
        col = blockIds[blockId];
    }
    else
    {
        const CUDA_LONG blockId = index / numCols;
        if (blockId >= numBlocks)
            return;
        col = index - numCols * blockId;
        row = blockIds[blockId];
    }
    rhs[IDX2C(row, col, numRows)] = unitGainFactor * lhsValues[index] + momentum * rhs[IDX2C(row, col, numRows)];
    lhsValues[index] = rhs[IDX2C(row, col, numRows)];
}

//This function should be called with 1024 threads per block and 1 block
//THIS IS NOT THE MOST EFFICIENT IMPLEMENTATION!!!
template <class ElemType>
__global__ void _reductionSum1024Threads(
    const ElemType* data,
    ElemType* sum,
    CUDA_LONG N)
{

    __shared__ ElemType partialSums[1024];
    partialSums[threadIdx.x] = 0;
    // int id = blockDim.x * blockIdx.x + threadIdx.x;
    CUDA_LONG loadPerThread = N / blockDim.x;
    for (CUDA_LONG i = threadIdx.x * loadPerThread; i < (threadIdx.x == blockDim.x - 1 ? N : (threadIdx.x + 1) * loadPerThread); ++i)
    {
        partialSums[threadIdx.x] += data[i];
    }
    __syncthreads();

    // 512
    if (threadIdx.x < 512)
    {
        partialSums[threadIdx.x] += partialSums[threadIdx.x + 512];
    }
    __syncthreads();

    // 256
    if (threadIdx.x < 256)
    {
        partialSums[threadIdx.x] += partialSums[threadIdx.x + 256];
    }
    __syncthreads();

    // 128
    if (threadIdx.x < 128)
    {
        partialSums[threadIdx.x] += partialSums[threadIdx.x + 128];
    }
    __syncthreads();

    // 64
    if (threadIdx.x < 64)
    {
        partialSums[threadIdx.x] += partialSums[threadIdx.x + 64];
    }
    __syncthreads();

    // 32
    if (threadIdx.x < 32)
    {
        partialSums[threadIdx.x] += partialSums[threadIdx.x + 32];
    }
    __syncthreads();

    // 16
    if (threadIdx.x < 16)
    {
        partialSums[threadIdx.x] += partialSums[threadIdx.x + 16];
    }
    __syncthreads();

    // 8
    if (threadIdx.x < 8)
    {
        partialSums[threadIdx.x] += partialSums[threadIdx.x + 8];
    }
    __syncthreads();

    // 4
    if (threadIdx.x < 4)
    {
        partialSums[threadIdx.x] += partialSums[threadIdx.x + 4];
    }
    __syncthreads();

    if (threadIdx.x == 0)
    {
        sum[0] = partialSums[0] + partialSums[1] + partialSums[2] + partialSums[3];
    }
}

//This function should be called with 1024 threads per block and 1 block
//THIS IS NOT THE MOST EFFICIENT IMPLEMENTATION!!!
template <class ElemType>
__global__ void _reductionSumAndAssign1024Threads(
    ElemType* toAssign,
    const ElemType* data,
    CUDA_LONG N, // length of data
    CUDA_LONG M) // length of toAssign
{
    __shared__ ElemType partialSums[1024];
    __shared__ ElemType res;
    partialSums[threadIdx.x] = 0;
    // int id = blockDim.x * blockIdx.x + threadIdx.x;
    CUDA_LONG loadPerThread = N / blockDim.x;
    for (CUDA_LONG i = threadIdx.x * loadPerThread; i < (threadIdx.x == blockDim.x - 1 ? N : (threadIdx.x + 1) * loadPerThread); ++i)
    {
        partialSums[threadIdx.x] += data[i];
    }
    __syncthreads();

    // 512
    if (threadIdx.x < 512)
    {
        partialSums[threadIdx.x] += partialSums[threadIdx.x + 512];
    }
    __syncthreads();

    // 256
    if (threadIdx.x < 256)
    {
        partialSums[threadIdx.x] += partialSums[threadIdx.x + 256];
    }
    __syncthreads();

    // 128
    if (threadIdx.x < 128)
    {
        partialSums[threadIdx.x] += partialSums[threadIdx.x + 128];
    }
    __syncthreads();

    // 64
    if (threadIdx.x < 64)
    {
        partialSums[threadIdx.x] += partialSums[threadIdx.x + 64];
    }
    __syncthreads();

    // 32
    if (threadIdx.x < 32)
    {
        partialSums[threadIdx.x] += partialSums[threadIdx.x + 32];
    }
    __syncthreads();

    // 16
    if (threadIdx.x < 16)
    {
        partialSums[threadIdx.x] += partialSums[threadIdx.x + 16];
    }
    __syncthreads();

    // 8
    if (threadIdx.x < 8)
    {
        partialSums[threadIdx.x] += partialSums[threadIdx.x + 8];
    }
    __syncthreads();

    // 4
    if (threadIdx.x < 4)
    {
        partialSums[threadIdx.x] += partialSums[threadIdx.x + 4];
    }
    __syncthreads();

    if (threadIdx.x == 0)
    {
        res = partialSums[0] + partialSums[1] + partialSums[2] + partialSums[3];
        for (CUDA_LONG i = 0; i < M; ++i)
            toAssign[i] = res;
    }
}

//This function should be called with 1024 threads per block and 1 block
//THIS IS NOT THE MOST EFFICIENT IMPLEMENTATION!!!
template <class ElemType>
__global__ void _reductionSum21024Threads(
    const ElemType* data,
    ElemType* sum,
    CUDA_LONG N,
    bool takeSqrt = false)
{

    __shared__ ElemType partialSums[1024];
    partialSums[threadIdx.x] = 0;
    // int id = blockDim.x * blockIdx.x + threadIdx.x;
    CUDA_LONG loadPerThread = N / blockDim.x;
    for (CUDA_LONG i = threadIdx.x * loadPerThread; i < (threadIdx.x == blockDim.x - 1 ? N : (threadIdx.x + 1) * loadPerThread); ++i)
    // for (int i= threadIdx.x*loadPerThread; i<(threadIdx.x+1)*loadPerThread;++i)
    {
        partialSums[threadIdx.x] += (data[i] * data[i]);
    }
    __syncthreads();

    // 512
    if (threadIdx.x < 512)
    {
        partialSums[threadIdx.x] += partialSums[threadIdx.x + 512];
    }
    __syncthreads();

    // 256
    if (threadIdx.x < 256)
    {
        partialSums[threadIdx.x] += partialSums[threadIdx.x + 256];
    }
    __syncthreads();

    // 128
    if (threadIdx.x < 128)
    {
        partialSums[threadIdx.x] += partialSums[threadIdx.x + 128];
    }
    __syncthreads();

    // 64
    if (threadIdx.x < 64)
    {
        partialSums[threadIdx.x] += partialSums[threadIdx.x + 64];
    }
    __syncthreads();

    // 32
    if (threadIdx.x < 32)
    {
        partialSums[threadIdx.x] += partialSums[threadIdx.x + 32];
    }
    __syncthreads();

    // 16
    if (threadIdx.x < 16)
    {
        partialSums[threadIdx.x] += partialSums[threadIdx.x + 16];
    }
    __syncthreads();

    // 8
    if (threadIdx.x < 8)
    {
        partialSums[threadIdx.x] += partialSums[threadIdx.x + 8];
    }
    __syncthreads();

    // 4
    if (threadIdx.x < 4)
    {
        partialSums[threadIdx.x] += partialSums[threadIdx.x + 4];
    }
    __syncthreads();

    if (threadIdx.x == 0)
    {
        sum[0] = partialSums[0] + partialSums[1] + partialSums[2] + partialSums[3];
        if (takeSqrt)
        {
            if (sizeof(ElemType) == sizeof(float))
                sum[0] = sqrtf(sum[0]);
            else
                sum[0] = sqrt(sum[0]);
        }
    }
}

//This function should be called with 1024 threads per block and 1 block
//THIS IS NOT THE MOST EFFICIENT IMPLEMENTATION!!!
template <class ElemType>
__global__ void _reductionMatrixNormInf1024Threads(
    const ElemType* data,
    ElemType* maxAbs,
    CUDA_LONG N)
{

    __shared__ ElemType partialSums[1024];
    partialSums[threadIdx.x] = 0;
    // int id = blockDim.x * blockIdx.x + threadIdx.x;
    int loadPerThread = N / blockDim.x;
    for (int i = threadIdx.x * loadPerThread; i < (threadIdx.x == blockDim.x - 1 ? N : (threadIdx.x + 1) * loadPerThread); ++i)
    {
        if (sizeof(ElemType) == sizeof(float))
        {
            partialSums[threadIdx.x] = max(fabsf(data[i]), partialSums[threadIdx.x]);
        }
        else
        {
            partialSums[threadIdx.x] = max(fabs(data[i]), partialSums[threadIdx.x]);
        }
    }
    __syncthreads();

    // 512
    if (threadIdx.x < 512)
    {
        partialSums[threadIdx.x] = max(partialSums[threadIdx.x + 512], partialSums[threadIdx.x]);
    }
    __syncthreads();

    // 256
    if (threadIdx.x < 256)
    {
        partialSums[threadIdx.x] = max(partialSums[threadIdx.x + 256], partialSums[threadIdx.x]);
    }
    __syncthreads();

    // 128
    if (threadIdx.x < 128)
    {
        partialSums[threadIdx.x] = max(partialSums[threadIdx.x + 128], partialSums[threadIdx.x]);
    }
    __syncthreads();

    // 64
    if (threadIdx.x < 64)
    {
        partialSums[threadIdx.x] = max(partialSums[threadIdx.x + 64], partialSums[threadIdx.x]);
    }
    __syncthreads();

    // 32
    if (threadIdx.x < 32)
    {
        partialSums[threadIdx.x] = max(partialSums[threadIdx.x + 32], partialSums[threadIdx.x]);
    }
    __syncthreads();

    // 16
    if (threadIdx.x < 16)
    {
        partialSums[threadIdx.x] = max(partialSums[threadIdx.x + 16], partialSums[threadIdx.x]);
    }
    __syncthreads();

    // 8
    if (threadIdx.x < 8)
    {
        partialSums[threadIdx.x] = max(partialSums[threadIdx.x + 8], partialSums[threadIdx.x]);
    }
    __syncthreads();

    // 4
    if (threadIdx.x < 4)
    {
        partialSums[threadIdx.x] = max(partialSums[threadIdx.x + 4], partialSums[threadIdx.x]);
    }
    __syncthreads();

    if (threadIdx.x == 0)
    {
        maxAbs[0] = max(max(partialSums[0], partialSums[1]), max(partialSums[2], partialSums[3]));
    }
}

//This function should be called with 1024 threads per block and 1 block
//THIS IS NOT THE MOST EFFICIENT IMPLEMENTATION!!!
template <class ElemType>
__global__ void _reductionMatrixNorm01024Threads(
    const ElemType* data,
    ElemType* nz,
    CUDA_LONG N)
{

    __shared__ ElemType partialSums[1024];
    partialSums[threadIdx.x] = 0;
    // int id = blockDim.x * blockIdx.x + threadIdx.x;
    CUDA_LONG loadPerThread = N / blockDim.x;
    for (CUDA_LONG i = threadIdx.x * loadPerThread; i < (threadIdx.x == blockDim.x - 1 ? N : (threadIdx.x + 1) * loadPerThread); ++i)
    {
        if (data[i] != 0)
            ++partialSums[threadIdx.x];
    }
    __syncthreads();

    // 512
    if (threadIdx.x < 512)
    {
        partialSums[threadIdx.x] = partialSums[threadIdx.x + 512] + partialSums[threadIdx.x];
    }
    __syncthreads();

    // 256
    if (threadIdx.x < 256)
    {
        partialSums[threadIdx.x] = partialSums[threadIdx.x + 256] + partialSums[threadIdx.x];
    }
    __syncthreads();

    // 128
    if (threadIdx.x < 128)
    {
        partialSums[threadIdx.x] = partialSums[threadIdx.x + 128] + partialSums[threadIdx.x];
    }
    __syncthreads();

    // 64
    if (threadIdx.x < 64)
    {
        partialSums[threadIdx.x] = partialSums[threadIdx.x + 64] + partialSums[threadIdx.x];
    }
    __syncthreads();

    // 32
    if (threadIdx.x < 32)
    {
        partialSums[threadIdx.x] = partialSums[threadIdx.x + 32] + partialSums[threadIdx.x];
    }
    __syncthreads();

    // 16
    if (threadIdx.x < 16)
    {
        partialSums[threadIdx.x] = partialSums[threadIdx.x + 16] + partialSums[threadIdx.x];
    }
    __syncthreads();

    // 8
    if (threadIdx.x < 8)
    {
        partialSums[threadIdx.x] = partialSums[threadIdx.x + 8] + partialSums[threadIdx.x];
    }
    __syncthreads();

    // 4
    if (threadIdx.x < 4)
    {
        partialSums[threadIdx.x] = partialSums[threadIdx.x + 4] + partialSums[threadIdx.x];
    }
    __syncthreads();

    if (threadIdx.x == 0)
    {
        nz[0] = partialSums[0] + partialSums[1] + partialSums[2] + partialSums[3];
    }
}

template <class ElemType>
__global__ void _getSparseVectorRepresntationForCSCMatrix(
    const int* m_dRow,
    const int* m_dCol,
    int* vectArray,
    const CUDA_LONG M,
    const CUDA_LONG N)
{
    int i = blockDim.x * blockIdx.x + threadIdx.x;
    if (i >= M)
        return;
    int start = m_dRow[i];
    int end = m_dRow[i + 1];
    for (int _i = start; _i < end; ++_i) // _i is index in m_dVal and m_dCol
    {
        int j = m_dCol[_i];
        vectArray[_i] = i * N + j;
    }
}

template <class ElemType>
__global__ void _lrHelper512Threads(
    const ElemType* data1,
    const ElemType* data2,
    const CUDA_LONG N,
    ElemType* d_res)
{
    __shared__ ElemType partialSums1[512];
    __shared__ ElemType partialSums2[512];
    partialSums1[threadIdx.x] = 0;
    partialSums2[threadIdx.x] = 0;

    // int id = blockDim.x * blockIdx.x + threadIdx.x;
    int loadPerThread = N / blockDim.x;
    for (int i = threadIdx.x * loadPerThread; i < (threadIdx.x == blockDim.x - 1 ? N : (threadIdx.x + 1) * loadPerThread); ++i)
    {
        partialSums1[threadIdx.x] += (data1[i] * data1[i]);
        partialSums2[threadIdx.x] += (data2[i] * data2[i]);
    }
    __syncthreads();

    /*
    // 512
    if (threadIdx.x<512)
    {
    partialSums1[threadIdx.x]+=partialSums1[threadIdx.x+512];
    partialSums2[threadIdx.x]+=partialSums2[threadIdx.x+512];
    }
    __syncthreads();*/

    // 256
    if (threadIdx.x < 256)
    {
        partialSums1[threadIdx.x] += partialSums1[threadIdx.x + 256];
        partialSums2[threadIdx.x] += partialSums2[threadIdx.x + 256];
    }
    __syncthreads();

    // 128
    if (threadIdx.x < 128)
    {
        partialSums1[threadIdx.x] += partialSums1[threadIdx.x + 128];
        partialSums2[threadIdx.x] += partialSums2[threadIdx.x + 128];
    }
    __syncthreads();

    // 64
    if (threadIdx.x < 64)
    {
        partialSums1[threadIdx.x] += partialSums1[threadIdx.x + 64];
        partialSums2[threadIdx.x] += partialSums2[threadIdx.x + 64];
    }
    __syncthreads();

    // 32
    if (threadIdx.x < 32)
    {
        partialSums1[threadIdx.x] += partialSums1[threadIdx.x + 32];
        partialSums2[threadIdx.x] += partialSums2[threadIdx.x + 32];
    }
    __syncthreads();

    // 16
    if (threadIdx.x < 16)
    {
        partialSums1[threadIdx.x] += partialSums1[threadIdx.x + 16];
        partialSums2[threadIdx.x] += partialSums2[threadIdx.x + 16];
    }
    __syncthreads();

    // 8
    if (threadIdx.x < 8)
    {
        partialSums1[threadIdx.x] += partialSums1[threadIdx.x + 8];
        partialSums2[threadIdx.x] += partialSums2[threadIdx.x + 8];
    }
    __syncthreads();

    // 4
    if (threadIdx.x < 4)
    {
        partialSums1[threadIdx.x] += partialSums1[threadIdx.x + 4];
        partialSums2[threadIdx.x] += partialSums2[threadIdx.x + 4];
    }
    __syncthreads();

    if (threadIdx.x == 0)
    {
        ElemType fns1 = partialSums1[0] + partialSums1[1] + partialSums1[2] + partialSums1[3];
        ElemType fns2 = partialSums2[0] + partialSums2[1] + partialSums2[2] + partialSums2[3];
        if (sizeof(ElemType) == sizeof(float))
        {
            d_res[0] = max((ElemType) 0, d_res[0] / max((ElemType) 1.0e-10, sqrtf(fns1)) / max((ElemType) 1.0e-10, sqrtf(fns2)));
        }
        else
        {
            d_res[0] = max((ElemType) 0, d_res[0] / max((ElemType) 1.0e-10, sqrt(fns1)) / max((ElemType) 1.0e-10, sqrt(fns2)));
        }
    }
}

/*
template<class ElemType>
__global__ void _lrHelper512Threads(
ElemType* d_tmp)
{
if (sizeof(ElemType)==sizeof(float))
{
d_tmp[0] = max((ElemType)0, d_tmp[0]/max((ElemType)1.0e-10,sqrtf(d_tmp[1]))/max((ElemType)1.0e-10,sqrtf(d_tmp[2])));
}
else
{
d_tmp[0] = max((ElemType)0, d_tmp[0]/max((ElemType)1.0e-10,sqrt(d_tmp[1]))/max((ElemType)1.0e-10,sqrt(d_tmp[2])));
}
}
*/

template <class ElemType>
__global__ void _assignElementProductOfWithShiftNeg(
    ElemType* us,
    const ElemType* a,
    const ElemType* b,
    const int shift,
    const int NTPlusOne,
    const int BS)
{
    CUDA_LONG idx = blockDim.x * blockIdx.x + threadIdx.x;
    CUDA_LONG idy = blockDim.y * blockIdx.y + threadIdx.y;

    if (idx >= NTPlusOne || idy >= BS)
        return;

    if (idx == 0)
    {
        // this is row-0. No need to shift
        us[IDX2C(idx, idy, NTPlusOne)] = a[idy] * b[idy];
    }
    else
    {
        int cs = shift + idx - 1;
        int tmpidy = (idy + cs) % BS;
        us[IDX2C(idx, idy, NTPlusOne)] = a[idy] * b[tmpidy];
    }
}

template <class ElemType>
__global__ void _innerProductWithShiftNeg(
    ElemType* c,
    const ElemType* a,
    const ElemType* b,
    const CUDA_LONG N, // a.GetNumRows();
    const CUDA_LONG M, // a.GetNumCols();
    const CUDA_LONG shift,
    const CUDA_LONG NTPlusOne)
{
    CUDA_LONG idx = blockDim.x * blockIdx.x + threadIdx.x;
    CUDA_LONG idy = blockDim.y * blockIdx.y + threadIdx.y;

    if (idx >= NTPlusOne || idy >= M)
        return;

    ElemType sum = 0;
    CUDA_LONG index_a = 0;
    CUDA_LONG index_b = 0;
    CUDA_LONG col_a = 0;
    CUDA_LONG col_b = 0;
    if (idx == 0)
    {
        // this is row 0. No need to shift
        // the product of a(:,idy) dot b(:,idy)
        col_a = idy;
        for (CUDA_LONG i = 0; i < N; ++i)
        {
            index_a = IDX2C(i, col_a, N);
            sum += a[index_a] * b[index_a];
        }
    }
    else
    {
        int cs = shift + idx - 1;
        col_a = idy;
        col_b = (idy + cs) % M;
        for (int i = 0; i < N; ++i)
        {
            index_a = IDX2C(i, col_a, N);
            index_b = IDX2C(i, col_b, N);
            sum += a[index_a] * b[index_b];
        }
    }
    c[IDX2C(idx, idy, NTPlusOne)] = sum;
}

template <class ElemType>
__global__ void _getARowByIndex(
    ElemType* us,
    const ElemType* a,
    const int O, // a's rows
    const int P, // a's cols
    const int m  // the m-th row of a
    )
{
    CUDA_LONG id = blockDim.x * blockIdx.x + threadIdx.x;
    if (id >= P)
        return;
    //    us[id] = a[id] * b[id];
    us[id] = a[IDX2C(m, id, O)];
}

template <class ElemType>
__global__ void _conductRowElementMultiplyWithShift(
    ElemType* us,
    const ElemType* a,
    const ElemType* b,
    const int O, // b's rows
    const int P, // b's cols
    const int shift,
    const bool isafixed)
{
    CUDA_LONG idx = blockDim.x * blockIdx.x + threadIdx.x;
    CUDA_LONG idy = blockDim.y * blockIdx.y + threadIdx.y;

    if (idx >= O || idy >= P)
        return;

    int tmpidy = (idy + shift) % P;
    if (isafixed)
    {
        // we fix a, and shift b
        us[IDX2C(idx, idy, O)] = a[idy] * b[IDX2C(idx, tmpidy, O)];
    }
    else
    {
        // we fix b, but shift a
        us[IDX2C(idx, idy, O)] = a[tmpidy] * b[IDX2C(idx, idy, O)];
    }
}

template <class ElemType>
__global__ void _assignElementProductOfWithShift(
    ElemType* us,
    const ElemType* a,
    const ElemType* b,
    const int shift,
    const CUDA_LONG N)
{
    CUDA_LONG id = blockDim.x * blockIdx.x + threadIdx.x;
    if (id >= N)
        return;

    int tmpidb = (id + shift) % N;
    us[id] = a[id] * b[tmpidb];
}

// minus 1 at a specific position
template <class ElemType>
__global__ void _minusOneAt(
    ElemType* c,
    CUDA_LONG position,
    CUDA_LONG N)
{
    CUDA_LONG id = blockDim.x * blockIdx.x + threadIdx.x;
    if (id >= N)
        return;
    if (id == position)
        c[id] = c[id] - 1.0;
}

// the kernel function for CRFLSTMNetwork  backward computation
// assume a column slice of input and output
// This function assumes iNumLab <= 1024 and that shared memory == total (!) number of threads == 3 * iNumLab.
template <class ElemType>
__global__ void _rcrfBackwardComputeMax1024Labels(
    const size_t t, // time position
    const size_t iNumPos,
    const ElemType* galpha,       // column slice at current time t
    ElemType* gbeta,              // column slices with [row, 2] at current time t for [
    const ElemType* gzeta,        // column slices with [row, 2] at current time t for [
    const ElemType* gpair_scores, // column slice at current time t
    const size_t iNumLab, const int shift)
{
    int id = blockDim.x * blockIdx.x + threadIdx.x;

    extern __shared__ double sh_alpha_and_beta[]; // [id] or [id + iNumLab] or [id + 2 * iNumLab)]
    // need byte size = (iNumPos * iNumLab * 2 + iNumLab * iNumLab) * sizeof(ElemType)

    ElemType* alpha = (ElemType*) (sh_alpha_and_beta);
    ElemType* beta_t1 = (ElemType*) (alpha + iNumLab);
    ElemType* zeta = (ElemType*) (beta_t1 + iNumLab);
    ElemType pair_scores[1024];  // [j=0..iNumLab-1]

    if (id < 0 || id >= iNumLab)
        return;

    // copy global memory to shared memory to save time
    alpha[id] = galpha[IDX2C(id, t, iNumLab)];
    if (t < iNumPos - 1)
        beta_t1[id] = gbeta[IDX2C(id, t + 1, iNumLab)];
    zeta[id] = gzeta[id];

    __syncthreads();

    for (int j = 0; j < iNumLab; j++)
        pair_scores[j] = gpair_scores[IDX2C(j, id, iNumLab)];

    ElemType fTmp = LZERO;
    if (t == iNumPos - 1)
    {
        fTmp = alpha[id] - zeta[id];
    }
    else
    {
        for (int j = 0; j < iNumLab; j++)
        {
            fTmp = logaddk(fTmp, beta_t1[j] + alpha[id] + pair_scores[j] - zeta[j]);
        }
    }

    gbeta[IDX2C(id, t, iNumLab)] = fTmp;
}

// $\zeta_t(j) = {\sum_k exp(\delta_{t-1}(k) + a_{kj}(t))}$.
// This function assumes iNumLab <= 1024 and that shared memory == total (!) number of threads == iNumLab.
template <class ElemType>
__global__ void _rcrfBackwardComputeZetaMax1024Labels(
    const size_t t, // time position
    const size_t iNumPos,
    const ElemType* galpha, // column slice at current time t
    ElemType* gzeta,        // column slices with [row, 2] at current time t for [
    const ElemType* gpair_scores,
    const size_t iNumLab, const int shift)
{
    int id = blockDim.x * blockIdx.x + threadIdx.x;

    extern __shared__ double sh_alpha_and_beta[]; // [id]
    // need byte size = (iNumPos * iNumLab * 2 + iNumLab * iNumLab) * sizeof(ElemType)

    ElemType* alpha = (ElemType*) (sh_alpha_and_beta);
    ElemType pair_scores[1024]; // [j=0..iNumLab-1]

    if (id < 0 || id >= iNumLab)
        return;

    // copy global memory to shared memory to save time
    alpha[id] = galpha[IDX2C(id, t, iNumLab)];

    __syncthreads();

    for (int j = 0; j < iNumLab; j++)
        pair_scores[j] = gpair_scores[IDX2C(id, j, iNumLab)];

    ElemType fSum = LZERO;
    for (int m = 0; m < iNumLab; m++)
    {
        if (t == iNumPos - 1)
            fSum = logaddk(fSum, alpha[IDX2C(m, 0, iNumLab)]);
        else
            fSum = logaddk(fSum, alpha[IDX2C(m, 0, iNumLab)] + pair_scores[m]);
    }

    gzeta[id] = fSum;
}

/// $\zeta_t(j) = {\sum_k exp(\delta_{t-1}(k) + a_{kj}(t))}$.
// This function assumes iNumLab <= 1024 and that shared memory == total (!) number of threads == iNumLab.
template <class ElemType>
__global__ void _rcrfTransGrdComputeZetaMax1024Labels(
    const int t, // time position
    const size_t iNumPos,
    const ElemType* galpha, // column slice at current time t
    ElemType* gzeta,        // column slices with [row, 2] at current time t for [
    const ElemType* gpair_scores,
    const size_t iNumLab,
    const size_t start_lbl,
    const int shift)
{
    int id = blockDim.x * blockIdx.x + threadIdx.x;

    extern __shared__ double sh_alpha_and_beta[]; // [id]
    // need byte size = (iNumPos * iNumLab * 2 + iNumLab * iNumLab) * sizeof(ElemType)

    ElemType* alpha = (ElemType*) (sh_alpha_and_beta);
    ElemType pair_scores[1024]; // [j=0..iNumLab-1]

    if (id < 0 || id >= iNumLab)
        return;

    // copy global memory to shared memory to save time
    if (t >= 0)
        alpha[id] = galpha[IDX2C(id, t, iNumLab)];

    __syncthreads();

    for (int j = 0; j < iNumLab; j++)
        pair_scores[j] = gpair_scores[IDX2C(id, j, iNumLab)];

    ElemType fSum = LZERO;
    ElemType fTmp;
    for (int m = 0; m < iNumLab; m++)
    {
        if (t < 0)
        {
            if (m == start_lbl)
                fTmp = 0;
            else
                fTmp = LZERO;
        }
        else
            fTmp = alpha[m];

        fSum = logaddk(fSum, pair_scores[m] + fTmp);
    }

    gzeta[id] = fSum;
}

// This function assumes iNumLab <= 1024 and that shared memory == total (!) number of threads == iNumLab.
template <class ElemType>
__global__ void _rcrfTransGrdComputeMax1024Labels(
    int t,
    const size_t start_lbl,
    const ElemType* galpha,
    const ElemType* gbeta,
    const ElemType* gzeta,
    const ElemType* gpair_scores,
    const ElemType* lbls,
    ElemType* grd,
    const size_t iNumPos,
    const size_t iNumLab,
    const int shift)
{
    int id = blockDim.x * blockIdx.x + threadIdx.x;

    extern __shared__ double sh_alpha_and_beta[]; // [id]
    // need byte size = (iNumPos * iNumLab * 2 + iNumLab * iNumLab) * sizeof(ElemType)

    ElemType* alpha = (ElemType*) (sh_alpha_and_beta);
    ElemType* beta = (ElemType*) (alpha + iNumLab);
    ElemType* zeta = (ElemType*) (beta + iNumLab);
    ElemType pair_scores[1024]; // [j=0..iNumLab-1]

    if (id < 0 || id >= iNumLab)
        return;

    // copy global memory to shared memory to save time
    if (t > 0)
        alpha[id] = galpha[IDX2C(id, t - 1, iNumLab)];
    beta[id] = gbeta[IDX2C(id, t, iNumLab)];
    zeta[id] = gzeta[id];

    __syncthreads();

    for (int j = 0; j < iNumLab; j++)
        pair_scores[j] = gpair_scores[IDX2C(j, id, iNumLab)];

    ElemType fTmp;
    ElemType fTmp2;
    for (int j = 0; j < iNumLab; j++)
    {
        if (t == 0)
        {
            if (id == start_lbl)
                fTmp = 0;
            else
                fTmp = LZERO;
        }
        else
            fTmp = alpha[id];

        fTmp2 = fTmp + pair_scores[j] - zeta[j];
        assert(fTmp2 <= 0.0);
        fTmp2 += beta[j];

        fTmp = exp(fTmp2);
        grd[IDX2C(j, id, iNumLab)] += fTmp;
    }

    if ((t == 0 && id == start_lbl) || (t > 0 && t < iNumPos && lbls[IDX2C(id, t - 1, iNumLab)] != 0))
    {
        for (int ik = 0; ik < iNumLab; ik++)
        {
            if (lbls[IDX2C(ik, t, iNumLab)] != 0)
                grd[IDX2C(ik, id, iNumLab)] -= 1.0;
        }
    }
};

template <class ElemType>
__global__ void _reductionLogAddSum(
    const ElemType* data,
    ElemType* sum,
    const size_t sum_size,
    CUDA_LONG N)
{

    __shared__ ElemType partialLogAddSum[GridDim::maxThreadsPerBlock];

    int id = blockDim.x * blockIdx.x + threadIdx.x;
    int tid = threadIdx.x;

    if (id < N)
        partialLogAddSum[tid] = data[id];
    else
        partialLogAddSum[tid] = LZERO;

    __syncthreads();

    // do reduction on the shared memory
    size_t start_width = ceil((N + 0.0) / 2.0);
    for (size_t s = start_width; s > 0; s >>= 1)
    {
        ElemType lSum = LZERO;
        if (tid < s)
        {
            lSum = logaddk(partialLogAddSum[tid], partialLogAddSum[tid + s]);
            partialLogAddSum[tid] = lSum;
        }
    }
    __syncthreads();

    if (tid == 0)
        sum[0] = partialLogAddSum[0];
}

// set the value of certain columns to be zero
// the column is decided by threshhold value
// TODO: This kernel has very poor performace and needs to
// be optimized
template <class ElemType>
__global__ void _DropFrame(
    ElemType* a,
    const ElemType* label,
    const ElemType* gamma,
    const ElemType framedropthreshhold,
    const long m_numCols,
    const long m_numRows) // ld
{
    int col_id = blockDim.x * blockIdx.x + threadIdx.x;
    if (col_id >= m_numCols)
        return;
    bool dropframe = false;
    // find the 1 in the one-hot representation of the labels
    // This is a linear scan--bad perf!
    for (long i = 0; i < m_numRows; ++i)
    {
        int idx = IDX2C(i, col_id, m_numRows);
        // printf("%u ", idx);
        if (fabs(label[idx] - 1.0) < 0.1) // we found the 1 in the vector
        {
            if (gamma[idx] < framedropthreshhold)
                dropframe = true;
            break;
        }
    }

    if (dropframe)
    {
        // printf("frame dropped %u ", col_id);
        for (long i = 0; i < m_numRows; ++i)
        {
            a[IDX2C(i, col_id, m_numRows)] = 0.0;
        }
    }
}

template <class ElemType>
__global__ void _AssignSequenceError(const ElemType hsmoothingWeight, ElemType* error, const ElemType* label,
                                     const ElemType* dnnoutput, const ElemType* gamma, ElemType alpha, const long N)
{
    int id = blockDim.x * blockIdx.x + threadIdx.x;
    if (id >= N)
        return;
    error[id] -= alpha * (label[id] - (1.0 - hsmoothingWeight) * dnnoutput[id] - hsmoothingWeight * gamma[id]);
    // change to ce
    // error[id] -= alpha * (label[id] - dnnoutput[id] );
}

template <class ElemType>
__global__ void _copyTopKResults(const uint64_t* indexes, const ElemType* values, ElemType* maxIndexes, ElemType* maxValues,
                                 CUDA_LONG crow, CUDA_LONG ccol, int topK)
{
    CUDA_LONG id = blockDim.x * blockIdx.x + threadIdx.x;
    if (id >= topK * ccol)
        return;
    CUDA_LONG irow = id % topK;
    CUDA_LONG icol = id / topK;
    maxIndexes[id] = static_cast<CUDA_LONG>(indexes[icol * crow + irow] >> 32);
    maxValues[id] = values[icol * crow + irow];
}

template <int BlockSize, class ElemType>
__global__ void _assignNumOfDiffCol(const ElemType* a, const ElemType* b, ElemType* c, CUDA_LONG crowB, CUDA_LONG ccol)
{
    assert(gridDim.x == 1 && gridDim.y == 1 && gridDim.z == 1);

    int cur = 0;
    CUDA_LONG icol = threadIdx.x;
    for (; icol < ccol; icol += blockDim.x)
    {
        ElemType key = a[icol];
        CUDA_LONG idxB = icol * crowB;
        CUDA_LONG irow = 0;
        for (; irow < crowB; irow++, idxB++)
        {
            if (b[idxB] == key)
                break;
        }

        cur += (irow == crowB);
    }

    using BlockReduceT = cub::BlockReduce<int, BlockSize>;
    __shared__ typename BlockReduceT::TempStorage tmp;

    int res = BlockReduceT(tmp).Sum(cur);
    if (threadIdx.x == 0)
        *c = res;
}

template <class ElemType>
__global__ void _maskColumnsValue(ElemType* a, const char* columnsMask, CUDA_LONG numCols, CUDA_LONG numRows, ElemType val, CUDA_LONG numColsPerMaskEntry)
{
    CUDA_LONG maskColIdx = blockIdx.x;
    CUDA_LONG matrixStartColIdx = maskColIdx * numColsPerMaskEntry;

    for (CUDA_LONG k = 0; k < numColsPerMaskEntry; ++k)
    {
        CUDA_LONG colIdx = matrixStartColIdx + k;
        if (colIdx > numCols)
            return;

        if (columnsMask[IDX2C(0, maskColIdx, 1)] == 1)
            return;

        CUDA_LONG rowIdx = threadIdx.x;
        for (; rowIdx < numRows; rowIdx += blockDim.x)
        {
            a[IDX2C(rowIdx, colIdx, numRows)] = val;
        }
    }
}

template <class ElemType>
__global__ void _adam(CUDA_LONG size, ElemType* grad, ElemType* smoothAda, ElemType* smoothMom, ElemType* val,
    ElemType lr, ElemType mom, ElemType adaWeight, ElemType adaMul, ElemType epsilon, ElemType unitGainFactor, bool adamax)
{
    CUDA_LONG idx = blockIdx.x * blockDim.x + threadIdx.x;
    CUDA_LONG stride = blockDim.x * gridDim.x;
    for (; idx < size; idx += stride)
    {
        ElemType g = grad[idx];
        ElemType w;
        if (!adamax)
        {
            ElemType adaSqr = adaWeight * smoothAda[idx] + (1.0f - adaWeight) * g * g;
            smoothAda[idx] = adaSqr;
            if (sizeof(ElemType) == sizeof(double))
            {
                w = adaMul * 1.0 / (sqrt(adaSqr) + epsilon);
            }
            else
            {
                w = adaMul * 1.0f / (sqrtf(adaSqr) + epsilon);
            }
        }
        else
        {
            ElemType gAbs;
            if (sizeof(ElemType) == sizeof(double))
            {
                gAbs = fabs(g);
            }
            else
            {
                gAbs = fabsf(g);
            }
            smoothAda[idx] = max(adaWeight * smoothAda[idx], gAbs);
            w = adaMul / smoothAda[idx];
        }

        g = mom * smoothMom[idx] + unitGainFactor * g;
        smoothMom[idx] = g;
        g = lr*g*w;
        val[idx] -= g;
    }
}

template <class ElemType>
__global__ void _adam4BlockSparseCol(CUDA_LONG size,
    ElemType* grad_bsc, const GPUSPARSE_INDEX_TYPE* colOrRow2blockId, const size_t len,
    ElemType* smoothAda, ElemType* smoothMom, ElemType* val,
    ElemType lr, ElemType mom, ElemType adaWeight, ElemType adaMul, ElemType epsilon, ElemType unitGainFactor, bool adamax)
{
    CUDA_LONG idx = blockIdx.x * blockDim.x + threadIdx.x;
    CUDA_LONG stride = blockDim.x * gridDim.x;
    for (; idx < size; idx += stride)
    {
        ElemType g = _getvalue4BlockSparseCol(grad_bsc, colOrRow2blockId, len, idx);
        ElemType w;
        if (!adamax)
        {
            ElemType adaSqr = adaWeight * smoothAda[idx] + (1.0f - adaWeight) * g * g;
            smoothAda[idx] = adaSqr;

            if (sizeof(ElemType) == sizeof(double))
            {
                w = adaMul * 1.0 / (sqrt(adaSqr) + epsilon);
            }
            else
            {
                w = adaMul * 1.0f / (sqrtf(adaSqr) + epsilon);
            }
        }
        else
        {
            ElemType gAbs;
            if (sizeof(ElemType) == sizeof(double))
            {
                gAbs = fabs(g);
            }
            else
            {
                gAbs = fabsf(g);
            }
            smoothAda[idx] = max(adaWeight * smoothAda[idx], gAbs);
            w = adaMul / smoothAda[idx];
        }

        g = mom * smoothMom[idx] + unitGainFactor * g;
        smoothMom[idx] = g;
        g = lr*g*w;
        val[idx] -= g;
    }
}

template <class ElemType>
__global__ void _adadelta(CUDA_LONG size, ElemType* grad, ElemType* smoothAda, ElemType* smoothX2, ElemType* val,
    ElemType learningRate, ElemType rho, ElemType epsilon)
{
    CUDA_LONG idx = blockIdx.x * blockDim.x + threadIdx.x;
    CUDA_LONG stride = blockDim.x * gridDim.x;
    for (; idx < size; idx += stride)
    {
        ElemType g = grad[idx];
        ElemType adaSqr = rho * smoothAda[idx] + (1.0f - rho) * g * g;
        smoothAda[idx] = adaSqr;
        ElemType x2 = smoothX2[idx];
        ElemType deltaX;
        if (sizeof(ElemType) == sizeof(double))
        {
            deltaX = -sqrt(x2 + epsilon) * rsqrt(adaSqr + epsilon) * g;
        }
        else
        {
            deltaX = -sqrtf(x2 + epsilon) * rsqrtf(adaSqr + epsilon) * g;
        }

        smoothX2[idx] = rho * smoothX2[idx] + (1.0f - rho) * deltaX * deltaX;
        val[idx] += learningRate * deltaX;
    }
}

template <class ElemType>
__global__ void _adadelta4BlockSparseCol(CUDA_LONG size,
    ElemType* grad_bsc, const GPUSPARSE_INDEX_TYPE* colOrRow2blockId, const size_t len,
    ElemType* smoothAda, ElemType* smoothX2, ElemType* val,
    ElemType learningRate, ElemType rho, ElemType epsilon)
{
    CUDA_LONG idx = blockIdx.x * blockDim.x + threadIdx.x;
    CUDA_LONG stride = blockDim.x * gridDim.x;
    for (; idx < size; idx += stride)
    {
        ElemType g = _getvalue4BlockSparseCol(grad_bsc, colOrRow2blockId, len, idx);
        ElemType adaSqr = rho * smoothAda[idx] + (1.0f - rho) * g * g;
        smoothAda[idx] = adaSqr;
        ElemType x2 = smoothX2[idx];
        ElemType deltaX;
        if (sizeof(ElemType) == sizeof(double))
        {
            deltaX = -sqrt(x2 + epsilon) * rsqrt(adaSqr + epsilon) * g;
        }
        else
        {
            deltaX = -sqrtf(x2 + epsilon) * rsqrtf(adaSqr + epsilon) * g;
        }

        smoothX2[idx] = rho * smoothX2[idx] + (1.0f - rho) * deltaX * deltaX;
        val[idx] += learningRate * deltaX;
    }
}

// Calculate alpha in forward-backward calculation. equation (6), (7) in ftp://ftp.idsia.ch/pub/juergen/icml2006.pdf
// GPU x dimension corresponds to utterances, y dimension corresponds to phone sequence in each utterance
// prob (input): the posterior output from the network
// alpha (output): alpha for forward-backward calculation. 
// phoneSeq (input): phone ID sequence for each utterance in this minibatch, each col is one utterance 
// phoneBound (input): phone boundary (frame index) of each phone for each utterance in this minibatch, each col is one utterance 
// uttToChanInd (input):  map from utterance ID to minibatch channel ID. We need this because each channel may contain more than one utterance.
// uttFrameNum (input): the frame number of each utterance. The size of this vector =  the number of all utterances in this minibatch
// uttBeginFrame(input): the position of the first frame of each utterance in the minibatch channel. We need this because each channel may contain more than one utterance.
// uttPhoneNum (input): the phone number of each utterance. The size of this vector =  the number of all utterances in this minibatch
// numChannels (input): channel number in this minibatch
// uttNum (input): number of utterances
// t (input): time stamp to process
// maxPhoneNum (input): the max number of phones between utterances
// totalPhoneNum (input): the total number of phones of all utterances
// blankTokenId (input): id of the CTC blank token
// delayConstraint -- label output delay constraint introduced during training that allows to have shorter delay during inference.
//      Alpha and Beta scores outside of the delay boundary are set to zero.
//      Setting this parameter smaller will result in shorted delay between label output during decoding.
//      delayConstraint=-1 means no constraint
template<class ElemType>
__global__ void _assignAlphaScore(
    const ElemType *prob,
    ElemType *alphaScore,
    ElemType *phoneSeq,
    ElemType *phoneBound,
    const size_t *uttToChanInd,
    const size_t *uttFrameNum,
    const size_t *uttBeginFrame,
    const size_t *uttPhoneNum,
    size_t numChannels,
    const size_t uttNum,
    const size_t  t,
    const size_t maxPhoneNum, // Maximum length of utterance in this MB
    const size_t totalPhoneNum, // Total number of phones
    const size_t blankTokenId,
    const int delayConstraint)
{
    LONG64 uttId = blockDim.x * blockIdx.x + threadIdx.x;
    // Index of the label in the sequence
    LONG64 phoneSeqId = blockDim.y * blockIdx.y + threadIdx.y;

    // Number of phones and frames in this utterance
    LONG64 phoneNum = uttPhoneNum[uttId]; 
    LONG64 frameNum = uttFrameNum[uttId];

    if (uttId >= uttNum || phoneSeqId >= phoneNum - 1 || t >= frameNum || phoneSeqId == 0) return;

    // Current and previous phone indices in phoneSeq matrix
    LONG64 labelid = uttId*maxPhoneNum + phoneSeqId;
    LONG64 labelid_2 = labelid - 2;

    // Actual current phone label
    LONG64 phoneId = (LONG64)(phoneSeq[labelid]);

    // Index of the current frame in minibatch
    LONG64 timeId = (t + uttBeginFrame[uttId])*numChannels + uttToChanInd[uttId];

    // Index of probability of observing phoneId at frame timeId
    LONG64 probId = timeId*totalPhoneNum + phoneId;

    LONG64 alphaId = maxPhoneNum* timeId + phoneSeqId; // alpha_t(s)
    // Previous time frame
    LONG64 timeId_1 = timeId - numChannels; // Index corresponding to (t-1)
    LONG64 alphaId_0 = maxPhoneNum* timeId_1 + phoneSeqId; // alpha_{t-1}(s)
    LONG64 alphaId_1 = alphaId_0 - 1; // alpha_{t-1}(s-1)
    LONG64 alphaId_2 = alphaId_0 - 2; // alpha_{t-1}(s-2)

    if (t == 0)
    {
        // Initialize recursion
        if (phoneSeqId == 1 || phoneSeqId == 2)
        {
            alphaScore[alphaId] = prob[probId];
        }
    }
    else
    {
        if (phoneSeqId >= 1)
        {
            ElemType x = LZERO;

            ElemType ascore;
            if (phoneSeqId > 2)
            {
                // if current label is not blank and not equal prev non-blank label
                if ((LONG64)(phoneSeq[labelid]) != blankTokenId && phoneId != (LONG64)(phoneSeq[labelid_2]))
                {
                    x = logaddk(x, alphaScore[alphaId_2]);
                }
            }

            if (phoneSeqId > 1)
            {
                x = logaddk(x, alphaScore[alphaId_1]);
            }

            x = logaddk(x, alphaScore[alphaId_0]);

            if (phoneId != SIZE_MAX)
                ascore = prob[probId]; // Probability of observing given label at given time
            else
                ascore = 0;
            alphaScore[alphaId] = (ElemType)x + ascore;
            if (delayConstraint != -1)
            {
                LONG64 labelid_r = labelid + 2;
                LONG64 phoneBoundId_r = (LONG64)(phoneBound[labelid_r]);
                if (phoneId == blankTokenId)
                {
                    // only constraint right side
                    if (t > phoneBoundId_r + delayConstraint - 1)
                        alphaScore[alphaId] = LZERO;
                }
                else if (phoneId != blankTokenId)
                {
                    if (t > phoneBoundId_r + delayConstraint)
                        alphaScore[alphaId] = LZERO;
                }
            }
        }
    }
}

// Calculate beta in forward-backward calculation, equation (10), (11) in ftp://ftp.idsia.ch/pub/juergen/icml2006.pdf
// See _assignAlphaScore for the explanation of parameters
template<class ElemType>
__global__ void _assignBetaScore(
    const ElemType *prob,
    ElemType *betaScore,
    ElemType *phoneSeq,
    ElemType *phoneBound,
    const size_t *uttToChanInd,
    const size_t *uttFrameNum,
    const size_t *uttBeginFrame,
    const size_t *uttPhoneNum,
    const size_t numChannels,
    const size_t uttNum,
    const size_t  t,
    const size_t maxPhoneNum,
    const size_t totalPhoneNum,
    const size_t blankTokenId,
    const int delayConstraint)
{
    LONG64 uttId = blockDim.x * blockIdx.x + threadIdx.x;
    // Index of the label in the sequence
    LONG64 phoneSeqId = blockDim.y * blockIdx.y + threadIdx.y;
    LONG64 phoneNum = uttPhoneNum[uttId];
    LONG64 frameNum = uttFrameNum[uttId];

    if (uttId >= uttNum || phoneSeqId >= phoneNum - 1 || t >= frameNum || phoneSeqId == 0) return;

    LONG64 labelid = uttId*maxPhoneNum + phoneSeqId;
    LONG64 labelid_2 = labelid + 2;
    LONG64 phoneId = (LONG64)(phoneSeq[labelid]);
    LONG64 timeId = (t + uttBeginFrame[uttId])*numChannels + uttToChanInd[uttId];
    LONG64 probId = timeId*totalPhoneNum + phoneId;
    LONG64 betaid = maxPhoneNum* timeId + phoneSeqId;
    LONG64 timeId_1 = timeId + numChannels;
    LONG64 betaid_0 = maxPhoneNum* timeId_1 + phoneSeqId;
    LONG64 betaid_1 = betaid_0 + 1;
    LONG64 betaid_2 = betaid_0 + 2;

    if (t == frameNum - 1)
    {
        if (phoneSeqId == phoneNum - 3 || phoneSeqId == phoneNum - 2)
        {
            betaScore[betaid] = prob[probId];
        }
    }
    else
    {
        if (phoneSeqId >= 1)
        {
            ElemType x = LZERO;
            ElemType ascore;
            if (phoneSeqId < phoneNum - 3)
            {
                if (phoneSeq[labelid] != blankTokenId && phoneId != phoneSeq[labelid_2])
                {
                    x = logaddk(x, betaScore[betaid_2]);
                }
            }

            if (phoneSeqId < phoneNum - 2)
            {
                x = logaddk(x, betaScore[betaid_1]);
            }

            x = logaddk(x, betaScore[betaid_0]);

            if (phoneId != SIZE_MAX)
                ascore = prob[probId];
            else
                ascore = 0;
            betaScore[betaid] = (ElemType)x + ascore;
            if (delayConstraint != -1)
            {
                LONG64 phoneBoundId_r = (LONG64)(phoneBound[labelid_2]);
                if (phoneId == blankTokenId)
                {
                    if (t > phoneBoundId_r + delayConstraint - 1)
                        betaScore[betaid] = LZERO;
                }
                else if (phoneId != blankTokenId)
                {
                    if (t > phoneBoundId_r + delayConstraint)
                        betaScore[betaid] = LZERO;
                }
            }
        }
    }
}

// Calculate derivative, equation (15) in ftp://ftp.idsia.ch/pub/juergen/icml2006.pdf
// See _assignAlphaScore for the explanation of parameters
template<class ElemType>
__global__ void _assignCTCScore(
    ElemType *CTCscore,
    ElemType *prob,
    ElemType *alphaScore,
    ElemType *betaScore,
    ElemType *phoneSeq,
    const size_t uttNum,
    const size_t *uttToChanInd,
    const size_t *uttBeginFrame,
    const size_t *uttPhoneNum,
    const size_t *uttFrameNum,
    const long numChannels,
    const long maxPhoneNum,
    const long totalPhoneNum)
{
    LONG64 uttId = blockDim.x * blockIdx.x + threadIdx.x;
    LONG64 t = blockDim.y * blockIdx.y + threadIdx.y;

    if (uttId < uttNum && t < uttFrameNum[uttId])
    {
        LONG64 phoneNum = uttPhoneNum[uttId];
        LONG64 alphaId_0 = (uttBeginFrame[uttId] * numChannels + uttToChanInd[uttId]) * maxPhoneNum;
        LONG64 timeId = (t + uttBeginFrame[uttId])*numChannels + uttToChanInd[uttId];
        ElemType P_lx = betaScore[alphaId_0];

        for (int s = 1; s < phoneNum - 1; s++)
        {
            long phoneId = phoneSeq[uttId*maxPhoneNum + s];
            LONG64 alphaId = maxPhoneNum* timeId + s;
            LONG64 probId = timeId*totalPhoneNum + phoneId;

            if (phoneId != SIZE_MAX)
            {
                ElemType logoccu = alphaScore[alphaId] + betaScore[alphaId] - prob[probId] - (ElemType)P_lx;
                CTCscore[probId] = logaddk(CTCscore[probId], logoccu);
            }
        }

        for (int s = 0; s < totalPhoneNum; s++)
        {
            LONG64 probId = timeId*totalPhoneNum + s;
            ElemType logoccu = CTCscore[probId];
            if (logoccu < LZERO)
                CTCscore[probId] = 0.0f;
            else
                CTCscore[probId] = exp(logoccu);
        }
    }
}

// Calculate CTC score. equation (8) in ftp://ftp.idsia.ch/pub/juergen/icml2006.pdf
template<class ElemType>
__global__ void _assignTotalScore(ElemType *betaScore,
    ElemType *totalScore,
    const size_t uttNum,
    const size_t *uttToChanInd,
    const size_t *uttBeginFrame,
    const size_t numChannels,
    const size_t maxPhoneNum)
{
    LONG64 uttId = blockIdx.x;
    if (uttId < uttNum)
    {
        LONG64 alphaId_0 = (uttBeginFrame[uttId] * numChannels + uttToChanInd[uttId]) * maxPhoneNum;

        betaScore[alphaId_0] = logaddk(betaScore[alphaId_0 + 1], betaScore[alphaId_0 + 2]);
        // Negative sum
        atomicAdd(&totalScore[0], -1 * betaScore[alphaId_0]);
    }
}

template<class ElemType>
__global__ void _assignOneHot(ElemType *indices,
                                  ElemType *targetBuffer,
                                  size_t num_class,
                                  size_t num_item,
                                  size_t num_element)
{
    const CUDA_LONG index = blockIdx.x * blockDim.x + threadIdx.x;
    if (index < num_element)
    {
        if (indices[index] >= 0 && indices[index] < num_class)
        {
            size_t block_id = index / num_item;
            size_t item_id = index % num_item;
            targetBuffer[block_id * num_class * num_item + item_id + num_item * (size_t)indices[index]] = 1;
        }
    }
}

template<class ElemType>
__global__ void _gatherFromTarget(ElemType *indices,
                                  ElemType *target,
                                  ElemType *buffer,
                                  size_t num_row_elements,
                                  size_t num_indices,
                                  CUDA_LONG num_elements)
{
    const CUDA_LONG index = blockIdx.x * blockDim.x + threadIdx.x;
    if (index < num_elements)
    {
        size_t indices_index = index / num_row_elements;
        size_t offset = index % num_row_elements;
        buffer[index] = target[(size_t)indices[indices_index] * num_row_elements + offset];
    }
}

template<class ElemType>
__global__ void _scatterToIndices(ElemType *indices,
                                  ElemType *value,
                                  ElemType *buffer,
                                  size_t num_row_elements,
                                  size_t num_indices,
                                  CUDA_LONG num_elements)
{
    const CUDA_LONG index = blockIdx.x * blockDim.x + threadIdx.x;
    if (index < num_elements)
    {
        size_t indices_index = index / num_row_elements;
        size_t offset = index % num_row_elements;
        //We resort to nondeterministic behavior (floating point addition is not associative). 
        //Note that the CPU parallel algorithm will have poor performance on the GPU because of thread divergence
        atomicAdd(&buffer[(size_t)indices[indices_index] * num_row_elements + offset], value[index]);
    }
}


template<class ElemType>
__global__ void _assignOneHotAsSparse(ElemType *indices,
                                      GPUSPARSE_INDEX_TYPE *secondaryIndices,
                                      GPUSPARSE_INDEX_TYPE *majorIndices,
                                      ElemType *targetBuffer,
                                      size_t num_class,
                                      int num_item,
                                      size_t num_elements)
{
    const CUDA_LONG index = blockIdx.x * blockDim.x + threadIdx.x;
    if (index < num_elements)
    {
        int block_id = index / num_item;
        int item_id = index % num_item;
        // for invalid indices, theorically they should not belong to nz elements.
        // but if we scan the indices to count the valid indices number,
        // it will be difficult for parallel calculation, especially on GPU.
        // here we chose to keep those elements in nz element list, but with value 0 at row 0
        if (indices[index] >= 0 && indices[index] < num_class)
        {
            targetBuffer[index] = 1;
            majorIndices[index] = ((int)indices[index] * num_item) + item_id;
        }
        else
        {
            targetBuffer[index] = 0;
            majorIndices[index] = item_id;
        }

        if (item_id == 0)
            secondaryIndices[block_id + 1] = num_item * (block_id + 1);

        if (index == 0)
            secondaryIndices[0] = 0;
    }
}

}}}

#endif // !CPUONLY<|MERGE_RESOLUTION|>--- conflicted
+++ resolved
@@ -2839,7 +2839,6 @@
 }
 
 template <class ElemType>
-<<<<<<< HEAD
 __global__ void _doElementMaxOf(
     ElemType *a,
     const ElemType *b,
@@ -2880,10 +2879,7 @@
 }
 
 template <class ElemType>
-__global__ void _assignNumOfDiff(
-=======
 __global__ void _assignNumOfDiff1024Threads(
->>>>>>> fceab103
     const ElemType* a,
     const ElemType* b,
     ElemType* c,
