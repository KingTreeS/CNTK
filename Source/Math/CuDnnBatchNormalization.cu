--- conflicted
+++ resolved
@@ -77,11 +77,7 @@
         }
     }
 
-<<<<<<< HEAD
-    void BackwardCore(const InoutMat& in, const InoutMat& out, const InoutMat& srcGrad, InoutMat& grad, const StatMat& scale, double blendFactor, const StatMat& savedMean, const StatMat& savedInvStdDev,
-=======
     void BackwardCore(const InoutMat& in, const InoutMat& /*out*/, const InoutMat& srcGrad, InoutMat& grad, const StatMat& scale, double blendFactor, const StatMat& savedMean, const StatMat& savedInvStdDev,
->>>>>>> 532a173d
                       StatMat& scaleGrad, StatMat& biasGrad, bool accumulateDataGrad) override
     {
         UNUSED(blendFactor);  // BUGBUG: It should be used.
