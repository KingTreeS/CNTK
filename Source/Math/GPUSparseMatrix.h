//
// Copyright (c) Microsoft. All rights reserved.
// Licensed under the MIT license. See LICENSE.md file in the project root for full license information.
//

#pragma once

//#include "CPUMatrix.h"
#include "GPUMatrix.h"
#include "CPUSparseMatrix.h"
#include <functional>

namespace Microsoft { namespace MSR { namespace CNTK {

//GPU Sparse Matrix, using cuSPARSE library.
//By default we are assuming CSR representation
// NOTE m_elemSizeAllocated (in base matrix) means the number of non-zero elements we have allocated space
// We are packing the CSR format (pointed to by m_pArray) as follows:
// ElemType elements[m_elemSizeAllocated]
// int colIdx[m_elemSizeAllocated]
// int rowIdxStart[m_numRows+1]

template <class ElemType>
class MATH_API GPUSparseMatrix : public BaseMatrix<ElemType>
{
public:
    typedef BaseMatrix<ElemType> Base;
    using Base::m_sliceViewOffset;
    using Base::HasExternalBuffer;
    using Base::SetBuffer;
    using Base::GetNumStorageRows;
    using Base::SetNumStorageRows;
    using Base::GetNumStorageCols;
    using Base::SetNumStorageCols;
    using Base::SetComputeDeviceId;
    using Base::SetSizeAllocated;
    using Base::GetSizeAllocated;
    using Base::ZeroInit;
    using Base::ZeroValues;
    using Base::m_sob;
    using Base::ShallowCopyFrom;
    using Base::GetBlockSize;
    using Base::SetBlockSize;
    using Base::GetTempHostBuffer;
    using Base::SetTempHostBuffer;
    using Base::GetTempHostBufferSize;
    using Base::SetTempHostBufferSize;
    using Base::BufferSizeAllocated;
    using Base::GetTempDeviceBuffer;
    using Base::VerifyResizable;
    // without this, base members would require to use thi-> in GCC
public:
    using Base::VerifyWritable;
    using Base::ReserveTempDeviceBuffer;
    using Base::GetComputeDeviceId;
    using Base::Buffer;
    using Base::GetNumRows;
    using Base::GetNumCols;
    using Base::SetNumRows;
    using Base::SetNumCols;
    using Base::GetNumElements;
    using Base::OwnBuffer;
    using Base::GetFormat;
    using Base::SetFormat;
    using Base::IsEmpty;


public:
    GPUSparseMatrix(const size_t numRows, const size_t numCols, const size_t numNZ, DEVICEID_TYPE computeDevice, const MatrixFormat matrixFormat = MatrixFormat::matrixFormatSparseCSR);

    explicit GPUSparseMatrix(DEVICEID_TYPE computeDevice, const MatrixFormat matrixFormat = MatrixFormat::matrixFormatSparseCSR);

    GPUSparseMatrix(const GPUSparseMatrix<ElemType>&);

    GPUSparseMatrix(const GPUMatrix<ElemType>&, const MatrixFormat matrixFormat = MatrixFormat::matrixFormatSparseCSR);

    // #ifndef __unix__
    GPUSparseMatrix(GPUSparseMatrix<ElemType>&&);
    // #endif    /* LINUX */

    ~GPUSparseMatrix();

public:
    void Reset();

public:
    // return col pointer, which is immediately following the non-zero element
    // in memory format is always in the following order:
    // Non-zero data elements, Full index locations, compressed index locations
    // In CSR row data is compressed, in CSC col data is compressed
    // Special Note: for the matrix may be a read-only column slice view of another
    // matrix (only supported for CSC format today) and hence the NzValues needs
    // to be offset accordingly.
    inline const ElemType* NzValues() const
    {
        return Data();
    }

    inline ElemType* NzValues()
    {
        return Data();
    }

    GPUSPARSE_INDEX_TYPE NzCount() const
    {
        if (GetFormat() == matrixFormatSparseCSC)
            return SecondaryIndexValueAt(GetNumCols()) - SecondaryIndexValueAt(0);
        if (GetFormat() == matrixFormatSparseCSR )
            return SecondaryIndexValueAt(GetNumRows()) - SecondaryIndexValueAt(0);
        else if (GetFormat() == matrixFormatSparseBlockCol)
            return (int)(GetNumRows() * GetBlockSize());
        else
            NOT_IMPLEMENTED;

    }
    inline size_t NzSize() const { return sizeof(ElemType) * NzCount(); } // actual number of element bytes in use

    inline size_t GetNumNZElements() const { return NzCount(); }

    void ClearNzCount();
    // The sparse matrix representation of CSC/CSR uses one large matrix (m_pArray) with offsets to the Major/Secondary index location.
    // m_pArray [0,nz] are the nz elements, [nz+1,2*nz+1] is the major index location, and [2*nz+2,2*nz+2+ numcols/rows] is the secondary
    // index location.
    GPUSPARSE_INDEX_TYPE* MajorIndexLocation() const // row/col ids in CSC/CSR format, blockId2col/blockId2row in BlockCol/BlockRow format
    {
        return (GPUSPARSE_INDEX_TYPE*) (Buffer() + GetSizeAllocated());
    }

    // Note: Data is already offset by the sliceViewOffset, so we can just add the allocated size to get the start of the MajorIndexLoc
    GPUSPARSE_INDEX_TYPE* MajorIndexLocationWithSliceViewOffset() const
    {
        return (GPUSPARSE_INDEX_TYPE*) (Data() + GetSizeAllocated());
    }

    // MajorIndexCount depends on the format.
    //     1. SparseBlockCol: numCols
    //     2. SparseBlockRow: numRows
    //     3. SparseCSC/CSR : nnz
    // Note that NzCount is the number of non-zero elements currently in use. GetSizeAllocated is the number
    //    of nz values that will fit in the current buffer.
    size_t MajorIndexCount() const
    {
        return MajorIndexCount(GetNumRows(), GetNumCols(), NzCount(), GetFormat());
    }

    size_t MajorIndexCount(const size_t numRows, const size_t numCols, const size_t numNZ, const MatrixFormat format) const
    {
        if (format == matrixFormatSparseBlockCol)
            return numCols;
        else if (format == matrixFormatSparseBlockRow)
            return numRows;
        else
            return numNZ;
    }

    size_t MajorIndexSize() const // actual number of major index bytes in use
    {
        return sizeof(GPUSPARSE_INDEX_TYPE) * MajorIndexCount();
    }

    size_t ComputeMaxNZElemFromBufferSize(size_t numRows, size_t numCols, size_t bufferSize, MatrixFormat format)
    {
        if (format == matrixFormatSparseBlockCol)
            return ( bufferSize - 2 * sizeof(GPUSPARSE_INDEX_TYPE) * numCols) / sizeof(ElemType);
        else if (format == matrixFormatSparseBlockRow)
            return (bufferSize - 2 * sizeof(GPUSPARSE_INDEX_TYPE) * numRows) / sizeof(ElemType);
        else if (format == matrixFormatSparseCSC)
            return (bufferSize - sizeof(GPUSPARSE_INDEX_TYPE) * (numCols + 1)) / (sizeof(GPUSPARSE_INDEX_TYPE) + sizeof(ElemType));
        else if (format == matrixFormatSparseCSR)
            return (bufferSize - sizeof(GPUSPARSE_INDEX_TYPE) * (numRows + 1)) / (sizeof(GPUSPARSE_INDEX_TYPE) + sizeof(ElemType));
        else
            NOT_IMPLEMENTED;
    }

    // Since the m_sliceViewOffset effects Data and MajorIndexLocation differently than SecondaryIndexLocation, we compute it fully here.
    GPUSPARSE_INDEX_TYPE* SecondaryIndexLocation() const // compressed index, col/row in CSC/CSR format, col2blockId/row2blockId in BlockCol/BlockRow format
    {
        if (GetFormat() == matrixFormatSparseBlockCol)
            return MajorIndexLocation() + GetNumCols();
        else if (GetFormat() == matrixFormatSparseBlockRow)
            return MajorIndexLocation() + GetNumRows();
        else
        {
            size_t size = GetSizeAllocated();
            return (GPUSPARSE_INDEX_TYPE*)((char*)Buffer() + sizeof(GPUSPARSE_INDEX_TYPE) * size + sizeof(ElemType)*size) + m_sliceViewOffset;
        }
        // return MajorIndexLocation() + m_elemSizeAllocated + m_sliceViewOffset;
    }

    size_t SecondaryIndexCount(const size_t numRows, const size_t numCols, const size_t numNZReserved, const MatrixFormat format) const
    {
        if (format == matrixFormatSparseBlockCol)
            return numCols;
        else if (format == matrixFormatSparseBlockRow)
            return numRows;
        else if (format == matrixFormatSparseCSC)
            return numCols + 1;
        else if (format == matrixFormatSparseCSR)
            return numRows + 1;
        else
            return numNZReserved; // COO format
    }

    size_t SecondaryIndexCount() const
    {
        return SecondaryIndexCount(GetNumRows(), GetNumCols(), GetSizeAllocated(), GetFormat());
    }

    // get size for compressed index
    size_t SecondaryIndexSize() const
    {
        return (SecondaryIndexCount()) * sizeof(GPUSPARSE_INDEX_TYPE);
    }

    size_t BufferSizeNeeded(const size_t numRows, const size_t numCols, const size_t numNZ, const MatrixFormat format) const
    {
        return sizeof(ElemType) * numNZ + sizeof(GPUSPARSE_INDEX_TYPE) * (MajorIndexCount(numRows, numCols, numNZ, format) + SecondaryIndexCount(numRows, numCols, numNZ, format));
    }

    // SecondaryIndexValueAt calls SecondaryIndexLocation which is already appropriately offset by m_sliceViewOffset
    inline ElemType* Data() const
    {
        return (Buffer() +
            ((GetFormat() == matrixFormatSparseCSC || GetFormat() == matrixFormatSparseCSR) ? SecondaryIndexValueAt(0) : 0));
    }

    inline size_t GetNumElemAllocated() const
    {
        return GetSizeAllocated();
    }

    inline size_t GetSizeElemAllocated() const
    {
        return sizeof(ElemType) * GetSizeAllocated();
    }

    // the column and row locations will swap based on what format we are in. Full index always follows the data array
    GPUSPARSE_INDEX_TYPE* RowLocation() const
    {
        // not a valid function for other formats
        assert(GetFormat() == matrixFormatSparseCSC || GetFormat() == matrixFormatSparseCSR);

        return (GetFormat() & matrixFormatRowMajor) ? SecondaryIndexLocation() : MajorIndexLocation();
    }

    size_t RowSize() const // actual number of bytes in use
    {
        // not a valid function for other formats
        assert(GetFormat() == matrixFormatSparseCSC || GetFormat() == matrixFormatSparseCSR);

        return (GetFormat() & matrixFormatRowMajor) ? SecondaryIndexSize() : MajorIndexSize();
    }

    GPUSPARSE_INDEX_TYPE* ColLocation() const
    {
        // not a valid function for other formats
        assert(GetFormat() == matrixFormatSparseCSC || GetFormat() == matrixFormatSparseCSR);

        return (GetFormat() & matrixFormatRowMajor) ? MajorIndexLocation() : SecondaryIndexLocation();
    }

    size_t ColSize() const // actual number of bytes in use
    {
        // not a valid function for other formats
        assert(GetFormat() == matrixFormatSparseCSC || GetFormat() == matrixFormatSparseCSR);

        return (GetFormat() & matrixFormatRowMajor) ? MajorIndexSize() : SecondaryIndexSize();
    }

    GPUSPARSE_INDEX_TYPE SecondaryIndexValueAt(size_t idx) const;
    GPUSPARSE_INDEX_TYPE* BlockId2ColOrRow() const
    {
        // not a valid function for other formats
        assert(GetFormat() == matrixFormatSparseBlockCol || GetFormat() == matrixFormatSparseBlockRow);
        return MajorIndexLocation();
    }

    GPUSPARSE_INDEX_TYPE* ColOrRow2BlockId() const
    {
        // not a valid function for other formats
        assert(GetFormat() == matrixFormatSparseBlockCol || GetFormat() == matrixFormatSparseBlockRow);
        return SecondaryIndexLocation();
    }

    //void SetValue(const CPUMatrix<ElemType>& denseMatrix);
    void SetValue(const GPUSparseMatrix<ElemType>& deepCopyFrom);
    void SetValue(const CPUSparseMatrix<ElemType>& deepCopyFrom);
    void SetValue(const GPUMatrix<ElemType>& denseMatrix, const MatrixFormat matrixFormat);
    void SetValue(const GPUMatrix<ElemType>& denseMatrix);

    GPUSPARSE_INDEX_TYPE* GetCondensedVector() const;
    void MaskColumnsValue(const GPUMatrix<char>& columnsMask, ElemType val, size_t numColsPerMaskEntry);

    void Reshape(const size_t numRows, const size_t numCols);
    void ResizeAsAndCopyIndexFrom(const GPUSparseMatrix<ElemType>& a, const bool growOnly = true);

    void Allocate(const size_t numRows, const size_t numCols, const size_t numNZElemToReserve, const bool growOnly = true, bool keepExistingValues = true); // matrix format will affect the size to allocate
    void RequireSizeAndAllocate(const size_t numRows, const size_t numCols, const size_t numNZElemToReserve, const MatrixFormat matrixFormat, const bool growOnly = true, bool keepExistingValues = true); // matrix format will affect the size to allocate
    void RequireSizeAndAllocate(const size_t numRows, const size_t numCols, const size_t numNZElemToReserve = 10000, const bool growOnly = true, bool keepExistingValues = false);
    void RequireSize(const size_t numRows, const size_t numCols, const size_t numNZElemToReserve, const MatrixFormat format, const bool growOnly = true);
    void RequireSize(const size_t numRows, const size_t numCols, const MatrixFormat format, const bool growOnly = true)
    {
        return RequireSize(numRows, numCols, 0, format, growOnly);
    }
    void RequireSize(const size_t numRows, const size_t numCols, const bool growOnly = true);
    void Resize(const size_t numRows, const size_t numCols, const size_t numNZElemToReserve, const MatrixFormat matrixFormat, const bool growOnly = true); // matrix format will affect the size to allocate
    void Resize(const size_t numRows, const size_t numCols, const size_t numNZElemToReserve = 10000, const bool growOnly = true);

    GPUSparseMatrix<ElemType> Transpose() const;
    void InplaceTranspose();
    GPUSparseMatrix<ElemType>& AssignTransposeOf(const GPUSparseMatrix<ElemType>& a);

    GPUSparseMatrix<ElemType> ColumnSlice(size_t startColumn, size_t numCols) const;
    GPUMatrix<ElemType> CopyColumnSliceToDense(size_t startColumn, size_t numCols) const;
    void AssignColumnSliceToDense(GPUMatrix<ElemType>& slice, size_t startColumn, size_t numCols) const;

    GPUMatrix<ElemType> DiagonalToDense() const;

    GPUMatrix<ElemType> CopyToDenseMatrix() const;
    void CopyToDenseMatrix(GPUMatrix<ElemType>& denseMatrix) const;
    void CopyToCPUSparseMatrix(CPUSparseMatrix<ElemType>& cpuSparseMatrix) const;
    void ChangeDeviceTo(DEVICEID_TYPE toId);

    GPUSparseMatrix<ElemType>& operator=(const GPUSparseMatrix<ElemType>& deepCopy);
    // #ifndef __unix__
    GPUSparseMatrix<ElemType>& operator=(GPUSparseMatrix<ElemType>&& moveFrom);
    // #endif    /* LINUX */
    GPUSparseMatrix<ElemType> operator+(const GPUSparseMatrix<ElemType>& a) const;
    GPUSparseMatrix<ElemType> operator-(const GPUSparseMatrix<ElemType>& a) const;
    GPUSparseMatrix<ElemType>& operator^=(const ElemType alpha);     // element-wise power
    GPUSparseMatrix<ElemType> operator^(const ElemType alpha) const; // element-wise power
    GPUSparseMatrix<ElemType>& operator*=(const ElemType alpha);
    GPUSparseMatrix<ElemType> operator*(const ElemType alpha) const;
    GPUSparseMatrix<ElemType>& AssignElementPowerOf(const GPUSparseMatrix<ElemType>& a, const ElemType power);

    bool IsEqualTo(const GPUSparseMatrix<ElemType>& a, const ElemType threshold = 1e-8) const;
    bool IsEqualTo(const GPUMatrix<ElemType>& a, const ElemType threshold = 1e-8) const;

public:

    // Sets sparse matrix in CSR format. this acts as deep copy
    void SetMatrixFromCSRFormat(const CPUSPARSE_INDEX_TYPE* h_CSRRow, const CPUSPARSE_INDEX_TYPE* h_Col, const ElemType* h_Val,
                                const size_t nz, const size_t numRows, const size_t numCols, const bool IsOnDevice = false, const DEVICEID_TYPE devId = -1);
    void SetMatrixFromCSCFormat(const CPUSPARSE_INDEX_TYPE* h_CSCCol, const CPUSPARSE_INDEX_TYPE* h_Row, const ElemType* h_Val,
        const size_t nz, const size_t numRows, const size_t numCols, const bool IsOnDevice = false, const DEVICEID_TYPE devId = -1, DataTransferer* transferer = nullptr);
    void SetMatrixFromSBCFormat(const size_t* blockIds, const ElemType* val, const size_t numBlocks, const size_t numRows, const size_t numCols);

    // Gets sparse matrix in CSR format. this acts as deep copy. All passed pointers must be NULL. the function will allocate memory itself.
    void GetMatrixFromCSRFormat(CPUSPARSE_INDEX_TYPE*& h_CSRRow, CPUSPARSE_INDEX_TYPE*& h_Col, ElemType*& h_Val, size_t& numElemAllocated, size_t& nz, size_t& numRows, size_t& numCols) const;

    void GetMatrixFromCSCFormat(CPUSPARSE_INDEX_TYPE*& h_CSCCol, CPUSPARSE_INDEX_TYPE*& h_Row, ElemType*& h_Val, size_t& numElemAllocated, size_t& nz, size_t& numRows, size_t& numCols) const;

    void ConvertToSparseFormat(MatrixFormat newFormat);
    void ConvertToSparseFormat(MatrixFormat newFormat, GPUSparseMatrix<ElemType>& outMatrix) const;

    bool IsValid() const;

public:
    GPUSparseMatrix<ElemType>& ElementInverse();
    GPUSparseMatrix<ElemType>& AssignElementInverseOf(const GPUSparseMatrix<ElemType>& a);

    GPUSparseMatrix<ElemType>& InplaceLinearRectifierDerivative();
    GPUSparseMatrix<ElemType>& AssignLinearRectifierDerivativeOf(const GPUSparseMatrix<ElemType>& a);

    GPUSparseMatrix<ElemType>& InplaceSigmoid();
    GPUSparseMatrix<ElemType>& AssignSigmoidOf(const GPUSparseMatrix<ElemType>& a);

    GPUSparseMatrix<ElemType>& InplaceTanh();
    GPUSparseMatrix<ElemType>& AssignTanhOf(const GPUSparseMatrix<ElemType>& a);

    GPUSparseMatrix<ElemType>& InplaceSqrt();
    GPUSparseMatrix<ElemType>& AssignSqrtOf(const GPUSparseMatrix<ElemType>& a);

    GPUSparseMatrix<ElemType>& InplaceExp();
    GPUSparseMatrix<ElemType>& AssignExpOf(const GPUSparseMatrix<ElemType>& a);

    GPUSparseMatrix<ElemType>& InplaceLog();
    GPUSparseMatrix<ElemType>& AssignLogOf(const GPUSparseMatrix<ElemType>& a);

    GPUSparseMatrix<ElemType>& InplaceAbs();
    GPUSparseMatrix<ElemType>& AssignAbsOf(const GPUSparseMatrix<ElemType>& a);

    GPUSparseMatrix<ElemType>& InplaceTruncate(const ElemType threshold);
    GPUSparseMatrix<ElemType>& InplaceSoftThreshold(const ElemType threshold);

    GPUSparseMatrix<ElemType>& InplaceTruncateBottom(const ElemType threshold);
    GPUSparseMatrix<ElemType>& AssignTruncateBottomOf(const GPUSparseMatrix<ElemType>& a, const ElemType threshold);
    GPUSparseMatrix<ElemType>& InplaceTruncateTop(const ElemType threshold);
    GPUSparseMatrix<ElemType>& AssignTruncateTopOf(const GPUSparseMatrix<ElemType>& a, const ElemType threshold);

    GPUSparseMatrix<ElemType>& SetToZeroIfAbsLessThan(const ElemType threshold);

    GPUSparseMatrix<ElemType>& AssignOneHot(const GPUMatrix<ElemType>& a, vector<size_t>& shape, size_t axis);

    ElemType SumOfElements() const;    // sum of all elements
    ElemType SumOfAbsElements() const; // sum of all abs(elements)
    ElemType FrobeniusNorm() const;
    ElemType MatrixNormInf() const;
    ElemType MatrixNorm1() const;
    ElemType MatrixNorm0() const
    {
        return (ElemType) GetNumNZElements();
    };

public:
    // Performs C = alpha ? op ( S ) ? D + beta ? C; Where S is sparse and D and C are dense
    static void MultiplyAndWeightedAdd(ElemType alpha, const GPUMatrix<ElemType>& a, const bool transposeA, const GPUSparseMatrix<ElemType>& b,
                                       const bool transposeB, ElemType beta, GPUMatrix<ElemType>& c);
    static void MultiplyAndWeightedAdd(ElemType alpha, const GPUSparseMatrix<ElemType>& S, const bool transposeS, const GPUMatrix<ElemType>& D,
                                       const bool transposeD, ElemType beta, GPUMatrix<ElemType>& C);
    static void MultiplyAndAdd(ElemType alpha, const GPUMatrix<ElemType>& lhs, const bool transposeA, const GPUSparseMatrix<ElemType>& rhs,
                               const bool transposeB, GPUSparseMatrix<ElemType>& c);

    static void ColumnwiseScaleAndWeightedAdd(ElemType alpha, const GPUSparseMatrix<ElemType>& a, const GPUMatrix<ElemType>& v, ElemType beta, GPUMatrix<ElemType>& c);

    static void ScaleAndAdd(const ElemType alpha, const GPUSparseMatrix<ElemType>& lhs, GPUMatrix<ElemType>& c);
    static void ConvolveAndWeightedAdd(ElemType alpha, const GPUMatrix<ElemType>& lhs, const bool transposeA, const GPUSparseMatrix<ElemType>& rhs,
                                       const bool transposeB, ElemType beta, GPUMatrix<ElemType>& c, size_t numChannels, size_t horizontalSubsample, bool padding, bool channelwise);
    static void TensorShuffleScaleAndAdd(ElemType keepWeight, const GPUSparseMatrix<ElemType>& a, size_t D, size_t S, size_t M, size_t K, size_t T, ElemType scaleFactor, const GPUSparseMatrix<ElemType>& b, GPUSparseMatrix<ElemType>& c);

    void NormalGrad(GPUMatrix<ElemType>& c, const ElemType momentum, bool unitGainMomentum = true);
    ElemType Adagrad(GPUMatrix<ElemType>& c, const bool needAveMultiplier);
    void FSAdagrad(GPUMatrix<ElemType>& c, GPUMatrix<ElemType>& functionValues, ElemType learnRatePerSample, ElemType momentum, ElemType adaWeight, ElemType adaMul, bool unitGainMomentum);
<<<<<<< HEAD
    void RmsProp(GPUMatrix<ElemType>& c, GPUMatrix<ElemType>& functionValues, ElemType learningRate, ElemType momentum, ElemType RMS_GAMMA, const bool needAveMultiplier);
    void Adam(GPUMatrix<ElemType>& c, GPUMatrix<ElemType>& functionValues, ElemType learnRatePerSample, ElemType momentum, ElemType adaWeight, ElemType adaMul, bool unitGainMomentum);
=======
    ElemType RmsProp(GPUMatrix<ElemType>& c, ElemType RMS_GAMMA, ElemType RMS_WGT_INC, ElemType RMS_WGT_MAX, ElemType RMS_WGT_DEC, ElemType RMS_WGT_MIN, const bool needAveMultiplier);
    void Adam(GPUMatrix<ElemType>& c, GPUMatrix<ElemType>& functionValues, ElemType learnRatePerSample, ElemType momentum, ElemType adaWeight, ElemType adaMul, ElemType epsilon, bool unitGainMomentum);
>>>>>>> 0c67b27f
    void AdaDelta(GPUMatrix<ElemType>&c, GPUMatrix<ElemType>&functionValues, ElemType learningRate, ElemType rho, ElemType epsilon);

    static void Multiply(const GPUSparseMatrix<ElemType>& S, const GPUMatrix<ElemType>& D, GPUMatrix<ElemType>& C);
    static void Multiply(const GPUMatrix<ElemType>& D, const GPUSparseMatrix<ElemType>& S, GPUMatrix<ElemType>& C);
    static void Multiply(const GPUSparseMatrix<ElemType>& S1, bool transposeS1, const GPUSparseMatrix<ElemType>& S2, bool transposeS2, GPUSparseMatrix<ElemType>& C);
    GPUSparseMatrix<ElemType>& AssignProductOf(const GPUSparseMatrix<ElemType>& a, const bool transposeA, const GPUSparseMatrix<ElemType>& b, const bool transposeB);

    static ElemType InnerProductOfMatrices(const GPUSparseMatrix<ElemType>& a, const GPUMatrix<ElemType>& b);
    static ElemType InnerProductOfMatrices(const GPUMatrix<ElemType>& a, const GPUSparseMatrix<ElemType>& b);
    static void InnerProduct(const GPUSparseMatrix<ElemType>& a, const GPUMatrix<ElemType>& b, GPUMatrix<ElemType>& c, const bool isColWise);
    static void ScaleAndAdd(ElemType alpha, const GPUSparseMatrix<ElemType>& a, ElemType beta, const GPUSparseMatrix<ElemType>& b, GPUSparseMatrix<ElemType>& c);
    static void ScaleAndAdd(ElemType alpha, const GPUSparseMatrix<ElemType>& a, ElemType beta, const GPUMatrix<ElemType>& b, GPUMatrix<ElemType>& c);
    static void ScaleAndAdd(ElemType alpha, const GPUMatrix<ElemType>& a, ElemType beta, const GPUSparseMatrix<ElemType>& b, GPUMatrix<ElemType>& c);
    static void Scale(ElemType alpha, GPUSparseMatrix<ElemType>& a);
    static void ElementWisePower(ElemType alpha, const GPUSparseMatrix<ElemType>& a, GPUSparseMatrix<ElemType>& c);
    static bool AreEqual(const GPUSparseMatrix<ElemType>& a, const GPUSparseMatrix<ElemType>& b, const ElemType threshold = 1e-8);
    static bool AreEqual(const GPUSparseMatrix<ElemType>& a, const GPUMatrix<ElemType>& b, const ElemType threshold = 1e-8);
    static bool AreEqual(const GPUMatrix<ElemType>& a, const GPUSparseMatrix<ElemType>& b, const ElemType threshold = 1e-8);

    // For these two, I should also add a version which would return GPUSparseMatrix, since Dense.*Sparse =Sparse.*Dense=Sparse
    static GPUMatrix<ElemType> ElementProductOf(const GPUSparseMatrix<ElemType>& a, const GPUMatrix<ElemType>& b);
    static GPUMatrix<ElemType> ElementProductOf(const GPUMatrix<ElemType>& a, const GPUSparseMatrix<ElemType>& b);

public:
    // See: http://stackoverflow.com/questions/4660123/overloading-friend-operator-for-template-class/4661372#4661372
    template <class ElemTypeDummy>
    friend MATH_API File& operator>>(File& stream, GPUSparseMatrix<ElemTypeDummy>& us);
    template <class ElemTypeDummy>
    friend MATH_API File& operator<<(File& stream, const GPUSparseMatrix<ElemTypeDummy>& us);

private:
    void* ReserveTempHostBuffer(const size_t sizeInByte) const;
    template <class OutType, class InType>
    static void ConvertBuffer(OutType* outBuffer, const InType* inBuffer, const size_t size);

private:
    void ZeroInit(const MatrixFormat matrixFormat, const DEVICEID_TYPE deviceId);

private:
    void performElementWiseFunction(const ElementWiseOperator kind, const GPUSparseMatrix<ElemType>& src);
    void DeepCopy(const GPUSparseMatrix<ElemType>& deepCopyFrom);
    void PrepareBuffer(const size_t numRows, const size_t numCols, const bool canReuseBuffer, std::function<size_t(GPUSPARSE_INDEX_TYPE* csrRowPtrC)> func);

    size_t ElemCountFromBufferSize(const size_t numRows, const size_t numCols, const MatrixFormat format, const size_t totalBufferSize) const;
    size_t ElemCountFromBufferSize() const;
    DEVICEID_TYPE PrepareDevice(const DEVICEID_TYPE deviceId = -1) const;
    size_t IdentifyRowsWithValues() const;
};

}}}<|MERGE_RESOLUTION|>--- conflicted
+++ resolved
@@ -421,13 +421,8 @@
     void NormalGrad(GPUMatrix<ElemType>& c, const ElemType momentum, bool unitGainMomentum = true);
     ElemType Adagrad(GPUMatrix<ElemType>& c, const bool needAveMultiplier);
     void FSAdagrad(GPUMatrix<ElemType>& c, GPUMatrix<ElemType>& functionValues, ElemType learnRatePerSample, ElemType momentum, ElemType adaWeight, ElemType adaMul, bool unitGainMomentum);
-<<<<<<< HEAD
     void RmsProp(GPUMatrix<ElemType>& c, GPUMatrix<ElemType>& functionValues, ElemType learningRate, ElemType momentum, ElemType RMS_GAMMA, const bool needAveMultiplier);
     void Adam(GPUMatrix<ElemType>& c, GPUMatrix<ElemType>& functionValues, ElemType learnRatePerSample, ElemType momentum, ElemType adaWeight, ElemType adaMul, bool unitGainMomentum);
-=======
-    ElemType RmsProp(GPUMatrix<ElemType>& c, ElemType RMS_GAMMA, ElemType RMS_WGT_INC, ElemType RMS_WGT_MAX, ElemType RMS_WGT_DEC, ElemType RMS_WGT_MIN, const bool needAveMultiplier);
-    void Adam(GPUMatrix<ElemType>& c, GPUMatrix<ElemType>& functionValues, ElemType learnRatePerSample, ElemType momentum, ElemType adaWeight, ElemType adaMul, ElemType epsilon, bool unitGainMomentum);
->>>>>>> 0c67b27f
     void AdaDelta(GPUMatrix<ElemType>&c, GPUMatrix<ElemType>&functionValues, ElemType learningRate, ElemType rho, ElemType epsilon);
 
     static void Multiply(const GPUSparseMatrix<ElemType>& S, const GPUMatrix<ElemType>& D, GPUMatrix<ElemType>& C);
