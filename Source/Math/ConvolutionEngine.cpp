//
// Copyright (c) Microsoft. All rights reserved.
// Licensed under the MIT license. See LICENSE.md file in the project root for full license information.
//

#include "stdafx.h"
#include <typeinfo>
#include "ConvolutionEngine.h"
#include "CuDnnFactories.h"
#include "MklDnnCommon.h"
#pragma warning(disable : 4661)
#ifdef USE_MKLDNN
#include "./mkldnn/mkldnn_convolution-inl.h"
#include "./mkldnn/mkldnn_pooling-inl.h"
#endif
namespace Microsoft
{
namespace MSR
{
namespace CNTK
{
#ifndef USE_MKLDNN
extern void GetSizesAndStrides(int dimension, const TensorShape& shape, size_t lastDim, SmallVector<size_t>& sizes,
                               SmallVector<size_t>& strides, size_t mapCount = 0);
#endif
void GetSizesAndStrides(int dimension, const TensorShape& shape, size_t lastDim, SmallVector<size_t>& sizes,
                        SmallVector<size_t>& strides, size_t mapCount)
{
    sizes = shape.GetDims();
    if (mapCount)
    {
        if (mapCount != shape.GetDim(shape.GetRank() - 1))
            RuntimeError("Mismatching outputShape and mapCount");

        // for outputShape, pad 1 before mapCount (the last dim in shape)
        sizes.pop_back();
        while (sizes.size() < dimension - 2)
            sizes.push_back(1);
        sizes.push_back(mapCount);
    }
    else
    {
        while (sizes.size() < dimension - 1)
            sizes.push_back(1);
    }
    sizes.push_back(lastDim);
    strides.clear();
    strides.push_back(1);
    for (int i = 1; i <= sizes.size(); i++)
    {
        strides.push_back(sizes[i - 1] * strides[i - 1]);
    }
}

void GetInputOffsets(const ConvolveGeometry* geometry, SmallVector<int>& inputOffset)
{
    size_t dim_size = geometry->InputShape().GetRank();
    for (size_t i = 0; i < dim_size; i++)
    {
        inputOffset.push_back(-geometry->GetLowerPad(i));
    }
}

template <class ElemType>
void ConvolutionEngine<ElemType>::Forward(const Mat& in, const Mat& kernel, Mat& out, Mat& workspace,
                                          bool inferenceOnly, Mat* pBias)
{
    const auto& g = *m_geometry;
    assert(g.InputShape().GetNumElements() == in.GetNumRows());
    assert(g.OutputShape().GetNumElements() == out.GetNumRows());
    size_t batchSize = in.GetNumCols();
    assert(batchSize == out.GetNumCols());
    // REVIEW alexeyk: add shape-aware asserts?
    assert(g.KernelShape().GetNumElements() * g.KernelCount() == kernel.GetNumElements());
#ifdef NDEBUG
    UNUSED(g);
    UNUSED(batchSize);
#endif

    EnsureCompatible();
    EnsureConvolutionInitialized();
    ForwardCore(in, kernel, out, workspace, inferenceOnly, pBias);
}

template <class ElemType>
void ConvolutionEngine<ElemType>::BackwardData(const Mat& srcGrad, const Mat& kernel, Mat& grad,
                                               bool accumulateGradient, Mat& workspace)
{
    const auto& g = *m_geometry;
    assert(g.InputShape().GetNumElements() == grad.GetNumRows());
    assert(g.OutputShape().GetNumElements() == srcGrad.GetNumRows());
    size_t batchSize = srcGrad.GetNumCols();
    assert(batchSize == grad.GetNumCols());
    assert(g.KernelShape().GetNumElements() * g.KernelCount() == kernel.GetNumElements());
#ifdef NDEBUG
    UNUSED(g);
    UNUSED(batchSize);
#endif

    EnsureCompatible();
    EnsureConvolutionInitialized();
    BackwardDataCore(srcGrad, kernel, grad, accumulateGradient, workspace);
}

template <class ElemType>
void ConvolutionEngine<ElemType>::BackwardKernel(const Mat& srcGrad, const Mat& in, const Mat& out, Mat& kernel,
                                                 bool accumulateGradient, bool allowReuse, Mat& workspace,
                                                 Mat* pbiasGrad)
{
    const auto& g = *m_geometry;
    assert(g.InputShape().GetNumElements() == in.GetNumRows());
    assert(g.OutputShape().GetNumElements() == srcGrad.GetNumRows());
    size_t batchSize = in.GetNumCols();
    assert(batchSize == srcGrad.GetNumCols());
    assert(g.KernelShape().GetNumElements() * g.KernelCount() == kernel.GetNumElements());
#ifdef NDEBUG
    UNUSED(g);
    UNUSED(batchSize);
#endif

    EnsureCompatible();
    EnsureConvolutionInitialized();
    BackwardKernelCore(srcGrad, in, out, kernel, accumulateGradient, allowReuse, workspace, pbiasGrad);
}

template <class ElemType>
void ConvolutionEngine<ElemType>::ForwardPooling(const Mat& in, Mat& out, bool inferenceOnly)
{
    const auto& g = *m_geometry;
    assert(g.InputShape().GetNumElements() == in.GetNumRows());
    assert(g.OutputShape().GetNumElements() == out.GetNumRows());
    size_t batchSize = in.GetNumCols();
    assert(batchSize == out.GetNumCols());
#ifdef NDEBUG
    UNUSED(g);
    UNUSED(batchSize);
#endif

    EnsureCompatible();
    EnsurePoolingInitialized();
    ForwardPoolingCore(in, out, inferenceOnly);
}

template <class ElemType>
void ConvolutionEngine<ElemType>::BackwardPooling(const Mat& out, const Mat& srcGrad, const Mat& in, Mat& grad,
                                                  bool accumulateGradient, Mat& workspace)
{
    const auto& g = *m_geometry;
    assert(g.InputShape().GetNumElements() == grad.GetNumRows());
    assert(g.InputShape().GetNumElements() == in.GetNumRows());
    assert(g.OutputShape().GetNumElements() == srcGrad.GetNumRows());
    assert(g.OutputShape().GetNumElements() == out.GetNumRows());
    size_t batchSize = out.GetNumCols();
    assert(batchSize == srcGrad.GetNumCols());
    assert(batchSize == in.GetNumCols());
    assert(batchSize == grad.GetNumCols());
#ifdef NDEBUG
    UNUSED(g);
    UNUSED(batchSize);
#endif

    EnsureCompatible();
    EnsurePoolingInitialized();
    BackwardPoolingCore(out, srcGrad, in, grad, accumulateGradient, workspace);
}

template <class ElemType>
void ConvolutionEngine<ElemType>::MaxUnpooling(const Mat& out, const Mat& poolIn, Mat& in)
{
    const auto& g = *m_geometry;
    assert(g.InputShape().GetNumElements() == in.GetNumRows());
    assert(g.InputShape().GetNumElements() == poolIn.GetNumRows());
    assert(g.OutputShape().GetNumElements() == out.GetNumRows());
    size_t batchSize = in.GetNumCols();
    assert(batchSize == out.GetNumCols());
    assert(batchSize == poolIn.GetNumCols());
#ifdef NDEBUG
    UNUSED(g);
    UNUSED(batchSize);
#endif

    EnsureCompatible();
    EnsurePoolingInitialized();
    MaxUnpoolingCore(out, poolIn, in);
}

//------------------------------------------------------------------
// Reference convolution engine implementation.
// This engine supports arbitrary convolution geometry but does not provide efficient implementation.
// Its main purpose is to serve as a baseline for optmized engines (e.g. cuDNN) that
// usually implement only a subset of a general convolution geometry.
//------------------------------------------------------------------
template <class ElemType>
class ReferenceConvolutionEngine : public ConvolutionEngine<ElemType>
{
public:
    using Base = ConvolutionEngine<ElemType>;
    using typename Base::Mat;

public:
    ReferenceConvolutionEngine(ConvolveGeometryPtr geometry, DEVICEID_TYPE deviceId, ImageLayoutKind imageLayout,
                               size_t maxTempMemSizeInSamples, PoolKind poolKind, bool poolIncludePad)
        : Base(geometry, deviceId, imageLayout, maxTempMemSizeInSamples, poolKind, poolIncludePad),
          m_isConvGeometryComputed(
              geometry->ComputeConvGeometryExplicit()), // IMP NOTE: m_isConvGeometryComputed MUST be initialized before
                                                        // m_mpRowCol here in this list.
          m_mpRowCol(geometry->MpRowCol().size(), 1, const_cast<int*>(geometry->MpRowCol().data()), deviceId,
                     IsGpu(deviceId) ? matrixFlagNormal : matrixFlagDontOwnBuffer)
    {
        assert(m_isConvGeometryComputed);
    }

protected:
    using Base::m_deviceId;
    using Base::m_geometry;
    using Base::m_imageLayout;
    using Base::m_maxTempMemSizeInSamples;
    using Base::m_poolIncludePad;
    using Base::m_poolKind;

    void EnsureCompatible() override
    {
        if (m_imageLayout != ImageLayoutKind::CHW)
            RuntimeError("Reference convolution engine supports only CHW/cudnn layout.");
    }

    void EnsureConvolutionInitialized() override
    {
        if (m_mpRowIwht == nullptr)
        {
            auto flags = IsGpu(m_deviceId) ? matrixFlagNormal : matrixFlagDontOwnBuffer;
            m_mpRowIwht = std::make_unique<Matrix<int>>(
                m_geometry->MpRowIwht().size(), 1, const_cast<int*>(m_geometry->MpRowIwht().data()), m_deviceId, flags);
            m_mpRowRun = std::make_unique<Matrix<int>>(
                m_geometry->MpRowRun().size(), 1, const_cast<int*>(m_geometry->MpRowRun().data()), m_deviceId, flags);
            m_runs = std::make_unique<Matrix<int>>(m_geometry->Runs().size(), 1,
                                                   const_cast<int*>(m_geometry->Runs().data()), m_deviceId, flags);
        }
    }

    void ForwardCore(const Mat& in, const Mat& kernel, Mat& out, Mat& /*workspace*/, bool /*inferenceOnly*/,
                     Mat* /*pBias*/) override
    {
        in.ConvolutionForward(kernel, m_mpRowCol, *m_mpRowIwht, *m_mpRowRun, *m_runs, out);
    }

    void BackwardDataCore(const Mat& srcGrad, const Mat& kernel, Mat& grad, bool /*accumulateGradient*/,
                          Mat& /*workspace*/) override
    {
        srcGrad.ConvolutionBackwardData(kernel, m_mpRowCol, *m_mpRowIwht, *m_mpRowRun, *m_runs, grad);
    }

    void BackwardKernelCore(const Mat& srcGrad, const Mat& in, const Mat& out, Mat& kernelGrad,
                            bool /*accumulateGradient*/, bool /*allowReuse*/, Mat& /*workspace*/,
                            Mat* /*pbiasGrad*/) override
    {
        UNUSED(out);
        srcGrad.ConvolutionBackwardKernel(in, m_mpRowCol, *m_mpRowIwht, *m_mpRowRun, *m_runs, kernelGrad);
    }

    void EnsurePoolingInitialized() override
    {
        if (m_indices == nullptr)
        {
            auto flags = IsGpu(m_deviceId) ? matrixFlagNormal : matrixFlagDontOwnBuffer;
            m_mpRowIndices =
                std::make_unique<Matrix<int>>(m_geometry->MpRowIndices().size(), 1,
                                              const_cast<int*>(m_geometry->MpRowIndices().data()), m_deviceId, flags);
            m_indices = std::make_unique<Matrix<int>>(
                m_geometry->Indices().size(), 1, const_cast<int*>(m_geometry->Indices().data()), m_deviceId, flags);
        }
    }

    void ForwardPoolingCore(const Mat& in, Mat& out, bool /*inferenceOnly*/) override
    {
        if (m_poolKind == PoolKind::Max)
        {
            in.MaxPoolingForward(m_mpRowCol, *m_mpRowIndices, *m_indices, out);
        }
        else if (m_poolKind == PoolKind::Average)
        {
            in.AveragePoolingForward(m_mpRowCol, *m_mpRowIndices, *m_indices, out, m_poolIncludePad);
        }
        else
            InvalidArgument("Pooling type %d is not supported.", (int) m_poolKind);
    }

    void BackwardPoolingCore(const Mat& out, const Mat& srcGrad, const Mat& in, Mat& grad, bool accumulateGradient,
                             Mat& /*workspace*/) override
    {
        if (m_poolKind == PoolKind::Max)
        {
            srcGrad.MaxPoolingBackward(out, in, m_mpRowCol, *m_mpRowIndices, *m_indices, grad, accumulateGradient);
        }
        else if (m_poolKind == PoolKind::Average)
        {
            srcGrad.AveragePoolingBackward(m_mpRowCol, *m_mpRowIndices, *m_indices, grad, m_poolIncludePad,
                                           accumulateGradient);
        }
        else
            InvalidArgument("Pooling type %d is not supported.", (int) m_poolKind);
    }

    void MaxUnpoolingCore(const Mat& out, const Mat& poolIn, Mat& in) override
    {
        out.MaxUnpooling(m_mpRowCol, *m_mpRowIndices, *m_indices, poolIn, in);
    }

protected:
    using IntMatPtr = std::unique_ptr<Matrix<int>>;
    // IMP NOTE: Make sure that in the declaration below m_isConvGeometryComputed is declared
    // before m_mpRowCol. This ordering is required to ensure the right order of initialization
    // in the initializer list in the ctor (above) of this class.
    bool m_isConvGeometryComputed;
    Matrix<int> m_mpRowCol;
    // Convolution-specific maps.
    IntMatPtr m_mpRowIwht;
    IntMatPtr m_mpRowRun;
    IntMatPtr m_runs;
    // Pooling-specific maps.
    IntMatPtr m_mpRowIndices;
    IntMatPtr m_indices;
};

//------------------------------------------------------------------
// Legacy convolution engine implementation.
//------------------------------------------------------------------
template <class ElemType>
class LegacyConvolutionEngine : public ConvolutionEngine<ElemType>
{
public:
    using Base = ConvolutionEngine<ElemType>;
    using typename Base::Mat;

public:
    LegacyConvolutionEngine(ConvolveGeometryPtr geometry, DEVICEID_TYPE deviceId, ImageLayoutKind imageLayout,
                            size_t maxTempMemSizeInSamples, PoolKind poolKind, bool poolIncludePad)
        : Base(geometry, deviceId, imageLayout, maxTempMemSizeInSamples, poolKind, poolIncludePad),
          m_inT(m_geometry->InputShape(), ImageLayoutKind::CHW),
          m_outT(m_geometry->OutputShape(), ImageLayoutKind::CHW),
          m_kernelT(m_geometry->KernelShape(), ImageLayoutKind::CHW),
          m_strideT(m_geometry->Stride(), ImageLayoutKind::CHW)
    {
        m_padding = m_geometry->AutoPad()[0];
    }

protected:
    using Base::m_deviceId;
    using Base::m_geometry;
    using Base::m_imageLayout;
    using Base::m_maxTempMemSizeInSamples;
    using Base::m_poolIncludePad;
    using Base::m_poolKind;

    void EnsureCompatible() override
    {
        if (m_imageLayout != ImageLayoutKind::HWC)
            RuntimeError("Legacy convolution engine supports only HWC/legacy layout.");
    }

    void EnsureConvolutionInitialized() override {}

    void ForwardCore(const Mat& in, const Mat& kernel, Mat& out, Mat& workspace, bool /*inferenceOnly*/,
                     Mat* /*pBias*/) override
    {
        size_t batchSize = in.GetNumCols();
        size_t packedInputRows = m_kernelT.w() * m_kernelT.h() * m_kernelT.c();
        size_t packedInputColsPerSample = m_outT.w() * m_outT.h();
        size_t outputSizePerChannel = packedInputColsPerSample;
        // size_t packedInputDim = packedInputRows * packedInputColsPerSample; // size of each packed input sample
        // size_t inputDim = inT.w() * inT.h() * inT.c();  // size of each input sample

        size_t maxTempMemSizeInSamples = (m_maxTempMemSizeInSamples == 0 ? batchSize : m_maxTempMemSizeInSamples);

        assert(kernel.GetNumCols() == packedInputRows && kernel.GetNumRows() == m_outT.c());
        UNUSED(packedInputRows);

        // GPU and 1-dimensional image
        m_gpuSparseOpt = (m_kernelT.h() == 1 && in.GetCurrentMatrixLocation() == CurrentDataLocation::GPU &&
                          m_strideT.w() == 1 && !m_padding && in.GetMatrixType() == MatrixType::SPARSE);
        m_gpuSparse1D = (m_gpuSparseOpt && m_inT.h() == 1);

        out.SwitchToMatrixType(MatrixType::DENSE, MatrixFormat::matrixFormatDense, false);

        // Reshaping is only necessary if we are going to use the unpacking trick
        if (m_gpuSparseOpt)
            out.Reshape(m_outT.c() * m_outT.w(), m_outT.h() * batchSize);
        else
            out.Reshape(m_outT.c(), outputSizePerChannel * batchSize);

        size_t subBatchSize = min(batchSize, maxTempMemSizeInSamples);
        size_t numSubBatches = (batchSize + subBatchSize - 1) / subBatchSize;

        for (size_t i = 0; i < numSubBatches; i++)
        {
            size_t startSampleId = i * subBatchSize;
            size_t endSampleId = min(batchSize, startSampleId + subBatchSize);
            size_t smallBatchSize = endSampleId - startSampleId;
            Mat inputSubBatch(in.GetDeviceId());

            // We optimize for three different scenarios here by handling them slightly differently.
            // [Scenario 1] Dense: Unroll using AssignPackedConvolutionInput and multiply.
            // [Scenario 2] Sparse 1-D convolution on GPU: for text scenarios we have a specific kernel.
            // [Scenario 3] Sparse all others: convert to dense. Temporary work-around - allocating/de-allocating memory
            // is costly!
            if (in.GetMatrixType() == MatrixType::DENSE || m_gpuSparse1D)
                inputSubBatch = in.ColumnSlice(startSampleId, smallBatchSize);
            else
                inputSubBatch.SetValue(in.ColumnSlice(startSampleId, smallBatchSize));

            if (m_gpuSparseOpt)
            {
                if (m_kernelT.w() * m_inT.c() != kernel.GetNumCols())
                    LogicError("Kernel width and weight matrix dimensions don't match.");

                inputSubBatch.Reshape(m_inT.c() * m_inT.w(), m_inT.h() * smallBatchSize);
                Mat outputSubBatch = out.ColumnSlice(startSampleId, m_outT.h() * smallBatchSize);
                Mat::ConvolveAndWeightedAdd(1, kernel, false, inputSubBatch, false, 0, outputSubBatch,
                                            static_cast<int>(m_inT.c()), m_strideT.w(), m_padding, true);
            }
            else
            {
                inputSubBatch.SwitchToMatrixType(MatrixType::DENSE, MatrixFormat::matrixFormatDense, true);
                workspace.AssignPackedConvolutionInput(inputSubBatch, m_inT.w(), m_inT.h(), m_inT.c(), m_outT.w(),
                                                       m_outT.h(), m_outT.c(), m_kernelT.w(), m_kernelT.h(),
                                                       m_strideT.w(), m_strideT.h(), m_padding);

                Mat outputSubBatch =
                    out.ColumnSlice(outputSizePerChannel * startSampleId, outputSizePerChannel * smallBatchSize);

                // workspace.Resize(packedInputRows, packedInputColsPerSample * smallBatchSize);
                // BUGBUG: This ^^ destroys the content of the matrix. Also it seems not to change the size. Does it?
                // Should this be a Reshape()?
                Mat::Multiply(kernel, false, workspace, false, outputSubBatch);
            }
        }

        out.Reshape(m_outT.c() * outputSizePerChannel, batchSize); // each sample becomes a column

        assert(m_outT.w() * m_outT.h() * m_outT.c() == out.GetNumRows());
        assert(batchSize == out.GetNumCols());
    }

    void BackwardDataCore(const Mat& srcGrad, const Mat& kernel, Mat& grad, bool /*accumulateGradient*/,
                          Mat& workspace) override
    {
        size_t batchSize = srcGrad.GetNumCols();
        size_t packedInputRows = m_kernelT.w() * m_kernelT.h() * m_kernelT.c();
        size_t packedInputColsPerSample = m_outT.w() * m_outT.h();
        size_t outputSizePerChannel = packedInputColsPerSample;
        // size_t packedInputDim = packedInputRows * packedInputColsPerSample; // size of each packed input sample
        // size_t inputDim = m_inT.w() * m_inT.h() * m_inT.c();  // size of each input sample

        size_t maxTempMemSizeInSamples = (m_maxTempMemSizeInSamples == 0 ? batchSize : m_maxTempMemSizeInSamples);

        // Create slice which is the same as full matrix so we can reshape it.
        Matrix<ElemType> srcGradTmp = srcGrad.ColumnSlice(0, srcGrad.GetNumCols());
        srcGradTmp.Reshape(m_outT.c(), outputSizePerChannel * batchSize); // reshape to match the longernal operation

        size_t subBatchSize = min(batchSize, maxTempMemSizeInSamples);
        size_t numSubBatches = (batchSize + subBatchSize - 1) / subBatchSize;

        for (size_t i = 0; i < numSubBatches; i++)
        {
            size_t startSampleId = i * subBatchSize;
            size_t endSampleId = min(batchSize, startSampleId + subBatchSize);
            size_t smallBatchSize = endSampleId - startSampleId;

            workspace.Resize(packedInputRows, packedInputColsPerSample * smallBatchSize);
            Matrix<ElemType> outputGradientSubBatch =
                srcGradTmp.ColumnSlice(startSampleId * outputSizePerChannel, smallBatchSize * outputSizePerChannel);
            Matrix<ElemType>::Multiply(kernel, true, outputGradientSubBatch, false, workspace);

            Matrix<ElemType> inputGradientSubBatch = grad.ColumnSlice(startSampleId, smallBatchSize);
            workspace.UnpackConvolutionInput(inputGradientSubBatch, m_inT.w(), m_inT.h(), m_inT.c(), m_outT.w(),
                                             m_outT.h(), m_outT.c(), m_kernelT.w(), m_kernelT.h(), m_strideT.w(),
                                             m_strideT.h(), m_padding);
        }

        assert(m_outT.w() * m_outT.h() * m_outT.c() == srcGrad.GetNumRows());
        assert(batchSize == srcGrad.GetNumCols());
    }

    void BackwardKernelCore(const Mat& srcGrad, const Mat& in, const Mat& out, Mat& kernelGrad,
                            bool /*accumulateGradient*/, bool allowReuse, Mat& workspace, Mat* /*pbiasGrad*/) override
    {
        UNUSED(out);
        size_t batchSize = in.GetNumCols();
        size_t packedInputRows = m_kernelT.w() * m_kernelT.h() * m_kernelT.c();
        size_t packedInputColsPerSample = m_outT.w() * m_outT.h();
        size_t outputSizePerChannel = packedInputColsPerSample;
        // size_t packedInputDim = packedInputRows * packedInputColsPerSample; // size of each packed input sample
        // size_t inputDim = m_inputImageLayout.width * m_inputImageLayout.height * m_inputImageLayout.channels;  //
        // size of each input sample

        size_t maxTempMemSizeInSamples = (m_maxTempMemSizeInSamples == 0 ? batchSize : m_maxTempMemSizeInSamples);

        // const Matrix<ElemType> & weightMatrix = input0;
        // inputGradientValues.Resize(weightMatrix.GetNumRows(), weightMatrix.GetNumCols()); // should have been resized
        // when preparing gradient computation

        // Create slice which is the same as full matrix so we can reshape it.
        Matrix<ElemType> srcGradTmp = srcGrad.ColumnSlice(0, srcGrad.GetNumCols());
        srcGradTmp.Reshape(m_outT.c(), outputSizePerChannel * batchSize); // reshape to match the longernal operation

        size_t subBatchSize = min(batchSize, maxTempMemSizeInSamples);
        size_t numSubBatches = (batchSize + subBatchSize - 1) / subBatchSize;

        if (numSubBatches == 1 && allowReuse && !m_gpuSparseOpt) // reuse packed input from evaluation step if it's not
                                                                 // changed by either subbatch or recurrent steps.
            // REVIEW alexeyk: the following makes an assumption that data in workspace was filled by Forward call and
            // remained unchanged. Find way to enforce/verify that.
            Matrix<ElemType>::MultiplyAndAdd(srcGradTmp, false, workspace, true, kernelGrad);
        else
        {
            for (size_t i = 0; i < numSubBatches; i++)
            {
                size_t startSampleID = i * subBatchSize;
                size_t endSampleID = min(batchSize, startSampleID + subBatchSize);
                size_t smallBatchSize = endSampleID - startSampleID;
                Matrix<ElemType> outputGradientSubBatch =
                    srcGradTmp.ColumnSlice(startSampleID * outputSizePerChannel, smallBatchSize * outputSizePerChannel);

                // We optimize for three different scenarios here by handling them slightly differently.
                // [Scenario 1] Dense: Unroll using AssignPackedConvolutionInput and multiply.
                // [Scenario 2] Sparse 1-D convolution on GPU: for text scenarios we have a specific kernel.
                // [Scenario 3] Sparse all others: convert to dense. Temporary work-around - allocating/de-allocating
                // memory is costly!
                if (m_gpuSparseOpt)
                {
                    Matrix<ElemType> inputSubBatch(in.GetDeviceId());
                    inputSubBatch.SetValue(in.ColumnSlice(startSampleID, smallBatchSize));
                    inputSubBatch.Reshape(m_inT.c(), smallBatchSize * m_inT.w() * m_inT.h());
                    Matrix<ElemType> inputSubBatchSparseReordered(
                        inputSubBatch.GetNumCols(), inputSubBatch.GetNumRows(), inputSubBatch.GetDeviceId(),
                        MatrixType::SPARSE, MatrixFormat::matrixFormatSparseCSC);
                    Matrix<ElemType>::TensorShuffleScaleAndAdd(
                        0.0f, inputSubBatch.Transpose(), 1, m_inT.w(), 1, smallBatchSize * m_inT.h(), m_inT.c(), 1.0f,
                        inputSubBatchSparseReordered, inputSubBatchSparseReordered);

                    Matrix<ElemType> outputGradientSubBatchReordered = Matrix<ElemType>::Zeros(
                        smallBatchSize * m_outT.h() * m_outT.w(), m_outT.c(), outputGradientSubBatch.GetDeviceId());
                    Matrix<ElemType>::TensorShuffleScaleAndAdd(
                        0.0f, outputGradientSubBatch.Transpose(), 1, m_outT.w(), 1, smallBatchSize * m_outT.h(),
                        m_outT.c(), 1.0f, outputGradientSubBatchReordered, outputGradientSubBatchReordered);

                    kernelGrad.Reshape(m_outT.c() * m_kernelT.w(), m_inT.c());
                    Matrix<ElemType>::ConvolveAndWeightedAdd(
                        1, outputGradientSubBatchReordered, true, inputSubBatchSparseReordered, false, 1, kernelGrad,
                        smallBatchSize * m_inT.h(), m_strideT.w(), m_padding, false);
                    kernelGrad.Reshape(m_outT.c(), m_inT.c() * m_kernelT.w());
                }
                else
                {
                    workspace.Resize(packedInputRows, packedInputColsPerSample * smallBatchSize);
                    Matrix<ElemType> inputSubBatch = in.ColumnSlice(startSampleID, smallBatchSize);
                    inputSubBatch.SwitchToMatrixType(MatrixType::DENSE, inputSubBatch.GetFormat(), true);
                    workspace.AssignPackedConvolutionInput(inputSubBatch, m_inT.w(), m_inT.h(), m_inT.c(), m_outT.w(),
                                                           m_outT.h(), m_outT.c(), m_kernelT.w(), m_kernelT.h(),
                                                           m_strideT.w(), m_strideT.h(), m_padding);

                    Matrix<ElemType>::MultiplyAndAdd(outputGradientSubBatch, false, workspace, true, kernelGrad);
                }
            }
        }

        assert(m_outT.w() * m_outT.h() * m_outT.c() == srcGrad.GetNumRows());
        assert(batchSize == srcGrad.GetNumCols());
    }

    void EnsurePoolingInitialized() override {}

    void ForwardPoolingCore(const Mat& in, Mat& out, bool /*inferenceOnly*/) override
    {
        if (m_poolKind == PoolKind::Max)
        {
            out.AssignMaxPoolingResult(in, m_inT.c(), m_inT.w(), m_inT.h(), m_inT.w() * m_inT.h() * m_inT.c(),
                                       m_outT.w(), m_outT.h(), m_outT.w() * m_outT.h() * m_outT.c(), m_kernelT.w(),
                                       m_kernelT.h(), m_strideT.w(), m_strideT.h());
        }
        else if (m_poolKind == PoolKind::Average)
        {
            out.AssignAveragePoolingResult(in, m_inT.c(), m_inT.w(), m_inT.h(), m_inT.w() * m_inT.h() * m_inT.c(),
                                           m_outT.w(), m_outT.h(), m_outT.w() * m_outT.h() * m_outT.c(), m_kernelT.w(),
                                           m_kernelT.h(), m_strideT.w(), m_strideT.h());
        }
        else
            InvalidArgument("Pooling type %d is not supported.", (int) m_poolKind);
    }

    void BackwardPoolingCore(const Mat& out, const Mat& srcGrad, const Mat& in, Mat& grad, bool accumulateGradient,
                             Mat& /*workspace*/) override
    {
        if (!accumulateGradient)
            grad.SetValue(0);

        if (m_poolKind == PoolKind::Max)
        {
            grad.AddMaxPoolingGradient(srcGrad, in, out, m_inT.c(), m_inT.w(), m_inT.h(),
                                       m_inT.w() * m_inT.h() * m_inT.c(), m_outT.w(), m_outT.h(),
                                       m_outT.w() * m_outT.h() * m_outT.c(), m_kernelT.w(), m_kernelT.h(),
                                       m_strideT.w(), m_strideT.h());
        }
        else if (m_poolKind == PoolKind::Average)
        {
            grad.AddAveragePoolingGradient(srcGrad, m_inT.c(), m_inT.w(), m_inT.h(), m_inT.w() * m_inT.h() * m_inT.c(),
                                           m_outT.w(), m_outT.h(), m_outT.w() * m_outT.h() * m_outT.c(), m_kernelT.w(),
                                           m_kernelT.h(), m_strideT.w(), m_strideT.h());
        }
        else
            InvalidArgument("Pooling type %d is not supported.", (int) m_poolKind);
    }

    void MaxUnpoolingCore(const Mat& out, const Mat& poolIn, Mat& in) override
    {
        UNUSED(out);
        UNUSED(poolIn);
        UNUSED(in);
        // Not implemented but potentially can make a fallback to reference engine.
        LogicError("MaxUnpooling is not implemented for legacy engine.");
    }

private:
    ImageDimensions m_inT;
    ImageDimensions m_outT;
    ImageDimensions m_kernelT;
    ImageDimensions m_strideT;
    bool m_padding;

    bool m_gpuSparseOpt;
    bool m_gpuSparse1D;
};

#ifdef USE_MKLDNN
template <class ElemType>
class MklDnnConvolutionEngine : public ConvolutionEngine<ElemType>
{
private:
    MKLDNNConvolutionOp<ElemType>* m_mkldnnConv;
    MKLDNNPoolingOp<ElemType>* m_mkldnnPooling;
    size_t m_prevConvBatchSize = 0;
    size_t m_prevPoolingBatchSize = 0;
    ConvolveGeometryPtr m_geometry;
    ImageLayoutKind m_imageLayout;
    PoolKind m_poolKind;
    bool m_poolIncludePad;
    bool m_hasBias;
    bool m_relu;

public:
    using Mat = Matrix<ElemType>;

public:
    MklDnnConvolutionEngine(ConvolveGeometryPtr geometry, DEVICEID_TYPE deviceId, ImageLayoutKind imageLayout,
                            size_t maxTempMemSizeInSamples, PoolKind poolKind, bool poolIncludePad,
                            bool hasBias = false, bool relu = false)
        : ConvolutionEngine<ElemType>(geometry, deviceId, imageLayout, maxTempMemSizeInSamples, poolKind,
                                      poolIncludePad),
          m_prevConvBatchSize(0),
          m_mkldnnConv(nullptr),
          m_mkldnnPooling(nullptr),
          m_geometry(geometry),
          m_imageLayout(imageLayout),
          m_poolKind(poolKind),
          m_poolIncludePad(poolIncludePad),
          m_hasBias(hasBias),
          m_relu(relu)
    {
    }
    ~MklDnnConvolutionEngine()
    {
        if (m_mkldnnConv != nullptr)
            delete m_mkldnnConv;
        if (m_mkldnnPooling != nullptr)
            delete m_mkldnnPooling;
    }
    virtual void EnsureCompatible()
    {
        if (m_imageLayout != ImageLayoutKind::CHW)
            LogicError("MKL convolution engine supports only CHW layout.");
    }

    virtual void EnsureConvolutionInitialized()
    {
        if (m_mkldnnConv == nullptr)
            m_mkldnnConv = new MKLDNNConvolutionOp<ElemType>(m_geometry, m_imageLayout, m_hasBias, m_relu);
    }
    virtual void ForwardCore(const Mat& in, const Mat& kernel, Mat& out, Mat& workspace, bool inferenceOnly, Mat* pBias)
    {
        UNUSED(workspace);
        size_t batchSize = in.GetNumCols();
        if (m_prevConvBatchSize == 0)
            m_prevConvBatchSize = batchSize;
        bool samBatchSize = batchSize == m_prevConvBatchSize;
        if (!samBatchSize && m_mkldnnConv != nullptr)
        {
            delete m_mkldnnConv;
            m_mkldnnConv = nullptr;
            m_prevConvBatchSize = batchSize;
        }
        if (m_mkldnnConv == nullptr)
        {
            m_mkldnnConv = new MKLDNNConvolutionOp<ElemType>(m_geometry, m_imageLayout, m_hasBias, m_relu);
        }

        m_mkldnnConv->Forward(in, kernel, out, inferenceOnly, pBias);
    }

    virtual void BackwardDataCore(const Mat& srcGrad, const Mat& kernel, Mat& grad, bool accumulateGradient,
                                  Mat& workspace)
    {
        m_mkldnnConv->BackwardData(srcGrad, kernel, grad, accumulateGradient, workspace);
    }

    virtual void BackwardKernelCore(const Mat& srcGrad, const Mat& in, const Mat& out, Mat& kernelGrad,
                                    bool accumulateGradient, bool allowReuse, Mat& workspace, Mat* pbiasGrad)
    {
        UNUSED(allowReuse);
        m_mkldnnConv->BackwardKernel(srcGrad, in, out, kernelGrad, accumulateGradient, workspace, pbiasGrad);
    }

    virtual void EnsurePoolingInitialized()
    {
        if (m_mkldnnPooling == nullptr)
            m_mkldnnPooling = new MKLDNNPoolingOp<ElemType>(m_geometry, m_imageLayout, m_poolKind, m_poolIncludePad);
    }

    virtual void ForwardPoolingCore(const Mat& in, Mat& out, bool inferenceOnly)
    {
        size_t batchSize = in.GetNumCols();
        if (m_prevPoolingBatchSize == 0)
            m_prevPoolingBatchSize = batchSize;
        bool samBatchSize = batchSize == m_prevPoolingBatchSize;
        if (!samBatchSize && m_mkldnnPooling != nullptr)
        {
            delete m_mkldnnPooling;
            m_mkldnnPooling = nullptr;
            m_prevPoolingBatchSize = batchSize;
        }
        EnsurePoolingInitialized();
        m_mkldnnPooling->Forward(in, out, inferenceOnly);
    }

    virtual void BackwardPoolingCore(const Mat& out, const Mat& srcGrad, const Mat& in, Mat& grad,
                                     bool accumulateGradient, Mat& workspace)
    {
        if (accumulateGradient)
        {
            workspace.Resize(grad);
            workspace.AssignValuesOf(grad);
        }
        m_mkldnnPooling->Backward(out, srcGrad, in, grad);
        if (accumulateGradient)
            grad.AssignSumOf(grad, workspace);
    }

    virtual void MaxUnpoolingCore(const Mat& out, const Mat& poolIn, Mat& in)
    {
        // TODO
        UNUSED(out);
        UNUSED(poolIn);
        UNUSED(in);
        // Not implemented but potentially can make a fallback to reference engine.
        LogicError("MaxUnpooling is not implemented for MKLDNN engine.");
    }
    virtual bool ImplementsGradientOverwriteOptimization() const override
    {
        return true;
    }

public:
    static bool IsSupported(DEVICEID_TYPE deviceId, ConvolveGeometryPtr geometry, PoolKind poolKind)
    {
        const auto& input = geometry->InputShape();
        const auto& kernel = geometry->KernelShape();
        const auto& inputRank = input.GetRank();
        const auto& kernelRank = kernel.GetRank();

        bool retVal = (inputRank <= 3);
        if (!retVal)
            return false;
        // MKL DNN do not support double
        const std::type_info& ti1 = typeid(ElemType);
        const std::type_info& ti2 = typeid(float);
        if (ti1.hash_code() != ti2.hash_code())
        {
            return false;
        }
        return deviceId < 0 &&
               find(begin(geometry->Sharing()), end(geometry->Sharing()), false) == end(geometry->Sharing()) &&
               (poolKind == PoolKind::None || inputRank <= 3 && (kernelRank < 3 || kernel[2] == 1));
    }
};
#endif
//------------------------------------------------------------------
// GEMM convolution engine implementation.
// This engine supports arbitrary convolution configuration with full
// sharing and implemented using unroll + GEMM technique
// (High performance convolutional neural networks for document processing; Chellapilla, Puri, Simard)
// Uses reference engine for pooling operations.
//------------------------------------------------------------------
template <class ElemType>
class GemmConvolutionEngine : public ReferenceConvolutionEngine<ElemType>
{
public:
    using Base = ReferenceConvolutionEngine<ElemType>;
    using typename Base::Mat;

public:
    GemmConvolutionEngine(ConvolveGeometryPtr geometry, DEVICEID_TYPE deviceId, ImageLayoutKind imageLayout,
                          size_t maxTempMemSizeInSamples, PoolKind poolKind, bool poolIncludePad)
        : Base(geometry, deviceId, imageLayout, maxTempMemSizeInSamples, poolKind, poolIncludePad)
    {
    }

protected:
    using typename Base::IntMatPtr;

    using Base::m_deviceId;
    using Base::m_geometry;
    using Base::m_imageLayout;
    using Base::m_maxTempMemSizeInSamples;
    using Base::m_poolIncludePad;

    using Base::m_mpRowCol;
    using Base::m_mpRowIwht;
    using Base::m_mpRowRun;
    using Base::m_runs;

    void EnsureCompatible() override
    {
        if (m_imageLayout != ImageLayoutKind::CHW)
            LogicError("GEMM convolution engine supports only CHW/cudnn layout.");
        if (IsGpu(m_deviceId))
            LogicError("GEMM convolution engine currently supports only CPU device.");
    }

    // A note on notation used in the documentation for the next 3 functions:
    // for simplicity we use cuDNN-style notation for 2D convolutions (though this engine supports arbitrary convolution
    // configuration) where N - is the number of samples in a batch, C, H, W are number of channels, height and width of
    // the input respectively. For the output we use K as the number of output feature maps and H', W' as height and
    // width of the output. We also use column-major notation everywhere (as opposed to cuDNN which uses row-major) to
    // follow CNTK rules. For kernels we use X, Y, Z to represent width, height and depth. This engine requires Z == C
    // which is not a significant restriction as tensors of higher dimensions (+1) can be used to describe the same
    // convolution configuration. Example: [WHC x N] - is a matrix of WHC rows by N columns and represents a convolution
    // input where each column is a sample that has layout of WHC, so W dimension stride is 1.
    //
    // The forward method consists of 3 parts:
    // 1. Unrolling convolution input (in) into a matrix: [WHC x N] -> [XYC x NW'H']
    //    Using this format allows to perform convolution for the whole minibatch as a single GEMM operation
    //    which is not possible with WHCN format. Alternatively, CWHN format (used in legacy engine) could be used
    //    but this would require both unrolling the input and transforming the weight matrix.
    // 2. Performing matrix multiplication of unrolled input with weight matrix:
    //    [XYC x NW'H']^T * [XYC x K] -> [NW'H' x K]
    // 3. Reshape and transpose result: [NW'H' x K] -> [N x W'H'K]^T -> [W'H'K x N]
    //    In case minibatch size == 1 this step is not required and step 2 writes results directly to output (out).
    void ForwardCore(const Mat& in, const Mat& kernel, Mat& out, Mat& workspace, bool /*inferenceOnly*/,
                     Mat* /*pBias*/) override
    {
#ifdef USE_MKL2017DNN
        if (ForwardCoreMKL(in, kernel, out))
            return;
#endif

        size_t batchSize = in.GetNumCols();
        size_t subBatchSize = m_maxTempMemSizeInSamples == 0 ? batchSize : min(batchSize, m_maxTempMemSizeInSamples);

        size_t mapCount = m_geometry->GetMapCount(m_geometry->InputShape().GetRank() - 1);
        size_t mapOutSize = m_geometry->OutputShape().GetNumElements() / mapCount;
        size_t unrollRows = mapOutSize * subBatchSize;
        size_t unrollCols = m_geometry->KernelShape().GetNumElements();
        // Reserve space for unrolled inputs and, if needed, intermediate outputs.
        // Intermediate outputs will be transposed to final outputs after GEMM operation.
        // Transpose is not required if subBatchSize == 1.
        workspace.Resize(unrollRows, unrollCols + (subBatchSize > 1 ? mapCount : 0));

        for (size_t start = 0; start < batchSize; start += subBatchSize)
        {
            size_t curBatchSize = min(subBatchSize, batchSize - start);
            auto inputSlice = in.ColumnSlice(start, curBatchSize);
            auto unrolledInput = workspace.ColumnSlice(0, unrollCols);
            if (curBatchSize != subBatchSize)
            {
                unrolledInput.Reshape(mapOutSize, subBatchSize * unrollCols);
                unrolledInput = unrolledInput.ColumnSlice(0, curBatchSize * unrollCols);
            }
            // Need to reshape (soft transpose) as matrices are column-major.
            unrolledInput.Reshape(unrollCols, mapOutSize * curBatchSize);

            // Unroll inputs.
            unrolledInput.SetValue(0);
            inputSlice.UnrollConvolutionInput(unrollCols, mapOutSize, m_mpRowCol, *m_mpRowRun, *m_runs, unrolledInput);

            // cudnn layout uses row-major kernel weight matrix.
            auto kern = kernel.ColumnSlice(0, kernel.GetNumCols());
            kern.Reshape(unrollCols, kernel.GetNumElements() / unrollCols);

            // Perform matrix multiplication of unrolled inputs with weights.
            // If there is just one sample in the sub-batch then compute result directly to the output matrix.
            if (curBatchSize == 1)
            {
                auto outSlice = out.ColumnSlice(start, 1);
                outSlice.Reshape(mapOutSize, mapCount);
                Mat::Multiply(unrolledInput, true, kern, false, outSlice);
            }
            else
            {
                auto outTempSlice = workspace.ColumnSlice(unrollCols, mapCount);
                if (curBatchSize != subBatchSize)
                {
                    outTempSlice.Reshape(mapOutSize, subBatchSize * mapCount);
                    outTempSlice = outTempSlice.ColumnSlice(0, curBatchSize * mapCount);
                    outTempSlice.Reshape(mapOutSize * curBatchSize, mapCount);
                }
                Mat::Multiply(unrolledInput, true, kern, false, outTempSlice);
                outTempSlice.Reshape(curBatchSize, mapOutSize * mapCount);
                auto outSlice = out.ColumnSlice(start, curBatchSize);
                outSlice.AssignTransposeOf(outTempSlice);
            }
        }
    }

    // The backward data method works by representing this operation as a "reverse" convolution
    // in case kernel's last dimension is equal to input dimension. Gradients matrix (grad) becomes
    // an output of such reverse convolution.
    // There are 4 steps:
    // 1. Transpose and reshape kernel weights: [XYC x K]^T -> [K x XYC] -> [KXY x C]
    // 2. Unroll convolution output (here source gradients, srcGrad):
    //    [W'H'K' x N] -> [KXY x NWH]
    // 3. Performing matrix multiplication of unrolled scrGrad with transposed weights:
    //    [KXY x NWH]^T * [KXY x C] -> [NWH x C]
    // 4. Reshape and transpose outputs (grad): [NWH x C] -> [N x WHC]^T -> [WHC x N]
    //    In case minibatch size == 1 this step is not required and step 3 writes results directly to output (grad).
    void BackwardDataCore(const Mat& srcGrad, const Mat& kernel, Mat& grad, bool accumulateGradient,
                          Mat& workspace) override
    {
#ifdef USE_MKL2017DNN
        if (BackwardDataMKL(srcGrad, kernel, grad, accumulateGradient, workspace))
            return;
#else
        UNUSED(accumulateGradient);
#endif

        size_t batchSize = srcGrad.GetNumCols();
        size_t subBatchSize = m_maxTempMemSizeInSamples == 0 ? batchSize : min(batchSize, m_maxTempMemSizeInSamples);

        const auto& inT = m_geometry->InputShape();
        const auto& kernT = m_geometry->KernelShape();

        size_t dimCount = inT.GetRank();
        assert(kernT[dimCount - 1] == inT[dimCount - 1]);
        if (kernT[dimCount - 1] != inT[dimCount - 1])
        {
            RuntimeError("GEMM convolution engine does not support this convolution configuration. "
                         "It is possible to make GEMM engine work with this configuration by defining "
                         "input/output/kernel using tensors of higher(+1) dimension. Geometry: %s",
                         ((string) *m_geometry).c_str());
        }

        size_t mapInCount = kernT[dimCount - 1];
        size_t mapOutCount = m_geometry->GetMapCount(dimCount - 1);
        size_t mapInSize = inT.GetNumElements() / mapInCount;

        size_t unrollRows = mapInSize * subBatchSize;
        size_t unrollCols = kernel.GetNumElements() / mapInCount;

        // Reserve space for:
        // 1. Transposed kernel weights.
        // 2. Unrolled source gradients.
        // 3. Intermediate gradients (optional).
        // Intermediate outputs will be transposed to final outputs after GEMM operation.
        // Transpose is not required if subBatchSize == 1.
        size_t kernCols = kernel.GetNumElements();
        workspace.Resize(1, kernCols + unrollRows * (unrollCols + (subBatchSize > 1 ? mapInCount : 0)));

        auto kern = kernel.ColumnSlice(0, kernel.GetNumCols());
        size_t kernTCols = kernT.GetNumElements();
        // cudnn layout uses row-major kernel weight matrix.
        kern.Reshape(kernTCols, kernCols / kernTCols);
        // Now transpose and reshape to [KXY x C].
        auto kernTran = workspace.ColumnSlice(0, kernCols);
        // Reshape to transpose shape, AssignTransposeOf requires that.
        kernTran.Reshape(kern.GetNumCols(), kern.GetNumRows());
        kernTran.AssignTransposeOf(kern);
        kern = kernTran.ColumnSlice(0, kernTran.GetNumCols());
        // Reshape to final shape.
        kern.Reshape(unrollCols, mapInCount);

        for (size_t start = 0; start < batchSize; start += subBatchSize)
        {
            size_t curBatchSize = min(subBatchSize, batchSize - start);
            auto srcGradSlice = srcGrad.ColumnSlice(start, curBatchSize);
            auto unrolledSrcGrad = workspace.ColumnSlice(kernCols, unrollRows * unrollCols);
            if (curBatchSize != subBatchSize)
                unrolledSrcGrad = unrolledSrcGrad.ColumnSlice(0, mapInSize * curBatchSize * unrollCols);
            // Need to reshape (soft transpose) as matrices are column-major.
            unrolledSrcGrad.Reshape(unrollCols, mapInSize * curBatchSize);

            // Unroll outputs (source gradients).
            unrolledSrcGrad.SetValue(0);
            srcGradSlice.UnrollConvolutionOutput(unrollCols, mapInCount, mapOutCount, m_mpRowCol, *m_mpRowRun, *m_runs,
                                                 unrolledSrcGrad);

            // Perform matrix multiplication of unrolled outputs with weights.
            // If there is just one sample in the sub-batch then compute result directly to the output matrix.
            if (curBatchSize == 1)
            {
                auto gradSlice = grad.ColumnSlice(start, 1);
                gradSlice.Reshape(mapInSize, mapInCount);
                Mat::MultiplyAndAdd(unrolledSrcGrad, true, kern, false, gradSlice);
            }
            else
            {
                // Need to transpose existing destination gradients first so we can add new values to them.
                auto gradTempSlice = workspace.ColumnSlice(kernCols + unrollRows * unrollCols, unrollRows * mapInCount);
                if (curBatchSize != subBatchSize)
                    gradTempSlice = gradTempSlice.ColumnSlice(0, mapInSize * curBatchSize * mapInCount);
                gradTempSlice.Reshape(curBatchSize, mapInSize * mapInCount);
                auto gradSlice = grad.ColumnSlice(start, curBatchSize);
                gradTempSlice.AssignTransposeOf(gradSlice);
                gradTempSlice.Reshape(mapInSize * curBatchSize, mapInCount);
                // Multiply unrolled srcGrad with weights and add to grad.
                Mat::MultiplyAndAdd(unrolledSrcGrad, true, kern, false, gradTempSlice);
                // Reshape and transpose grads back to original form.
                gradTempSlice.Reshape(curBatchSize, mapInSize * mapInCount);
                gradSlice.AssignTransposeOf(gradTempSlice);
            }
        }
    }

    // The backward kernel method consists of 3 parts:
    // 1. Transpose and reshape convolution output matrix (srcGrad) into [NW'H' x K] layout.
    //    This step is not needed if current minibatch size == 1 and srcGrad are used instead.
    // 2. Unrolling convolution input (in) into a matrix of [NW'H' x WHC] layout.
    // 3. Performing matrix multiplication of unrolled input with transposed output:
    //    [NW'H' x WHC]^T * [NW'H' x K] -> [WHC x K] - kernel gradients.
    void BackwardKernelCore(const Mat& srcGrad, const Mat& in, const Mat& out, Mat& kernelGrad, bool accumulateGradient,
                            bool /*allowReuse*/, Mat& workspace, Mat* /*pbiasGrad*/) override
    {
        UNUSED(out);
#ifdef USE_MKL2017DNN
        if (BackwardKernelMKL(srcGrad, in, kernelGrad, accumulateGradient, workspace))
            return;
#else
        UNUSED(accumulateGradient);
#endif

        size_t batchSize = srcGrad.GetNumCols();
        size_t subBatchSize = m_maxTempMemSizeInSamples == 0 ? batchSize : min(batchSize, m_maxTempMemSizeInSamples);

        const auto& inT = m_geometry->InputShape();
        const auto& kernT = m_geometry->KernelShape();
        const auto& outT = m_geometry->OutputShape();

        size_t dimCount = inT.GetRank();
        size_t mapOutCount = m_geometry->GetMapCount(dimCount - 1);
        size_t mapOutSize = outT.GetNumElements() / mapOutCount;

        assert(kernT[dimCount - 1] == inT[dimCount - 1]);
        if (kernT[dimCount - 1] != inT[dimCount - 1])
        {
            RuntimeError("GEMM convolution engine does not support this convolution configuration. "
                         "It is possible to make GEMM engine work with this configuration by defining "
                         "input/output/kernel using tensors of higher(+1) dimension. Geometry: %s",
                         ((string) *m_geometry).c_str());
        }

        size_t unrollRows = kernT.GetNumElements();
        size_t unrollCols = mapOutSize * subBatchSize;

        // Reserve space for:
        // 1. Unrolled inputs.
        // 2. Transposed source gradients (optional).
        workspace.Resize(unrollCols, unrollRows + (subBatchSize > 1 ? mapOutCount : 0));

        for (size_t start = 0; start < batchSize; start += subBatchSize)
        {
            size_t curBatchSize = min(subBatchSize, batchSize - start);
            // 1. Transpose and reshape srcGrad.
            auto srcGradSlice = srcGrad.ColumnSlice(start, curBatchSize);
            if (curBatchSize > 1)
            {
                auto srcGradTranSlice = workspace.ColumnSlice(unrollRows, mapOutCount);
                if (curBatchSize != subBatchSize)
                {
                    srcGradTranSlice.Reshape(mapOutCount * mapOutSize, subBatchSize);
                    srcGradTranSlice = srcGradTranSlice.ColumnSlice(0, curBatchSize);
                }
                // Reshape to transposed shape - required by AssignTransposeOf.
                srcGradTranSlice.Reshape(srcGradSlice.GetNumCols(), srcGradSlice.GetNumRows());
                srcGradTranSlice.AssignTransposeOf(srcGradSlice);
                srcGradSlice = srcGradTranSlice.ColumnSlice(0, srcGradTranSlice.GetNumCols());
            }
            srcGradSlice.Reshape(mapOutSize * curBatchSize, mapOutCount);

            // 2. Unroll inputs.
            auto inputSlice = in.ColumnSlice(start, curBatchSize);
            auto unrolledInputSlice = workspace.ColumnSlice(0, unrollRows);
            if (curBatchSize != subBatchSize)
            {
                unrolledInputSlice.Reshape(mapOutSize * unrollRows, subBatchSize);
                unrolledInputSlice = unrolledInputSlice.ColumnSlice(0, curBatchSize);
            }
            unrolledInputSlice.Reshape(mapOutSize * curBatchSize, unrollRows);
            unrolledInputSlice.SetValue(0);
            inputSlice.UnrollConvolutionInputForKernelBackprop(mapOutSize, m_mpRowCol, *m_mpRowRun, *m_runs,
                                                               unrolledInputSlice);

            // cudnn layout uses row-major kernel weight matrix.
            auto kernGrad = kernelGrad.ColumnSlice(0, kernelGrad.GetNumCols());
            kernGrad.Reshape(unrollRows, kernGrad.GetNumElements() / unrollRows);
            // 3. Multiply.
            Mat::MultiplyAndAdd(unrolledInputSlice, true, srcGradSlice, false, kernGrad);
        }
    }

#ifdef USE_MKL2017DNN
    class MKLConvolutionContext
    {
    public:
        enum ContextIndex{ContextIndex_Forward = 0, ContextIndex_BackwardData, ContextIndex_BackwardFilter,
                          ContextIndex_Total};

    private:
        const ConvolveGeometry* m_prevGeometry = nullptr;
        size_t m_prevBatchSize = 0;
        int m_contextFlags = 0;

        // fixed dimension for MKL for now
        static const int m_dimension = 4;

        static const int NumInputs = 2;

        struct PrimitiveContext
        {
            MKLDnnResourceAdapter<ElemType> inputs[NumInputs];
            MKLDnnResourceAdapter<ElemType> output;

            dnnPrimitive_t primitive = nullptr;
            dnnPrimitiveAttributes_t attributes = nullptr;

            void Clear()
            {
                if (primitive)
                {
                    dnnDelete<ElemType>(primitive);
                    primitive = nullptr;
                }
                for (auto& i : inputs)
                    i.Clear();
                output.Clear();
                if (attributes)
                {
                    dnnPrimitiveAttributesDestroy<ElemType>(attributes);
                    attributes = nullptr;
                }
            }

            ~PrimitiveContext()
            {
                Clear();
            }
        } m_context[ContextIndex_Total];

<<<<<<< HEAD
=======
        static void GetSizesAndStrides(const TensorShape& shape, size_t lastDim, SmallVector<size_t>& sizes, SmallVector<size_t>& strides, size_t mapCount = 0)
        {
            GetSizesAndStridesWithGroups(shape, lastDim, sizes, strides, 1, mapCount);
        }

        static void GetSizesAndStridesWithGroups(const TensorShape& shape, size_t lastDim, SmallVector<size_t>& sizes, SmallVector<size_t>& strides, size_t groups=1, size_t mapCount = 0)
        {
            UNUSED(groups);
            sizes = shape.GetDims();
            if (mapCount)
            {
                if (mapCount != shape.GetDim(shape.GetRank() - 1))
                    RuntimeError("Mismatching outputShape and mapCount");

                // for outputShape, pad 1 before mapCount (the last dim in shape)
                sizes.pop_back();
                while (sizes.size() < m_dimension - 2) sizes.push_back(1);
                sizes.push_back(mapCount);
            }
            else
            {
                while (sizes.size() < m_dimension - 1) sizes.push_back(1);
            }
            assert(lastDim % groups == 0);
            sizes.push_back(lastDim / groups);
            strides.clear();
            strides.push_back(1);
            for (int i = 1; i <= sizes.size(); i++)
            {
                strides.push_back(sizes[i - 1] * strides[i - 1]);
            }
            if (groups > 1) sizes.push_back(groups);
        }

        static void GetInputOffsets(const ConvolveGeometry* geometry, SmallVector<int>& inputOffset)
        {
            size_t dim_size = geometry->InputShape().GetRank();
            for (size_t i = 0; i < dim_size; i++)
            {
                inputOffset.push_back(-geometry->GetLowerPad(i));
            }
        }

>>>>>>> 09e25a47
    public:
        MKLConvolutionContext() : m_prevBatchSize(0), m_prevGeometry(nullptr) {}

        bool Supported(const ConvolveGeometry* geometry, bool forward)
        {
            // MKL2017 does not support asymmetric padding yet
            if (geometry->IsAsymmetricPadding())
                return false;
            if (geometry->IsDilation())
                return false;
            // MKL-DNN calls does not support 4th dimention now, we will update the code once MKL release the update.
            return forward ? (geometry->InputShape().GetRank() < m_dimension)
                           : (geometry->OutputShape().GetRank() < m_dimension);
        }

        void Prepare(size_t batchSize, const ConvolveGeometry* geometry, ContextIndex contextIndex)
        {
            int flag = (1 << contextIndex);
            bool sameGeometryAndBatchSize = (geometry == m_prevGeometry && batchSize == m_prevBatchSize);
            if (sameGeometryAndBatchSize && !!(m_contextFlags & flag))
                return;

            if (!sameGeometryAndBatchSize)
                m_contextFlags = 0;

            if (m_contextFlags)
            {
                if (m_prevGeometry != geometry || m_prevBatchSize != batchSize)
                    RuntimeError("Inconsistent convolution geometry or batch size between forward and backward");
            }
            else
            {
                m_prevGeometry = geometry;
                m_prevBatchSize = batchSize;
            }
            m_contextFlags |= flag;

            size_t mapCount = geometry->GetMapCount(geometry->KernelShape().GetRank() - 1);

            SmallVector<size_t> outputSize, outputStrides, filterSize, filterStrides, inputSize, inputStrides;
            SmallVector<int> inputOffset;

<<<<<<< HEAD
            GetSizesAndStrides(m_dimension, geometry->OutputShape(), batchSize, outputSize, outputStrides, mapCount);
            GetSizesAndStrides(m_dimension, geometry->KernelShape(), mapCount, filterSize, filterStrides);
            GetSizesAndStrides(m_dimension, geometry->InputShape(), batchSize, inputSize, inputStrides);
=======
            GetSizesAndStrides(geometry->OutputShape(), batchSize, outputSize, outputStrides, mapCount);
            GetSizesAndStridesWithGroups(geometry->KernelShape(), mapCount, filterSize, filterStrides, geometry->Groups());
            GetSizesAndStrides(geometry->InputShape(), batchSize, inputSize, inputStrides);
>>>>>>> 09e25a47
            GetInputOffsets(geometry, inputOffset);

            const auto& convolutionStride = geometry->Stride().GetDims();
            const int filter_dimension = m_dimension + (geometry->Groups() > 1 ? 1 : 0); // Or we could do filterSize.size() also.

            auto& ctx = m_context[contextIndex];
            ctx.Clear();

            dnnLayout_t ltUserInputs[NumInputs], ltPrimInputs[NumInputs];
            dnnLayout_t ltUserOutput, ltPrimOutput;
            dnnResourceType_t inputTypes[NumInputs];
            dnnResourceType_t outputType;
            switch (contextIndex)
            {
            case ContextIndex_Forward:
<<<<<<< HEAD
                CHECK_MKL(
                    dnnLayoutCreate<ElemType>(&ltUserInputs[0], m_dimension, inputSize.begin(), inputStrides.begin()));
                CHECK_MKL(dnnLayoutCreate<ElemType>(&ltUserInputs[1], m_dimension, filterSize.begin(),
                                                    filterStrides.begin()));
                CHECK_MKL(
                    dnnLayoutCreate<ElemType>(&ltUserOutput, m_dimension, outputSize.begin(), outputStrides.begin()));
                CHECK_MKL(dnnPrimitiveAttributesCreate<ElemType>(&ctx.attributes));
                CHECK_MKL(dnnConvolutionCreateForward<ElemType>(
                    &ctx.primitive, ctx.attributes, dnnAlgorithmConvolutionDirect, m_dimension, inputSize.begin(),
                    outputSize.begin(), filterSize.begin(), convolutionStride.begin(), inputOffset.begin(),
                    dnnBorderZeros));
=======
                CHECK_MKL(dnnLayoutCreate<ElemType>(&ltUserInputs[0], m_dimension, inputSize.begin(), inputStrides.begin()));
                CHECK_MKL(dnnLayoutCreate<ElemType>(&ltUserInputs[1], filter_dimension, filterSize.begin(), filterStrides.begin()));
                CHECK_MKL(dnnLayoutCreate<ElemType>(&ltUserOutput, m_dimension, outputSize.begin(), outputStrides.begin()));
                CHECK_MKL(dnnPrimitiveAttributesCreate<ElemType>(&ctx.attributes));
                if(geometry->Groups() > 1)
                    CHECK_MKL(dnnGroupsConvolutionCreateForward<ElemType>(&ctx.primitive, ctx.attributes, dnnAlgorithmConvolutionDirect, geometry->Groups(), m_dimension, inputSize.begin(), outputSize.begin(), filterSize.begin(), convolutionStride.begin(), inputOffset.begin(), dnnBorderZeros));
                else
                    CHECK_MKL(dnnConvolutionCreateForward<ElemType>(&ctx.primitive, ctx.attributes, dnnAlgorithmConvolutionDirect, m_dimension, inputSize.begin(), outputSize.begin(), filterSize.begin(), convolutionStride.begin(), inputOffset.begin(), dnnBorderZeros));
>>>>>>> 09e25a47
                inputTypes[0] = dnnResourceSrc;
                inputTypes[1] = dnnResourceFilter;
                outputType = dnnResourceDst;
                break;
            case ContextIndex_BackwardData:
<<<<<<< HEAD
                CHECK_MKL(dnnLayoutCreate<ElemType>(&ltUserInputs[0], m_dimension, outputSize.begin(),
                                                    outputStrides.begin()));
                CHECK_MKL(dnnLayoutCreate<ElemType>(&ltUserInputs[1], m_dimension, filterSize.begin(),
                                                    filterStrides.begin()));
                CHECK_MKL(
                    dnnLayoutCreate<ElemType>(&ltUserOutput, m_dimension, inputSize.begin(), inputStrides.begin()));
                CHECK_MKL(dnnPrimitiveAttributesCreate<ElemType>(&ctx.attributes));
                CHECK_MKL(dnnConvolutionCreateBackwardData<ElemType>(
                    &ctx.primitive, ctx.attributes, dnnAlgorithmConvolutionDirect, m_dimension, inputSize.begin(),
                    outputSize.begin(), filterSize.begin(), convolutionStride.begin(), inputOffset.begin(),
                    dnnBorderZeros));
=======
                CHECK_MKL(dnnLayoutCreate<ElemType>(&ltUserInputs[0], m_dimension, outputSize.begin(), outputStrides.begin()));
                CHECK_MKL(dnnLayoutCreate<ElemType>(&ltUserInputs[1], filter_dimension, filterSize.begin(), filterStrides.begin()));
                CHECK_MKL(dnnLayoutCreate<ElemType>(&ltUserOutput, m_dimension, inputSize.begin(), inputStrides.begin()));
                CHECK_MKL(dnnPrimitiveAttributesCreate<ElemType>(&ctx.attributes));
                if (geometry->Groups() > 1)
                    CHECK_MKL(dnnGroupsConvolutionCreateBackwardData<ElemType>(&ctx.primitive, ctx.attributes, dnnAlgorithmConvolutionDirect, geometry->Groups(), m_dimension, inputSize.begin(), outputSize.begin(), filterSize.begin(), convolutionStride.begin(), inputOffset.begin(), dnnBorderZeros));
                else
                    CHECK_MKL(dnnConvolutionCreateBackwardData<ElemType>(&ctx.primitive, ctx.attributes, dnnAlgorithmConvolutionDirect, m_dimension, inputSize.begin(), outputSize.begin(), filterSize.begin(), convolutionStride.begin(), inputOffset.begin(), dnnBorderZeros));
>>>>>>> 09e25a47
                inputTypes[0] = dnnResourceDiffDst;
                inputTypes[1] = dnnResourceFilter;
                outputType = dnnResourceDiffSrc;
                break;
            case ContextIndex_BackwardFilter:
<<<<<<< HEAD
                CHECK_MKL(dnnLayoutCreate<ElemType>(&ltUserInputs[0], m_dimension, outputSize.begin(),
                                                    outputStrides.begin()));
                CHECK_MKL(
                    dnnLayoutCreate<ElemType>(&ltUserInputs[1], m_dimension, inputSize.begin(), inputStrides.begin()));
                CHECK_MKL(
                    dnnLayoutCreate<ElemType>(&ltUserOutput, m_dimension, filterSize.begin(), filterStrides.begin()));
                CHECK_MKL(dnnPrimitiveAttributesCreate<ElemType>(&ctx.attributes));
                CHECK_MKL(dnnConvolutionCreateBackwardFilter<ElemType>(
                    &ctx.primitive, ctx.attributes, dnnAlgorithmConvolutionDirect, m_dimension, inputSize.begin(),
                    outputSize.begin(), filterSize.begin(), convolutionStride.begin(), inputOffset.begin(),
                    dnnBorderZeros));
=======
                CHECK_MKL(dnnLayoutCreate<ElemType>(&ltUserInputs[0], m_dimension, outputSize.begin(), outputStrides.begin()));
                CHECK_MKL(dnnLayoutCreate<ElemType>(&ltUserInputs[1], m_dimension, inputSize.begin(), inputStrides.begin()));
                CHECK_MKL(dnnLayoutCreate<ElemType>(&ltUserOutput, filter_dimension, filterSize.begin(), filterStrides.begin()));
                CHECK_MKL(dnnPrimitiveAttributesCreate<ElemType>(&ctx.attributes));
                if (geometry->Groups() > 1)
                    CHECK_MKL(dnnGroupsConvolutionCreateBackwardFilter<ElemType>(&ctx.primitive, ctx.attributes, dnnAlgorithmConvolutionDirect, geometry->Groups(), m_dimension, inputSize.begin(), outputSize.begin(), filterSize.begin(), convolutionStride.begin(), inputOffset.begin(), dnnBorderZeros));
                else
                    CHECK_MKL(dnnConvolutionCreateBackwardFilter<ElemType>(&ctx.primitive, ctx.attributes, dnnAlgorithmConvolutionDirect, m_dimension, inputSize.begin(), outputSize.begin(), filterSize.begin(), convolutionStride.begin(), inputOffset.begin(), dnnBorderZeros));
>>>>>>> 09e25a47
                inputTypes[0] = dnnResourceDiffDst;
                inputTypes[1] = dnnResourceSrc;
                outputType = dnnResourceDiffFilter;
                break;
            default:
                RuntimeError("Unexpected context type %d", (int) contextIndex);
            }

            for (int i = 0; i < NumInputs; i++)
            {
                CHECK_MKL(dnnLayoutCreateFromPrimitive<ElemType>(&ltPrimInputs[i], ctx.primitive, inputTypes[i]));
                ctx.inputs[i].Create(ltUserInputs[i], ltPrimInputs[i], inputTypes[i], true);
            }

            CHECK_MKL(dnnLayoutCreateFromPrimitive<ElemType>(&ltPrimOutput, ctx.primitive, outputType));
            ctx.output.Create(ltUserOutput, ltPrimOutput, outputType, false);
        }

        void Execute(void* userInput0, void* userInput1, void* userOutput, ContextIndex contextIndex)
        {
            auto& ctx = m_context[contextIndex];
            void* userInputs[] = {userInput0, userInput1};
            void* resources[dnnResourceNumber] = {0};

            for (int i = 0; i < NumInputs; i++)
                ctx.inputs[i].PrepareForExecution(userInputs[i], resources);

            ctx.output.PrepareForExecution(userOutput, resources);

            CHECK_MKL(dnnExecute<ElemType>(ctx.primitive, resources));

            ctx.output.ConvertOutput(userOutput);
        }
    };

    MKLConvolutionContext m_mklContext;

    // convolution implementation with MKL 2017 DNN functions
    bool ForwardCoreMKL(const Mat& in, const Mat& kernel, Mat& out)
    {
        if (!m_mklContext.Supported(m_geometry.get(), true))
            return false;

        m_mklContext.Prepare(in.GetNumCols(), m_geometry.get(), MKLConvolutionContext::ContextIndex_Forward);
        m_mklContext.Execute(in.Data(), kernel.Data(), out.Data(), MKLConvolutionContext::ContextIndex_Forward);

        return true;
    }

    bool BackwardDataMKL(const Mat& srcGrad, const Mat& kernel, Mat& grad, bool accumulateGradient, Mat& workspace)
    {
        if (!m_mklContext.Supported(m_geometry.get(), false))
            return false;

        m_mklContext.Prepare(srcGrad.GetNumCols(), m_geometry.get(), MKLConvolutionContext::ContextIndex_BackwardData);

        if (accumulateGradient)
            workspace.AssignValuesOf(grad);

        m_mklContext.Execute(srcGrad.Data(), kernel.Data(), grad.Data(),
                             MKLConvolutionContext::ContextIndex_BackwardData);

        if (accumulateGradient)
            grad.AssignSumOf(grad, workspace);

        return true;
    }

    bool BackwardKernelMKL(const Mat& srcGrad, const Mat& in, Mat& kernelGrad, bool accumulateGradient, Mat& workspace)
    {
        if (!m_mklContext.Supported(m_geometry.get(), false))
            return false;

        m_mklContext.Prepare(srcGrad.GetNumCols(), m_geometry.get(),
                             MKLConvolutionContext::ContextIndex_BackwardFilter);

        if (accumulateGradient)
            workspace.AssignValuesOf(kernelGrad);

        m_mklContext.Execute(srcGrad.Data(), in.Data(), kernelGrad.Data(),
                             MKLConvolutionContext::ContextIndex_BackwardFilter);

        if (accumulateGradient)
            kernelGrad.AssignSumOf(kernelGrad, workspace);

        return true;
    }

#endif

public:
    static bool IsSupported(DEVICEID_TYPE deviceId, ConvolveGeometryPtr geometry)
    {
        return deviceId < 0 &&
               find(begin(geometry->Sharing()), end(geometry->Sharing()), false) == end(geometry->Sharing());
    }

    static bool IsMklEnabled()
    {
#ifdef USE_MKL2017DNN
        return true;
#else
        return false;
#endif
    }
};

template <class ElemType>
std::unique_ptr<ConvolutionEngine<ElemType>> ConvolutionEngine<ElemType>::Create(
    ConvolveGeometryPtr geometry, DEVICEID_TYPE deviceId, ImageLayoutKind imageLayout, size_t maxTempMemSizeInSamples,
    PoolKind poolKind, ConvolutionEngineKind enabledEngines, std::wstring logPrefix, bool forceDeterministicAlgorithms,
    bool poolIncludePad, bool inputHasFreeDimension, bool hasBias, bool relu)
{
    if (!logPrefix.empty())
        logPrefix += L": ";

    auto isEnabled = [=](ConvolutionEngineKind eng) { return ((int) enabledEngines & (int) eng) != 0; };
    // Note: in some cases do not throw exception even if parameters do not match as Create
    // can be called from places like MEL with default parameters and never be used.
    // The check will be done later in engine's EnsureCompatible call if the egnine is actually used.
    auto engStr = (std::string)(*geometry);
    // Only legacy engine supports HWC layout.
    if (imageLayout == ImageLayoutKind::HWC)
    {
        if (!isEnabled(ConvolutionEngineKind::Legacy))
            RuntimeError("Trying to use Legacy convolution engine when it's disabled.");

        if (GetMathLibTraceLevel() > 0)
            fprintf(stderr, "%lsusing legacy convolution engine for geometry: %s.\n", logPrefix.c_str(),
                    engStr.c_str());

        return std::make_unique<LegacyConvolutionEngine<ElemType>>(geometry, deviceId, imageLayout,
                                                                   maxTempMemSizeInSamples, poolKind, poolIncludePad);
    }

    // Check if we can use cuDNN engine. Do not need to validate tensors as ConvolveGeometry has already done that.
    if (isEnabled(ConvolutionEngineKind::CuDnn) &&
        CuDnnConvolutionEngineFactory<ElemType>::IsSupported(deviceId, geometry, poolKind))
    {
        if (GetMathLibTraceLevel() > 0)
            fprintf(stderr, "%lsusing cuDNN convolution engine for geometry: %s.\n", logPrefix.c_str(), engStr.c_str());

        return CuDnnConvolutionEngineFactory<ElemType>::Create(geometry, deviceId, imageLayout, maxTempMemSizeInSamples,
                                                               poolKind, forceDeterministicAlgorithms, poolIncludePad,
                                                               inputHasFreeDimension);
    }
#ifdef USE_MKLDNN
    if (isEnabled(ConvolutionEngineKind::MKLDNN) &&
        MklDnnConvolutionEngine<ElemType>::IsSupported(deviceId, geometry, poolKind))
    {
        if (GetMathLibTraceLevel() > 0)
            fprintf(stderr, "%lsusing MKLDNN convolution engine for geometry: %s.\n", logPrefix.c_str(),
                    engStr.c_str());

<<<<<<< HEAD
        return std::make_unique<MklDnnConvolutionEngine<ElemType>>(
            geometry, deviceId, imageLayout, maxTempMemSizeInSamples, poolKind, poolIncludePad, hasBias, relu);
    }
#else
    UNUSED(relu);
    UNUSED(hasBias);
#endif
    if (isEnabled(ConvolutionEngineKind::Gemm) && GemmConvolutionEngine<ElemType>::IsSupported(deviceId, geometry))
=======
    if (geometry->Groups() == 1)
>>>>>>> 09e25a47
    {
        if (isEnabled(ConvolutionEngineKind::Gemm) && GemmConvolutionEngine<ElemType>::IsSupported(deviceId, geometry))
        {
            if (GetMathLibTraceLevel() > 0)
                fprintf(stderr, "%lsusing GEMM convolution engine for geometry: %s.\n", logPrefix.c_str(), engStr.c_str());

<<<<<<< HEAD
        return std::make_unique<GemmConvolutionEngine<ElemType>>(geometry, deviceId, imageLayout,
                                                                 maxTempMemSizeInSamples, poolKind, poolIncludePad);
    }

    if (!isEnabled(ConvolutionEngineKind::Reference))
        RuntimeError(
            "Reference convolution is disabled and no other engine supports such configuration (or disabled).");

    if (GetMathLibTraceLevel() > 0)
        fprintf(stderr, "%lsusing reference convolution engine for geometry, could be VERY SLOW: %s.\n",
                logPrefix.c_str(), engStr.c_str());

    return std::make_unique<ReferenceConvolutionEngine<ElemType>>(geometry, deviceId, imageLayout,
                                                                  maxTempMemSizeInSamples, poolKind, poolIncludePad);
=======
            return std::make_unique<GemmConvolutionEngine<ElemType>>(geometry, deviceId, imageLayout, maxTempMemSizeInSamples, poolKind, poolIncludePad);
        }

        if (!isEnabled(ConvolutionEngineKind::Reference))
            RuntimeError("Reference convolution is disabled and no other engine supports such configuration (or disabled).");

        if (GetMathLibTraceLevel() > 0)
            fprintf(stderr, "%lsusing reference convolution engine for geometry, could be VERY SLOW: %s.\n", logPrefix.c_str(), engStr.c_str());

        return std::make_unique<ReferenceConvolutionEngine<ElemType>>(geometry, deviceId, imageLayout, maxTempMemSizeInSamples, poolKind, poolIncludePad);
    }
    else if (geometry->Groups() > 1)
    {
        if (!(geometry->InputShape().GetRank() < 4))
        {
            RuntimeError("Group convolution, i.e. groups > 1, for 3-dimensional convolution or higher is not supported on the CPU. Please use GPU, if possible.");
        }
        // For group convolution, MKL 2017 is required. If it is not enabled, we throw an error.
        if (GemmConvolutionEngine<ElemType>::IsMklEnabled())
        {
            if (isEnabled(ConvolutionEngineKind::Gemm) && GemmConvolutionEngine<ElemType>::IsSupported(deviceId, geometry))
            {
                if (GetMathLibTraceLevel() > 0)
                    fprintf(stderr, "%lsusing GEMM convolution engine for geometry: %s.\n", logPrefix.c_str(), engStr.c_str());

                return std::make_unique<GemmConvolutionEngine<ElemType>>(geometry, deviceId, imageLayout, maxTempMemSizeInSamples, poolKind, poolIncludePad);
            }
            RuntimeError("Gemm convolution is not supported/enabled. Cannot execute group convolution (groups > 1) on CPU.");
        }
        RuntimeError("MKL 2017 not enabled. For group convolution (groups > 1) on CPU, MKL 2017 is required. Please install/enable MKL 2017.");
    }
    else
        LogicError("Invalid value for 'groups' parameter for convolution: groups must be greater than or equal to 1.");
>>>>>>> 09e25a47
}

// only GPU supports fp16 convolution
// TODO: Add mkl dnn support for CPU
template <>
std::unique_ptr<ConvolutionEngine<half>>
ConvolutionEngine<half>::Create(ConvolveGeometryPtr geometry, DEVICEID_TYPE deviceId, ImageLayoutKind imageLayout,
                                size_t maxTempMemSizeInSamples, PoolKind poolKind, ConvolutionEngineKind enabledEngines,
                                std::wstring logPrefix, bool forceDeterministicAlgorithms, bool poolIncludePad,
                                bool inputHasFreeDimension, bool hasBias, bool relu)
{
    // TODO: Cudnn could support bias
    UNUSED(hasBias);
    UNUSED(relu);
    if (!logPrefix.empty())
        logPrefix += L": ";

    auto isEnabled = [=](ConvolutionEngineKind eng) { return ((int) enabledEngines & (int) eng) != 0; };
    // Note: in some cases do not throw exception even if parameters do not match as Create
    // can be called from places like MEL with default parameters and never be used.
    // The check will be done later in engine's EnsureCompatible call if the egnine is actually used.
    auto engStr = (std::string)(*geometry);

    // Check if we can use cuDNN engine. Do not need to validate tensors as ConvolveGeometry has already done that.
    if (isEnabled(ConvolutionEngineKind::CuDnn) &&
        CuDnnConvolutionEngineFactory<half>::IsSupported(deviceId, geometry, poolKind))
    {
        if (GetMathLibTraceLevel() > 0)
            fprintf(stderr, "%lsusing cuDNN convolution engine for geometry: %s.\n", logPrefix.c_str(), engStr.c_str());

        return CuDnnConvolutionEngineFactory<half>::Create(geometry, deviceId, imageLayout, maxTempMemSizeInSamples,
                                                           poolKind, forceDeterministicAlgorithms, poolIncludePad,
                                                           inputHasFreeDimension);
    }

    RuntimeError("FP16 convolution is only supported via cuDNN.");

    return nullptr;
}

template class ConvolutionEngine<float>;
template class ConvolutionEngine<double>;
template class ConvolutionEngine<half>;

} // namespace CNTK
} // namespace MSR
} // namespace Microsoft<|MERGE_RESOLUTION|>--- conflicted
+++ resolved
@@ -1144,9 +1144,17 @@
                 if (primitive)
                 {
                     dnnDelete<ElemType>(primitive);
+            GetSizesAndStridesWithGroups(shape, lastDim, sizes, strides, 1, mapCount);
+        }
+
+        static void GetSizesAndStridesWithGroups(const TensorShape& shape, size_t lastDim, SmallVector<size_t>& sizes, SmallVector<size_t>& strides, size_t groups=1, size_t mapCount = 0)
+        {
+            UNUSED(groups);
                     primitive = nullptr;
                 }
                 for (auto& i : inputs)
+            assert(lastDim % groups == 0);
+            sizes.push_back(lastDim);
                     i.Clear();
                 output.Clear();
                 if (attributes)
@@ -1154,6 +1162,7 @@
                     dnnPrimitiveAttributesDestroy<ElemType>(attributes);
                     attributes = nullptr;
                 }
+            if (groups > 1) sizes.push_back(groups);
             }
 
             ~PrimitiveContext()
@@ -1162,52 +1171,6 @@
             }
         } m_context[ContextIndex_Total];
 
-<<<<<<< HEAD
-=======
-        static void GetSizesAndStrides(const TensorShape& shape, size_t lastDim, SmallVector<size_t>& sizes, SmallVector<size_t>& strides, size_t mapCount = 0)
-        {
-            GetSizesAndStridesWithGroups(shape, lastDim, sizes, strides, 1, mapCount);
-        }
-
-        static void GetSizesAndStridesWithGroups(const TensorShape& shape, size_t lastDim, SmallVector<size_t>& sizes, SmallVector<size_t>& strides, size_t groups=1, size_t mapCount = 0)
-        {
-            UNUSED(groups);
-            sizes = shape.GetDims();
-            if (mapCount)
-            {
-                if (mapCount != shape.GetDim(shape.GetRank() - 1))
-                    RuntimeError("Mismatching outputShape and mapCount");
-
-                // for outputShape, pad 1 before mapCount (the last dim in shape)
-                sizes.pop_back();
-                while (sizes.size() < m_dimension - 2) sizes.push_back(1);
-                sizes.push_back(mapCount);
-            }
-            else
-            {
-                while (sizes.size() < m_dimension - 1) sizes.push_back(1);
-            }
-            assert(lastDim % groups == 0);
-            sizes.push_back(lastDim / groups);
-            strides.clear();
-            strides.push_back(1);
-            for (int i = 1; i <= sizes.size(); i++)
-            {
-                strides.push_back(sizes[i - 1] * strides[i - 1]);
-            }
-            if (groups > 1) sizes.push_back(groups);
-        }
-
-        static void GetInputOffsets(const ConvolveGeometry* geometry, SmallVector<int>& inputOffset)
-        {
-            size_t dim_size = geometry->InputShape().GetRank();
-            for (size_t i = 0; i < dim_size; i++)
-            {
-                inputOffset.push_back(-geometry->GetLowerPad(i));
-            }
-        }
-
->>>>>>> 09e25a47
     public:
         MKLConvolutionContext() : m_prevBatchSize(0), m_prevGeometry(nullptr) {}
 
@@ -1250,15 +1213,9 @@
             SmallVector<size_t> outputSize, outputStrides, filterSize, filterStrides, inputSize, inputStrides;
             SmallVector<int> inputOffset;
 
-<<<<<<< HEAD
             GetSizesAndStrides(m_dimension, geometry->OutputShape(), batchSize, outputSize, outputStrides, mapCount);
-            GetSizesAndStrides(m_dimension, geometry->KernelShape(), mapCount, filterSize, filterStrides);
+            GetSizesAndStridesWithGroups(m_dimension, geometry->KernelShape(), mapCount, filterSize, filterStrides, geometry->Groups());
             GetSizesAndStrides(m_dimension, geometry->InputShape(), batchSize, inputSize, inputStrides);
-=======
-            GetSizesAndStrides(geometry->OutputShape(), batchSize, outputSize, outputStrides, mapCount);
-            GetSizesAndStridesWithGroups(geometry->KernelShape(), mapCount, filterSize, filterStrides, geometry->Groups());
-            GetSizesAndStrides(geometry->InputShape(), batchSize, inputSize, inputStrides);
->>>>>>> 09e25a47
             GetInputOffsets(geometry, inputOffset);
 
             const auto& convolutionStride = geometry->Stride().GetDims();
@@ -1274,19 +1231,6 @@
             switch (contextIndex)
             {
             case ContextIndex_Forward:
-<<<<<<< HEAD
-                CHECK_MKL(
-                    dnnLayoutCreate<ElemType>(&ltUserInputs[0], m_dimension, inputSize.begin(), inputStrides.begin()));
-                CHECK_MKL(dnnLayoutCreate<ElemType>(&ltUserInputs[1], m_dimension, filterSize.begin(),
-                                                    filterStrides.begin()));
-                CHECK_MKL(
-                    dnnLayoutCreate<ElemType>(&ltUserOutput, m_dimension, outputSize.begin(), outputStrides.begin()));
-                CHECK_MKL(dnnPrimitiveAttributesCreate<ElemType>(&ctx.attributes));
-                CHECK_MKL(dnnConvolutionCreateForward<ElemType>(
-                    &ctx.primitive, ctx.attributes, dnnAlgorithmConvolutionDirect, m_dimension, inputSize.begin(),
-                    outputSize.begin(), filterSize.begin(), convolutionStride.begin(), inputOffset.begin(),
-                    dnnBorderZeros));
-=======
                 CHECK_MKL(dnnLayoutCreate<ElemType>(&ltUserInputs[0], m_dimension, inputSize.begin(), inputStrides.begin()));
                 CHECK_MKL(dnnLayoutCreate<ElemType>(&ltUserInputs[1], filter_dimension, filterSize.begin(), filterStrides.begin()));
                 CHECK_MKL(dnnLayoutCreate<ElemType>(&ltUserOutput, m_dimension, outputSize.begin(), outputStrides.begin()));
@@ -1295,25 +1239,11 @@
                     CHECK_MKL(dnnGroupsConvolutionCreateForward<ElemType>(&ctx.primitive, ctx.attributes, dnnAlgorithmConvolutionDirect, geometry->Groups(), m_dimension, inputSize.begin(), outputSize.begin(), filterSize.begin(), convolutionStride.begin(), inputOffset.begin(), dnnBorderZeros));
                 else
                     CHECK_MKL(dnnConvolutionCreateForward<ElemType>(&ctx.primitive, ctx.attributes, dnnAlgorithmConvolutionDirect, m_dimension, inputSize.begin(), outputSize.begin(), filterSize.begin(), convolutionStride.begin(), inputOffset.begin(), dnnBorderZeros));
->>>>>>> 09e25a47
                 inputTypes[0] = dnnResourceSrc;
                 inputTypes[1] = dnnResourceFilter;
                 outputType = dnnResourceDst;
                 break;
             case ContextIndex_BackwardData:
-<<<<<<< HEAD
-                CHECK_MKL(dnnLayoutCreate<ElemType>(&ltUserInputs[0], m_dimension, outputSize.begin(),
-                                                    outputStrides.begin()));
-                CHECK_MKL(dnnLayoutCreate<ElemType>(&ltUserInputs[1], m_dimension, filterSize.begin(),
-                                                    filterStrides.begin()));
-                CHECK_MKL(
-                    dnnLayoutCreate<ElemType>(&ltUserOutput, m_dimension, inputSize.begin(), inputStrides.begin()));
-                CHECK_MKL(dnnPrimitiveAttributesCreate<ElemType>(&ctx.attributes));
-                CHECK_MKL(dnnConvolutionCreateBackwardData<ElemType>(
-                    &ctx.primitive, ctx.attributes, dnnAlgorithmConvolutionDirect, m_dimension, inputSize.begin(),
-                    outputSize.begin(), filterSize.begin(), convolutionStride.begin(), inputOffset.begin(),
-                    dnnBorderZeros));
-=======
                 CHECK_MKL(dnnLayoutCreate<ElemType>(&ltUserInputs[0], m_dimension, outputSize.begin(), outputStrides.begin()));
                 CHECK_MKL(dnnLayoutCreate<ElemType>(&ltUserInputs[1], filter_dimension, filterSize.begin(), filterStrides.begin()));
                 CHECK_MKL(dnnLayoutCreate<ElemType>(&ltUserOutput, m_dimension, inputSize.begin(), inputStrides.begin()));
@@ -1322,25 +1252,11 @@
                     CHECK_MKL(dnnGroupsConvolutionCreateBackwardData<ElemType>(&ctx.primitive, ctx.attributes, dnnAlgorithmConvolutionDirect, geometry->Groups(), m_dimension, inputSize.begin(), outputSize.begin(), filterSize.begin(), convolutionStride.begin(), inputOffset.begin(), dnnBorderZeros));
                 else
                     CHECK_MKL(dnnConvolutionCreateBackwardData<ElemType>(&ctx.primitive, ctx.attributes, dnnAlgorithmConvolutionDirect, m_dimension, inputSize.begin(), outputSize.begin(), filterSize.begin(), convolutionStride.begin(), inputOffset.begin(), dnnBorderZeros));
->>>>>>> 09e25a47
                 inputTypes[0] = dnnResourceDiffDst;
                 inputTypes[1] = dnnResourceFilter;
                 outputType = dnnResourceDiffSrc;
                 break;
             case ContextIndex_BackwardFilter:
-<<<<<<< HEAD
-                CHECK_MKL(dnnLayoutCreate<ElemType>(&ltUserInputs[0], m_dimension, outputSize.begin(),
-                                                    outputStrides.begin()));
-                CHECK_MKL(
-                    dnnLayoutCreate<ElemType>(&ltUserInputs[1], m_dimension, inputSize.begin(), inputStrides.begin()));
-                CHECK_MKL(
-                    dnnLayoutCreate<ElemType>(&ltUserOutput, m_dimension, filterSize.begin(), filterStrides.begin()));
-                CHECK_MKL(dnnPrimitiveAttributesCreate<ElemType>(&ctx.attributes));
-                CHECK_MKL(dnnConvolutionCreateBackwardFilter<ElemType>(
-                    &ctx.primitive, ctx.attributes, dnnAlgorithmConvolutionDirect, m_dimension, inputSize.begin(),
-                    outputSize.begin(), filterSize.begin(), convolutionStride.begin(), inputOffset.begin(),
-                    dnnBorderZeros));
-=======
                 CHECK_MKL(dnnLayoutCreate<ElemType>(&ltUserInputs[0], m_dimension, outputSize.begin(), outputStrides.begin()));
                 CHECK_MKL(dnnLayoutCreate<ElemType>(&ltUserInputs[1], m_dimension, inputSize.begin(), inputStrides.begin()));
                 CHECK_MKL(dnnLayoutCreate<ElemType>(&ltUserOutput, filter_dimension, filterSize.begin(), filterStrides.begin()));
@@ -1349,7 +1265,6 @@
                     CHECK_MKL(dnnGroupsConvolutionCreateBackwardFilter<ElemType>(&ctx.primitive, ctx.attributes, dnnAlgorithmConvolutionDirect, geometry->Groups(), m_dimension, inputSize.begin(), outputSize.begin(), filterSize.begin(), convolutionStride.begin(), inputOffset.begin(), dnnBorderZeros));
                 else
                     CHECK_MKL(dnnConvolutionCreateBackwardFilter<ElemType>(&ctx.primitive, ctx.attributes, dnnAlgorithmConvolutionDirect, m_dimension, inputSize.begin(), outputSize.begin(), filterSize.begin(), convolutionStride.begin(), inputOffset.begin(), dnnBorderZeros));
->>>>>>> 09e25a47
                 inputTypes[0] = dnnResourceDiffDst;
                 inputTypes[1] = dnnResourceSrc;
                 outputType = dnnResourceDiffFilter;
@@ -1478,11 +1393,9 @@
             RuntimeError("Trying to use Legacy convolution engine when it's disabled.");
 
         if (GetMathLibTraceLevel() > 0)
-            fprintf(stderr, "%lsusing legacy convolution engine for geometry: %s.\n", logPrefix.c_str(),
-                    engStr.c_str());
-
-        return std::make_unique<LegacyConvolutionEngine<ElemType>>(geometry, deviceId, imageLayout,
-                                                                   maxTempMemSizeInSamples, poolKind, poolIncludePad);
+            fprintf(stderr, "%lsusing legacy convolution engine for geometry: %s.\n", logPrefix.c_str(), engStr.c_str());
+
+        return std::make_unique<LegacyConvolutionEngine<ElemType>>(geometry, deviceId, imageLayout, maxTempMemSizeInSamples, poolKind, poolIncludePad);
     }
 
     // Check if we can use cuDNN engine. Do not need to validate tensors as ConvolveGeometry has already done that.
@@ -1492,9 +1405,8 @@
         if (GetMathLibTraceLevel() > 0)
             fprintf(stderr, "%lsusing cuDNN convolution engine for geometry: %s.\n", logPrefix.c_str(), engStr.c_str());
 
-        return CuDnnConvolutionEngineFactory<ElemType>::Create(geometry, deviceId, imageLayout, maxTempMemSizeInSamples,
-                                                               poolKind, forceDeterministicAlgorithms, poolIncludePad,
-                                                               inputHasFreeDimension);
+        return CuDnnConvolutionEngineFactory<ElemType>::Create(geometry, deviceId, imageLayout, maxTempMemSizeInSamples, poolKind,
+                                                               forceDeterministicAlgorithms, poolIncludePad, inputHasFreeDimension);
     }
 #ifdef USE_MKLDNN
     if (isEnabled(ConvolutionEngineKind::MKLDNN) &&
@@ -1504,7 +1416,6 @@
             fprintf(stderr, "%lsusing MKLDNN convolution engine for geometry: %s.\n", logPrefix.c_str(),
                     engStr.c_str());
 
-<<<<<<< HEAD
         return std::make_unique<MklDnnConvolutionEngine<ElemType>>(
             geometry, deviceId, imageLayout, maxTempMemSizeInSamples, poolKind, poolIncludePad, hasBias, relu);
     }
@@ -1512,32 +1423,14 @@
     UNUSED(relu);
     UNUSED(hasBias);
 #endif
-    if (isEnabled(ConvolutionEngineKind::Gemm) && GemmConvolutionEngine<ElemType>::IsSupported(deviceId, geometry))
-=======
+
     if (geometry->Groups() == 1)
->>>>>>> 09e25a47
     {
         if (isEnabled(ConvolutionEngineKind::Gemm) && GemmConvolutionEngine<ElemType>::IsSupported(deviceId, geometry))
         {
             if (GetMathLibTraceLevel() > 0)
                 fprintf(stderr, "%lsusing GEMM convolution engine for geometry: %s.\n", logPrefix.c_str(), engStr.c_str());
 
-<<<<<<< HEAD
-        return std::make_unique<GemmConvolutionEngine<ElemType>>(geometry, deviceId, imageLayout,
-                                                                 maxTempMemSizeInSamples, poolKind, poolIncludePad);
-    }
-
-    if (!isEnabled(ConvolutionEngineKind::Reference))
-        RuntimeError(
-            "Reference convolution is disabled and no other engine supports such configuration (or disabled).");
-
-    if (GetMathLibTraceLevel() > 0)
-        fprintf(stderr, "%lsusing reference convolution engine for geometry, could be VERY SLOW: %s.\n",
-                logPrefix.c_str(), engStr.c_str());
-
-    return std::make_unique<ReferenceConvolutionEngine<ElemType>>(geometry, deviceId, imageLayout,
-                                                                  maxTempMemSizeInSamples, poolKind, poolIncludePad);
-=======
             return std::make_unique<GemmConvolutionEngine<ElemType>>(geometry, deviceId, imageLayout, maxTempMemSizeInSamples, poolKind, poolIncludePad);
         }
 
@@ -1571,17 +1464,16 @@
     }
     else
         LogicError("Invalid value for 'groups' parameter for convolution: groups must be greater than or equal to 1.");
->>>>>>> 09e25a47
 }
 
 // only GPU supports fp16 convolution
 // TODO: Add mkl dnn support for CPU
 template <>
-std::unique_ptr<ConvolutionEngine<half>>
-ConvolutionEngine<half>::Create(ConvolveGeometryPtr geometry, DEVICEID_TYPE deviceId, ImageLayoutKind imageLayout,
-                                size_t maxTempMemSizeInSamples, PoolKind poolKind, ConvolutionEngineKind enabledEngines,
-                                std::wstring logPrefix, bool forceDeterministicAlgorithms, bool poolIncludePad,
-                                bool inputHasFreeDimension, bool hasBias, bool relu)
+std::unique_ptr<ConvolutionEngine<half>> ConvolutionEngine<half>::Create(ConvolveGeometryPtr geometry, DEVICEID_TYPE deviceId,
+    ImageLayoutKind imageLayout, size_t maxTempMemSizeInSamples, PoolKind poolKind,
+    ConvolutionEngineKind enabledEngines, std::wstring logPrefix,
+    bool forceDeterministicAlgorithms, bool poolIncludePad,
+    bool inputHasFreeDimension, bool hasBias, bool relu)
 {
     // TODO: Cudnn could support bias
     UNUSED(hasBias);
