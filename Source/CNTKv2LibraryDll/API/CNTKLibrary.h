//
// Copyright (c) Microsoft. All rights reserved.
// Licensed under the MIT license. See LICENSE.md file in the project root for full license information.
//
// This is the main header of the CNTK library API containing the entire public API definition. 
//

#pragma once

#include "CNTKLibraryInternals.h"

#include <memory>
#include <vector>
#include <array>
#include <stdarg.h>
#include <assert.h>
#include <unordered_map>
#include <unordered_set>
#include <string>
#include <sstream>
#include<algorithm>

namespace CNTK
{
    ///
    /// Enumeration type denoting data type of symbolic data entities or actual data.
    ///
    enum class DataType
    {
        Unknown,
        Float,
        Double,

        /* TODO:
        Bit,
        Char,
        UChar,
        Short,
        UShort,
        Int,
        UInt,
        Long,
        ULong,
        Float8,
        Float16,
        Complex,
        String,
        */
    };

    ///
    /// Get the 'DataType' corresponding to the ElementType template type argument.
    ///
    template <typename ElementType>
    inline DataType AsDataType()
    {
        if (std::is_same<ElementType, float>())
            return DataType::Float;
        else if (std::is_same<ElementType, double>())
            return DataType::Double;
        else
            NOT_IMPLEMENTED;
    }

    ///
    /// Enumeration type denoting the format of storage underlying an instance of a NDArrayView.
    ///
    enum class StorageFormat
    {
        Dense,
        SparseCSC,
        SparseBlockCol,
    };

    inline bool IsSparseStorageFormat(StorageFormat storageFormat)
    {
        return (storageFormat != StorageFormat::Dense);
    }

    ///
    /// Enumeration type denoting the type of a compute device.
    ///
    enum class DeviceKind
    {
        CPU,
        GPU,
        // TODO: FPGA
    };

    ///
    /// Denotes a compute device instance.
    ///
    class DeviceDescriptor final
    {
    public:
        ///
        /// Returns the Id of 'this' device.
        ///
        int Id() const { return m_deviceId; }

        ///
        /// Returns the DeviceKind of 'this' device.
        ///
        DeviceKind Type() const { return m_deviceType; }

        ///
        /// Static method to get the descriptor of the CPU device on the local system.
        ///
        static DeviceDescriptor CPUDevice() { return{ 0, DeviceKind::CPU }; }

        ///
        /// Static method to get the descriptor of the GPU device on the local system with the specified CUDA device ID.
        ///
        static DeviceDescriptor GPUDevice(unsigned int deviceId) { return{ deviceId, DeviceKind::GPU }; }

        ///
        /// Static method to get the descriptor of the default device for the current process.
        /// This device is used for all CNTK operations where a device needs to be specified and one is not explicitly specified.
        ///
        CNTK_API static DeviceDescriptor DefaultDevice();

    private:
        DeviceDescriptor(unsigned int deviceId, DeviceKind deviceType)
            : m_deviceId(deviceId), m_deviceType(deviceType)
        {}

    private:
        unsigned int m_deviceId;
        DeviceKind m_deviceType;
    };

    inline bool operator==(const DeviceDescriptor& left, const DeviceDescriptor& right)
    {
        return ((left.Type() == right.Type()) && (left.Id() == right.Id()));
    }

    inline bool operator!=(const DeviceDescriptor& left, const DeviceDescriptor& right)
    {
        return !(left == right);
    }

    ///
    /// Denotes a multi-dimensional rectangular shape.
    ///
    class NDShape final
    {
        friend bool operator==(const NDShape& first, const NDShape& second);
    public:

        ///
        /// A placeholder value to use for an axis whose dimension is unknown and is to be inferred by the system.
        ///
        static const size_t InferredDimension = (size_t)-1;

    public:
        ///
        /// Construct a NDShape with 0 axes, which denotes a scalar.
        ///
        NDShape() {}

        ///
        /// Contruct a NDShape instance with the specified number of axes and dimensionality in each axis.
        ///
        explicit NDShape(size_t numAxes, size_t dimension = InferredDimension)
            : m_shapeDims(numAxes, dimension)
        {}

        ///
        /// Contruct a NDShape instance with specified dimensions.
        ///
        NDShape(const std::vector<size_t>& dimensions)
            : m_shapeDims(dimensions)
        {}

        ///
        /// Contruct a NDShape instance with specified dimensions.
        ///
        NDShape(const std::initializer_list<size_t>& dimensions)
            : m_shapeDims(dimensions)
        {}

        ///
        /// Returns the dimensions of 'this' shape as a std::vector<size_t>
        ///
        const std::vector<size_t>& Dimensions() const { return m_shapeDims; }

        ///
        /// Returns the number of axes of 'this' shape.
        ///
        size_t NumAxes() const { return m_shapeDims.size(); }

        ///
        /// Returns a reference to dimension size for the specified axis.
        ///
        size_t& operator[](size_t axisId) { return m_shapeDims[axisId]; }

        ///
        /// Returns the dimension size for the specified axis.
        ///
        size_t operator[](size_t axisId) const { return m_shapeDims[axisId]; }

        ///
        /// Creates and returns a new NDShape instance with the same dimensions as 'this' shape's specified axis range [beginAxisId, endAxisId).
        ///
        NDShape SubShape(size_t beginAxisId = 0, size_t endAxisId = SIZE_MAX) const
        {
            endAxisId = (endAxisId == SIZE_MAX) ? NumAxes() : endAxisId;
            if ((endAxisId < beginAxisId) || (endAxisId > NumAxes()))
                InvalidArgument("NDShape::SubShape : The specified endAxisId (%d) cannot exceed the number of axes (%d) of 'this' NDShape and must be >= than the specified beginAxisId (%d)", (int)endAxisId, (int)NumAxes(), (int)beginAxisId);

            std::vector<size_t> subShapeDims(m_shapeDims.begin() + beginAxisId, m_shapeDims.begin() + endAxisId);
            return subShapeDims;
        }

        ///
        /// Returns a boolean value indicating if the dimension size for any of the axes of 'this' shape is unknown/inferred (aka == NDShape::InferredDimension).
        ///
        bool HasInferredDimension() const
        {
            return (std::find(m_shapeDims.begin(), m_shapeDims.end(), (size_t)InferredDimension) != m_shapeDims.end());
        }

        ///
        /// Returns the total size of the rectangular shape that 'this' shape denotes.
        ///
        size_t TotalSize() const
        {
            if (HasInferredDimension())
                RuntimeError("NDShape::TotalSize : TotalSize cannot be determined for a NDShape with one or more dimensions being InferredDimension");

            size_t totalSize = 1;
            for (auto dim : m_shapeDims)
                totalSize *= dim;

            return totalSize;
        }

        ///
        /// Creates and returns a new shape contructed by appending the dimensions of the specified 'shape' to 'this' shape's dimensions.
        ///
        NDShape AppendShape(const NDShape& shape) const
        {
            std::vector<size_t> newShapeDims(NumAxes() + shape.NumAxes());
            std::copy(m_shapeDims.begin(), m_shapeDims.end(), newShapeDims.begin());
            std::copy(shape.m_shapeDims.begin(), shape.m_shapeDims.end(), newShapeDims.begin() + m_shapeDims.size());

            return newShapeDims;
        }

        ///
        /// Create a string representation of 'this' NDShape for display/printing purposes
        ///
        std::wstring AsString() const
        {
            std::wstringstream wStrStream(L"{");
            for (size_t i = 0; i < NumAxes(); i++)
            {
                if (i != 0)
                    wStrStream << L", ";

                wStrStream << m_shapeDims[i];
            }

            wStrStream << L"}";
            return wStrStream.str();
        }

    private:
        std::vector<size_t> m_shapeDims;
    };

    inline bool operator==(const NDShape& first, const NDShape& second)
    {
        return first.m_shapeDims == second.m_shapeDims;
    }

    inline bool operator!=(const NDShape& first, const NDShape& second)
    {
        return !(first == second);
    }

    typedef int SparseIndexType;

    ///
    /// Denotes a multi-dimensional writable or read-only array of elemental values.
    /// This type denotes a view and there may be multiple simultaneous views of the data underlying a NDArrayView instance.
    /// The underlying data is stored in sparse or dense format, and is located on a specific device.
    /// The actual underlying storage is either external or internal in which case its lifetime is managed through reference counting.
    ///
    class NDArrayView final : public std::enable_shared_from_this<NDArrayView>
    {
        friend class CompositeFunction;
        friend class LearnerBase;

        template <typename T, typename ...CtorArgTypes>
        friend inline std::shared_ptr<T> MakeSharedObject(CtorArgTypes&& ...ctorArgs);
    public:
        ///
        /// Construct a NDArrayView with the specified 'dataBuffer' as the backing storage.
        /// The 'dataBuffer' must have been allocated on the specified 'device', must be at least
        /// as large as the total size of the specified 'viewShape' and must outlive the created NDArrayView object.
        ///
        CNTK_API NDArrayView(CNTK::DataType dataType, const NDShape& viewShape, void* dataBuffer, size_t bufferSizeInBytes, const DeviceDescriptor& device, bool readOnly = false);

        /// Construct a read-only NDArrayView with the specified 'dataBuffer' as the backing storage.
        /// The 'dataBuffer' must have been allocated on the specified 'device', must be at least
        /// as large as the total size of the specified 'viewShape' and must outlive the created NDArrayView object.
        ///
        NDArrayView(CNTK::DataType dataType, const NDShape& viewShape, const void* dataBuffer, size_t bufferSizeInBytes, const DeviceDescriptor& device)
            : NDArrayView(dataType, viewShape, const_cast<void*>(dataBuffer), bufferSizeInBytes, device, /*readOnly =*/ true)
        {}

        ///
        /// Construct a NDArrayView with newly allocated sparse storage in SparseCSC format on the specified 'device' and initialize its contents
        // with the specified Sparse CSC format data.
        ///
        template <typename ElementType>
        CNTK_API NDArrayView(const NDShape& viewShape, const SparseIndexType* colStarts, const SparseIndexType* rowIndices, const ElementType* nonZeroValues, size_t numNonZeroValues, const DeviceDescriptor& device, bool readOnly = false);

        ///
        /// Construct a NDArrayView over newly allocated storage in the specified format on the specified 'device'.
        ///
        CNTK_API NDArrayView(CNTK::DataType dataType, CNTK::StorageFormat storageType, const NDShape& viewShape, const DeviceDescriptor& device);

        ///
        /// Construct a NDArrayView over newly allocated dense storage on the specified 'device'.
        ///
        NDArrayView(CNTK::DataType dataType, const NDShape& viewShape, const DeviceDescriptor& device)
            : NDArrayView(dataType, StorageFormat::Dense, viewShape, device)
        {}

        ///
        /// Construct a NDArrayView with the specified 'dataBuffer' as the backing storage.
        /// The 'dataBuffer' must have been allocated on the specified 'device', must be at least
        /// as large as the total size of the specified 'viewShape' and must outlive the created NDArrayView object.
        ///
        template <typename ElementType>
        NDArrayView(const NDShape& viewShape, ElementType* dataBuffer, size_t numBufferElements, const DeviceDescriptor& device, bool readOnly = false)
            : NDArrayView(AsDataType<ElementType>(), viewShape, dataBuffer, numBufferElements * sizeof(ElementType), device, readOnly)
        {}

        ///
        /// Construct a read-only NDArrayView with the specified 'dataBuffer' as the backing storage.
        /// The 'dataBuffer' must have been allocated on the specified 'device', must be at least
        /// as large as the total size of the specified 'viewShape' and must outlive the created NDArrayView object.
        ///
        template <typename ElementType>
        NDArrayView(const NDShape& viewShape, const ElementType* dataBuffer, size_t numBufferElements, const DeviceDescriptor& device)
            : NDArrayView(AsDataType<ElementType>(), viewShape, dataBuffer, numBufferElements * sizeof(ElementType), device)
        {}

        ///
        /// Construct a NDArrayView with the buffer underlying the specified std::vector or std::aray being the underlying storage.
        /// The container must be at least as large as the total size of the specified 'viewShape' and should outlive the created NDArrayView object.
        ///
        template <typename ContainerType, typename std::enable_if<std::is_same<ContainerType, std::vector<typename ContainerType::value_type>>::value ||
                                                                  std::is_same<ContainerType, std::array<typename ContainerType::value_type, sizeof(ContainerType) / sizeof(typename ContainerType::value_type)>>::value>::type* = nullptr>
        NDArrayView(const NDShape& viewShape, ContainerType& sourceContainer, bool readOnly = false)
            : NDArrayView(viewShape, sourceContainer.data(), sourceContainer.size(), DeviceDescriptor::CPUDevice(), readOnly)
        {}

        ///
        /// Construct a read-only NDArrayView with the buffer underlying the specified std::vector or std::aray being the underlying storage.
        /// The container must be the same size as the total size of the specified 'viewShape' and should outlive the created NDArrayView object.
        ///
        template <typename ContainerType, typename std::enable_if<std::is_same<ContainerType, std::vector<typename ContainerType::value_type>>::value ||
                                                                  std::is_same<ContainerType, std::array<typename ContainerType::value_type, sizeof(ContainerType) / sizeof(typename ContainerType::value_type)>>::value>::type* = nullptr>
        NDArrayView(const NDShape& viewShape, const ContainerType& sourceContainer)
            : NDArrayView(viewShape, sourceContainer.data(), sourceContainer.size(), DeviceDescriptor::CPUDevice())
        {
            if (sourceContainer.size() != viewShape.TotalSize())
                InvalidArgument("The size of the STL container does not match the size of the specified viewShape");
        }

        ///
        /// Construct a NDArrayView over newly allocated dense storage on the specified device and 
        /// assign the specified value to each element of the view.
        ///
        template <typename ElementType>
        explicit NDArrayView(const ElementType& value, const NDShape& viewShape = { 1 }, const DeviceDescriptor& device = DeviceDescriptor::DefaultDevice(), bool readOnly = false)
            : NDArrayView(AsDataType<ElementType>(), viewShape, device)
        {
            SetValue(value);
            m_isReadOnly = readOnly;
        }

        ///
        /// Destruct 'this' NDArrayView object
        ///
        CNTK_API ~NDArrayView();

        ///
        /// Returns a writable pointer to the data buffer underlying 'this' view
        /// Throws an exception if 'this' view is read-only
        /// 
        template <typename ElementType>
        CNTK_API ElementType* WritableDataBuffer();

        ///
        /// Returns a read-only pointer to the data buffer underlying 'this' view
        /// 
        template <typename ElementType>
        CNTK_API const ElementType* DataBuffer() const;

        ///
        /// Returns the descriptor of the device that 'this' view resides on
        ///
        DeviceDescriptor Device() const { return m_device; }

        ///
        /// Returns the data type of 'this' view's contents.
        ///
        DataType GetDataType() const { return m_dataType; }

        ///
        /// Returns the storage format of 'this' view.
        ///
        StorageFormat GetStorageFormat() const { return m_storageFormat; }

        ///
        /// Returns the shape 'this' view.
        ///
        const NDShape& Shape() const { return m_viewShape; }

        ///
        /// Returns a boolean indicating if 'this' view contains data in sparse storage format.
        ///
        bool IsSparse() const
        {
            return (GetStorageFormat() != StorageFormat::Dense);
        }

        ///
        /// Returns a boolean indicating if 'this' view is read-only.
        ///
        bool IsReadOnly() const { return m_isReadOnly; }

        // TODO: The set methods should be offered in template from
        ///
        /// Fill 'this' NDArrayView with the specified value. The underlying DataType of 'this' view should be DataType::Float.
        ///
        CNTK_API void SetValue(float value);

        ///
        /// Fill 'this' NDArrayView with the specified value. The underlying DataType of 'this' view should be DataType::Double.
        ///
        CNTK_API void SetValue(double value);

        ///
        /// Creates a new NDArrayView with newly allocated storage on the same device as 'this' view and copies 'this' view's contents into the newly allocated view.
        ///
        CNTK_API NDArrayViewPtr DeepClone(bool readOnly = false) const;

        ///
        /// Creates a new NDArrayView which is an alias of 'this' view; i.e. a new view of the same shape as 'this' over the same underlying data.
        ///
        CNTK_API NDArrayViewPtr Alias(bool readOnly = false) const;

        ///
        /// Copies the contents of the 'source' NDArrayView to 'this' view.
        /// The shapes of the 'source' view and 'this' view must be identical.
        ///
        CNTK_API void CopyFrom(const NDArrayView& source);

        ///
        /// Static method to construct a new NDArrayView object whose contents are drawn from a normal distribution with the specified mean and standard deviation..
        ///
        template <typename ElementType>
        CNTK_API static NDArrayViewPtr RandomNormal(const NDShape& shape, double mean, double stdDev, unsigned long seed = 1, const DeviceDescriptor& device = DeviceDescriptor::DefaultDevice());

        ///
        /// Static method to construct a new NDArrayView object whose contents are drawn from a uniform distribution in the specified value range.
        ///
        template <typename ElementType>
        CNTK_API static NDArrayViewPtr RandomUniform(const NDShape& shape, double rangeStart, double rangeEnd, unsigned long seed = 1, const DeviceDescriptor& device = DeviceDescriptor::DefaultDevice());

    private:
        // Disallow copy and move construction and assignment
        NDArrayView(const NDArrayView&) = delete; NDArrayView& operator=(const NDArrayView&) = delete; NDArrayView& operator=(NDArrayView&&) = delete; NDArrayView(NDArrayView&& other) = delete;

    private:
        static const size_t AutoSelectRowColSplitPoint = SIZE_MAX;

    private:
        CNTK_API NDArrayView(CNTK::DataType dataType, const DeviceDescriptor& device, CNTK::StorageFormat storageType, const NDShape& viewShape, bool readOnly, void* tensorView);

        template <typename ElementType>
        static std::shared_ptr<Microsoft::MSR::CNTK::Matrix<ElementType>> GetMatrixImpl(const Microsoft::MSR::CNTK::TensorView<ElementType>* tensorView, size_t rowColSplitPoint);

        template <typename ElementType>
        std::shared_ptr<const Microsoft::MSR::CNTK::Matrix<ElementType>> GetMatrix(size_t rowColSplitPoint = AutoSelectRowColSplitPoint) const;

        template <typename ElementType>
        std::shared_ptr<Microsoft::MSR::CNTK::Matrix<ElementType>> GetWritableMatrix(size_t rowColSplitPoint = AutoSelectRowColSplitPoint);

        template <typename ElementType>
        const Microsoft::MSR::CNTK::TensorView<ElementType>* GetTensorView() const;

        template <typename ElementType>
        Microsoft::MSR::CNTK::TensorView<ElementType>* GetWritableTensorView();

    private:
        CNTK::DataType m_dataType;
        DeviceDescriptor m_device;
        CNTK::StorageFormat m_storageFormat;
        NDShape m_viewShape;
        bool m_isReadOnly;

        std::shared_ptr<void> m_tensorView; // Microsoft::MSR::CNTK::TensorView<ElemType>*
    };

    ///
    /// Denotes a multi-dimensional mask used for specifying specific sections of a NDArrayView object as masked/invalid.
    /// This type denotes a view and there may be multiple simultaneous views of the data underlying a NDMask instance.
    ///
    class NDMask final : public std::enable_shared_from_this<NDMask>
    {
        friend class CompositeFunction;

        template <typename T, typename ...CtorArgTypes>
        friend inline std::shared_ptr<T> MakeSharedObject(CtorArgTypes&& ...ctorArgs);
    public:
        ///
        /// Construct a new Mask object of specified shape
        /// 
        CNTK_API explicit NDMask(const NDShape& shape, const DeviceDescriptor& device = DeviceDescriptor::DefaultDevice());

        ///
        /// Destruct 'this' NDMask object
        ///
        CNTK_API ~NDMask();

        ///
        /// Mask out the specified sub-section of 'this' mask
        ///
        CNTK_API void MaskSection(const std::vector<size_t>& sectionOffset, const NDShape& sectionShape);

        ///
        /// Clear the mask; i.e. unmask all currently masked values
        ///
        CNTK_API void Clear();

        ///
        /// Returns the number of masked/invalid values
        ///
        CNTK_API size_t MaskedCount() const;

        ///
        /// Returns the descriptor of the device that 'this' mask resides on
        ///
        DeviceDescriptor Device() const { return m_device; }

        ///
        /// Returns the shape 'this' mask.
        ///
        const NDShape& Shape() const { return m_maskShape; }

        ///
        /// Creates a new NDMask with newly allocated storage on the same device as 'this' mask and copies 'this' mask's contents into the newly allocated mask.
        ///
        CNTK_API NDMaskPtr DeepClone() const;

        ///
        /// Creates a new NDMask which is an alias of 'this' mask.
        ///
        CNTK_API NDMaskPtr Alias() const;

        ///
        /// Copies the contents of the 'source' NDMask to 'this' mask.
        /// The shapes of the 'source' mask and 'this' mask must be identical.
        ///
        CNTK_API void CopyFrom(const NDMask& source);

    private:
        NDMask(const NDShape& shape, Microsoft::MSR::CNTK::Matrix<char>* matrix);
        Microsoft::MSR::CNTK::Matrix<char>* GetMatrix() const;

        // Disallow copy and move construction and assignment
        NDMask(const NDMask&) = delete; NDMask& operator=(const NDMask&) = delete; NDMask& operator=(NDMask&&) = delete; NDMask(NDMask&& other) = delete;

    private:
        DeviceDescriptor m_device;
        NDShape m_maskShape;

        std::shared_ptr<Microsoft::MSR::CNTK::Matrix<char>> m_matrixView;
    };

    /// 
    /// Denotes a multi-dimensional array with an optional mask and is the actual data fed into or produced from a computation.
    /// The mask is typically lower dimensionality than the data, meaning data is masked in coarse individual sample units where
    /// sample shape is data.Shape().SubShape(0, data.Shape().NumAxes() - mask.Shape().NumAxes)
    /// Also, note that the size of the data's trailing mask.Shape().NumAxes() dimensions must match the mask shape dimensions.
    /// 
    class Value : public std::enable_shared_from_this<Value>
    {
    public:
        ///
        /// A multi-dimensional value with no mask.
        ///
        CNTK_API Value(const NDArrayViewPtr& data);

        ///
        /// A multi-dimensional value with an associated mask.
        ///
        CNTK_API Value(const NDArrayViewPtr& data, const NDMaskPtr& mask);

        ///
        /// Create a new Value object containing a collection of variable length sequences.
        /// The created Value object contains a copy of the specified 'sequences' data.
        ///
        template <typename ElementType>
        CNTK_API static ValuePtr Create(const NDShape& sampleShape, const std::vector<std::vector<ElementType>>& sequences, const DeviceDescriptor& device, bool readOnly = false);

        ///
        /// Create a new Value object containing a collection of variable length sequences of one hot vectors
        /// The created Value object contains a copy of the specified 'sequences' data.
        ///
        template <typename ElementType>
        CNTK_API static ValuePtr Create(size_t vocabularySize, const std::vector<std::vector<size_t>>& oneHotSequences, const DeviceDescriptor& device, bool readOnly = false);

        ///
        /// Destruct 'this' Value object.
        ///
        CNTK_API virtual ~Value();

        ///
        /// Returns the NDArrayView object corresponding to the data contents of 'this value object.
        ///
        CNTK_API virtual NDArrayViewPtr Data() const;

        ///
        /// Returns the NDMask object corresponding to the mask associated with 'this value object.
        ///
        CNTK_API virtual NDMaskPtr Mask() const;

        ///
        /// Creates a new Value with newly allocated storage on the same device as 'this' Value and copies 'this' Value's contents into the newly allocated Value.
        ///
        CNTK_API virtual ValuePtr DeepClone(bool readOnly = false) const;

        ///
        /// Creates a new Value which is an alias of 'this' Value.
        ///
        CNTK_API virtual ValuePtr Alias(bool readOnly = false) const;

        ///
        /// Copies the contents of the 'source' Value to 'this' Value.
        /// The shapes of the 'source' Value's data and mask must be identical to 'this' Value's data and mask.
        ///
        CNTK_API virtual void CopyFrom(const Value& source);

    private:
        // Disallow copy and move construction and assignment
        Value(const Value&) = delete; Value& operator=(const Value&) = delete; Value(Value&&) = delete; Value& operator=(Value&&) = delete;

    private:
        NDArrayViewPtr m_data;
        NDMaskPtr m_mask;
    };

    ///
    /// Denotes an Axis of a Variable and is used for specifying the axes parameters of certain Functions such as reductions.
    /// Besides the static axes corresponding to each of the axes of the Variable's shape, Input and Output Variables
    /// also have one or more dynamic axes (corresponding to the sequence dimensions) and one implicit batch axis denoting the axes 
    /// along which multiple sequences are batched in the Values corresponding to the variable when performing computations.
    ///
    class Axis final
    {
    public:
        ///
        /// Construct an Axis object denoting a static axis with the specified index.
        ///
        Axis(size_t staticAxisIdx)
            : m_staticAxisIdx(staticAxisIdx)
        {
            const wchar_t* staticAxisNamePrefix = L"staticAxis_";
            m_name = staticAxisNamePrefix + std::to_wstring(staticAxisIdx);
        }

        ///
        /// Construct a dynamic axis with the specified name.
        ///
        Axis(const std::wstring& name)
            : m_staticAxisIdx(SIZE_MAX), m_name(name)
        {
        }

        ///
        /// Returns a boolean indicating if 'this' Axis corresponds to a static axis
        ///
        bool IsStaticAxis() const { return m_staticAxisIdx == SIZE_MAX; }

        ///
        /// Returns the axis index if 'this' Axis is a static axis. Throws an exception otherwise.
        ///
        size_t StaticAxisIndex() const
        {
            if (!IsStaticAxis())
                InvalidArgument("Cannot query the static axis index for a non-static axis");

            return m_staticAxisIdx;
        }

        ///
        /// Static Axis object representing the default dynamic axis.
        ///
        CNTK_API static const Axis& DefaultDynamicAxis();

        ///
        /// Static Axis object representing the batch axis.
        ///
        CNTK_API static const Axis& BatchAxis();

        ///
        /// Special Axis object denoting all the axes of the Value object in whose context it is used.
        ///
        CNTK_API static const Axis& AllAxes();

        ///
        /// Name of 'this' axis
        ///
        const std::wstring& Name() const { return m_name; }

        ///
        /// Default constructor; results in an invalid axis object.
        ///
        Axis()
            : m_staticAxisIdx(SIZE_MAX)
        {}

    private:
        size_t m_staticAxisIdx;
        std::wstring m_name;
    };

    inline bool operator==(const Axis& first, const Axis& second)
    {
        if (first.IsStaticAxis() != second.IsStaticAxis())
            return false;

        if (first.IsStaticAxis())
            return first.StaticAxisIndex() == second.StaticAxisIndex();
        else
            return first.Name() == second.Name();
    }

    inline bool operator!=(const Axis& first, const Axis& second)
    {
        return !(first == second);
    }

    ///
    /// Enumeration type denoting the kind of a symbolic Variable object
    ///
    enum class VariableKind
    {
        Input,
        Output,
        Parameter,
        Constant,
        Placeholder
    };

    ///
    /// Denotes a symbolic entity corresponding to the inputs and outputs of a Function.
    /// A Variable is symbolic and does not represent the actual values.
    /// Also, Variable type is a value type and copies of a Variable object are aliases of the
    /// source Variable object itself and have the same identity.
    ///
    class Variable
    {
        friend bool operator==(const Variable& first, const Variable& second);
        friend class Function;

        template <typename T>
        friend struct std::hash;

    public:
        ///
        /// Create an 'Input' Variable.
        ///
        Variable(const NDShape& shape, CNTK::DataType dataType, const wchar_t* name = L"")
            : Variable(shape, dataType, std::wstring(name))
        {}

        ///
        /// Create an 'Input' Variable.
        ///
        Variable(const NDShape& shape, CNTK::DataType dataType, const std::wstring& name = L"")
            : Variable(shape, VariableKind::Input, dataType, nullptr, nullptr, false, { Axis::DefaultDynamicAxis() }, false, name)
        {}

        ///
        /// Create an 'Input' Variable denoting sparse data.
        ///
        Variable(const NDShape& shape, bool isSparse, CNTK::DataType dataType, const std::wstring& name = L"")
            : Variable(shape, VariableKind::Input, dataType, nullptr, nullptr, false, { Axis::DefaultDynamicAxis() }, isSparse, name)
        {}

        ///
        /// Create an 'Input' Variable and specify if gradients are to be computed for this input
        ///
        Variable(const NDShape& shape, CNTK::DataType dataType, bool needsGradient, const std::wstring& name = L"")
            : Variable(shape, VariableKind::Input, dataType, nullptr, nullptr, needsGradient, { Axis::DefaultDynamicAxis() }, false, name)
        {}

        ///
        /// Create an 'Input' Variable denoting sparse data and specify if gradients are to be computed for this input
        ///
        Variable(const NDShape& shape, bool isSparse, CNTK::DataType dataType, bool needsGradient, const std::wstring& name = L"")
            : Variable(shape, VariableKind::Input, dataType, nullptr, nullptr, needsGradient, { Axis::DefaultDynamicAxis() }, isSparse, name)
        {}

        ///
        /// Create an 'Output' variable
        ///
        Variable(const NDShape& shape, CNTK::DataType dataType, Function* ownerFunction, const std::vector<Axis>& dynamicAxes, const std::wstring& name = L"")
            : Variable(shape, VariableKind::Output, dataType, ownerFunction, nullptr, false, dynamicAxes, false, name)
        {}

        ///
        /// Create an 'Output' variable aliasing the output of the specified Function
        /// Throws an exception if called for a Function instance with multiple outputs
        ///
        CNTK_API Variable(const FunctionPtr& function);

        /// 
        /// Default constructor for creating an invalid/null Variable instance. 
        /// Required for use in a std::vector container.
        /// 
        Variable() {}

        ///
        /// Returns the shape of 'this' variable
        ///
        const NDShape& Shape() const { return m_dataFields->m_shape; }

        ///
        /// Returns the dynamic axes of 'this' variable
        ///
        const std::vector<Axis>& DynamicAxes() const { return m_dataFields->m_dynamicAxes; }

        ///
        /// Returns the VariableKind of 'this' variable
        ///
        VariableKind Kind() const { return m_dataFields->m_varKind; }

        ///
        /// Returns a boolean value indicating if 'this' variable denotes sparse data
        ///
        bool IsSparse() const { return (m_dataFields->m_isSparse); }

        ///
        /// Returns a boolean value indicating if 'this' variable is an Input
        ///
        bool IsInput() const { return Kind() == VariableKind::Input; }

        ///
        /// Returns a boolean value indicating if 'this' variable is an Output
        ///
        bool IsOutput() const { return Kind() == VariableKind::Output; }

        ///
        /// Returns a boolean value indicating if 'this' variable is a Parameter
        ///
        bool IsParameter() const { return Kind() == VariableKind::Parameter; }

        ///
        /// Returns a boolean value indicating if 'this' variable is a Constant
        ///
        bool IsConstant() const { return Kind() == VariableKind::Constant; }

        ///
        /// Returns a boolean value indicating if 'this' variable is a Placeholder
        ///
        bool IsPlaceholder() const { return Kind() == VariableKind::Placeholder; }

        ///
        /// Returns the name of 'this' variable
        ///
        const std::wstring& Name() const { return m_dataFields->m_name; }

        ///
        /// Returns the Function object which 'this' variable is an ouptut of.
        /// Returns null when called for a Variable that is not of 'Output' VariableKind.
        ///
        CNTK_API FunctionPtr Owner() const;

        ///
        /// Returns the DataType of the data that 'this' Variable symbolically represents
        ///
        DataType GetDataType() const { return m_dataFields->m_dataType; }

        ///
        /// Returns a boolean value indicating if gradient computation is enabled for this variable.
        ///
        bool NeedsGradient() const { return m_dataFields->m_needsGradient; }

    protected:
        Variable(const NDShape& shape, VariableKind varType, CNTK::DataType dataType, const NDArrayViewPtr& value, bool needsGradient, const std::vector<Axis>& dynamicAxes, const std::wstring& name)
            : Variable(shape, varType, dataType, nullptr, value, needsGradient, dynamicAxes, false, name)
        {}

        NDArrayViewPtr Value() const
        {
            assert(m_dataFields->m_value != nullptr);
            return m_dataFields->m_value;
        }

    private:
        Variable(const NDShape& shape, VariableKind varType, CNTK::DataType dataType, Function* ownerFunction, const NDArrayViewPtr& value, bool needsGradient, const std::vector<Axis>& dynamicAxes, bool isSparse, const std::wstring& name)
            : m_dataFields(MakeSharedObject<VariableFields>(shape, varType, dataType, ownerFunction, value, needsGradient, dynamicAxes, isSparse, name))
        {}

    private:

        struct VariableFields final : public std::enable_shared_from_this<VariableFields>
        {
            NDShape m_shape;
            VariableKind m_varKind;
            CNTK::DataType m_dataType;
            Function* m_ownerFunction; // Variable does not keep the Function alive
            NDArrayViewPtr m_value;
            bool m_needsGradient;
            std::wstring m_name;
            std::vector<Axis> m_dynamicAxes;
            bool m_isSparse;

            VariableFields(const NDShape& shape, VariableKind varType, CNTK::DataType type, Function* ownerFunction, const NDArrayViewPtr& value, bool needsGradient, const std::vector<Axis>& dynamicAxes, bool isSparse, const std::wstring& name)
                : m_shape(shape), m_varKind(varType), m_dataType(type), m_ownerFunction(ownerFunction), m_value(value), m_needsGradient(needsGradient), m_dynamicAxes(dynamicAxes), m_isSparse(isSparse), m_name(name)
            {
            }

        private:
            // Disallow copy and move construction and assignment
            VariableFields(const VariableFields&) = delete; VariableFields& operator=(const VariableFields& other) = delete; VariableFields(VariableFields&&) = delete; VariableFields& operator=(VariableFields&&) = delete;
        };
        typedef std::shared_ptr<VariableFields> VariableFieldsPtr;

        VariableFieldsPtr m_dataFields;
    };

    inline bool operator==(const Variable& first, const Variable& second)
    {
        return first.m_dataFields == second.m_dataFields;
    }

    inline bool operator!=(const Variable& first, const Variable& second)
    {
        return !(first == second);
    }

    ///
    /// Denotes Parameter inputs of a Function.
    ///
    class Parameter final : public Variable
    {
        template <typename T>
        friend struct std::hash;

    public:
        ///
        /// Construct a parameter whose initial contents are a copy of the specified 'value'
        ///
        explicit Parameter(const NDArrayViewPtr& value, const std::wstring& name = L"")
            : Variable(value->Shape(), VariableKind::Parameter, value->GetDataType(), value->DeepClone(), true, {}, name)
        {}

        // TODO: Constructor to move a specified NDArrayView value

        ///
        /// Construct a parameter of specified shape whose contents are initialized with the specified 'initValue'
        ///
        template<typename ElemType>
        Parameter(const NDShape& shape, ElemType initValue, const DeviceDescriptor& device = DeviceDescriptor::DefaultDevice(), const std::wstring& name = L"")
            : Variable(shape, VariableKind::Parameter, AsDataType<ElemType>(), MakeSharedObject<NDArrayView>(initValue, shape, device), true, {}, name)
        {}

        ///
        /// DownCast a Variable to a Parameter. Only allowed if the VariableKind is Parameter and throws an exception otherwise.
        ///
        explicit Parameter(const Variable& variable)
            : Variable(variable)
        {
            if (!IsParameter())
                InvalidArgument("A non-parameter Variable being converted to a Parameter");
        }

        ///
        /// Get the value of 'this' parameter
        ///
        NDArrayViewPtr Value() const
        {
            return Variable::Value();
        }
    };

    // Implementation note: The Variable type is a value type and not polymorphic in nature. 
    // However we have a couple of derivatives of the type to extend the base interface and thus we ensure that the derived types do not have additional fields.
    // This check is weak in that the derives types may sneak in some additional fields if the base type had some padding at the end, without changing the object size
    // but it should be good enough for catching any accidental additon of fields.
    static_assert(sizeof(Parameter) == sizeof(Variable), "The Parameter type should not have any data fields beyond what it's base type 'Variable' has.");

    ///
    /// Denotes Constant inputs of a Function.
    ///
    class Constant final : public Variable
    {
        template <typename T>
        friend struct std::hash;

    public:
        ///
        /// Contruct a Constant whose initial contents are a copy of the specified value
        ///
        Constant(const NDArrayViewPtr& value, const std::wstring& name = L"")
            : Variable(value->Shape(), VariableKind::Constant, value->GetDataType(), value->DeepClone(true), false, {}, name)
        {}

        // TODO: Constructor to move a specified NDArrayView value

        ///
        /// Construct a constant of specified shape whose contents are initialized with the specified 'initValue'
        ///
        template<typename ElemType>
        Constant(const NDShape& shape, ElemType initValue, const DeviceDescriptor& device = DeviceDescriptor::DefaultDevice(), const std::wstring& name = L"")
            : Variable(shape, VariableKind::Constant, AsDataType<ElemType>(), MakeSharedObject<NDArrayView>(initValue, shape, device), false, {}, name)
        {}

        ///
        /// DownCast a Variable to a Constant. Only allowed if the VariableKind is Constant and throws an exception otherwise.
        ///
        explicit Constant(const Variable& variable)
            : Variable(variable)
        {
            if (!IsConstant())
                InvalidArgument("A non-constant Variable being converted to a Constant");
        }

        ///
        /// Get the value of 'this' Constant
        ///
        NDArrayViewPtr Value() const
        {
            return Variable::Value();
        }
    };

    // Implementation note: The Variable type is a value type and not polymorphic in nature. 
    // However we have a couple of derivatives of the type to extend the base interface and thus we ensure that the derived types do not have additional fields.
    // This check is weak in that the derives types may sneak in some additional fields if the base type had some padding at the end, without changing the object size
    // but it should be good enough for catching any accidental additon of fields.
    static_assert(sizeof(Constant) == sizeof(Variable), "The Constant type should not have any data fields beyond what it's base type 'Variable' has.");

    ///
    /// Denotes a Placeholder input to a Function.
    /// All placeholder inputs of a Function must be replaced with non-placeholder Variables before Forward evaluation of the Function.
    ///
    class Placeholder final : public Variable
    {
        template <typename T>
        friend struct std::hash;
        
        friend class Function;

    public:
        ///
        /// Contruct a Placeholder with the specified NDShape
        ///
        explicit Placeholder(const NDShape& shape, const std::wstring& name = L"")
            : Variable(shape, VariableKind::Placeholder, DataType::Unknown, nullptr, false, {Axis::DefaultDynamicAxis()}, name)
        {}

        ///
        /// DownCast a Variable to a Placeholder. Only allowed if the VariableKind is Placeholder and throws an exception otherwise.
        ///
        explicit Placeholder(const Variable& variable)
            : Variable(variable)
        {
            if (!IsPlaceholder())
                InvalidArgument("A non-placeholder Variable being converted to a Placeholder");
        }
    };

    static_assert(sizeof(Placeholder) == sizeof(Variable), "The Placeholder type should not have any data fields beyond what it's base type 'Variable' has.");
}

namespace std {
    template <> struct hash<CNTK::Axis>
    {
        size_t operator()(const CNTK::Axis& x) const
        {
            return std::hash<std::wstring>()(x.Name());
        }
    };
    
    template <> struct hash<CNTK::Variable>
    {
        size_t operator()(const CNTK::Variable& x) const
        {
            return std::hash<const void*>()(x.m_dataFields.get());
        }
    };

    template <> struct hash<CNTK::Parameter>
    {
        size_t operator()(const CNTK::Parameter& x) const
        {
            return std::hash<CNTK::Variable>()(x);
        }
    };

    template <> struct hash<CNTK::Constant>
    {
        size_t operator()(const CNTK::Constant& x) const
        {
            return std::hash<CNTK::Variable>()(x);
        }
    };

    template <> struct hash<CNTK::Placeholder>
    {
        size_t operator()(const CNTK::Placeholder& x) const
        {
            return std::hash<CNTK::Variable>()(x);
        }
    };
}

namespace CNTK
{
    ///
    /// Encapsulates the internal computation state of a Function computed as part of the 'Forward' call on a Function
    /// that must be passed to a subsequent 'Backward' call on the same Function to backpropagate gradient values
    /// for the same computation backwards through the Function
    ///
    class BackPropState : public std::enable_shared_from_this<BackPropState>
    {
    public:
        ///
        /// Returns the Function that 'this' BackPropState belongs to
        ///
        FunctionPtr Function() const { return m_function; }
        virtual ~BackPropState() {}

    protected:
        BackPropState(const FunctionPtr& function) : m_function(function) {}

    protected:
        FunctionPtr m_function;
    };
    typedef std::shared_ptr<BackPropState> BackPropStatePtr;

    ///
    /// Represents a function (optionally differentiable w.r.t. its inputs)
    /// A Function denotes a symbolic computation with zero or more input arguments and one or more outputs. 
    /// A Function may be primitive or composite (comprised of other function instances whose inputs and outputs are wired together).
    /// A Function effectively is a computation graph composed of other primitive Functions (denoting computation) as nodes and Variable objects
    /// (denoting data) as the edges and leaves of the graph.
    ///
    class Function : public std::enable_shared_from_this<Function>
    {
        friend class CompositeFunction;

    public:
        ///
        /// Computes and stores the values of speficied variables in the 'outputs' map, using provided 'inputs' values corresponding
        /// to each leaf variable of the function of VariableKind 'Input'.
        /// The variables specified in the 'outputs' map denote the subset of 'this' Function's output variables that the caller wants to obtain values of. 
        /// Callers may specify the storage to be used for storing the 'outputs' Values or pass null in which case the implementation allocates the actual storage
        /// for the 'outputs' for which the ValuePtr mapping was left null by the caller.
        /// The optional 'outputsToRetainBackwardStateFor' parameter specifies the subset of the Function's output variables for which gradients will be specified
        /// in a subsequent Backward call for backpropagation.
        /// The method returns a BackPropState object containing all intermediate variable values needed during backpropagation of gradients from the 
        /// 'outputsToRetainBackwardStateFor' outputs of the function to any of the inputs of the Function, in a subsequent Backward call.
        /// Note that the returned BackPropState instance also stores a reference to the supplied 'inputs' Values and generated 'outputs' Values
        /// and the user is responsible for ensuring that the contents of the inputs and outputs are unchanged until after any uses of the BackPropState instance
        /// for backpropagating gradients through this function.
        ///
        CNTK_API virtual BackPropStatePtr Forward(const std::unordered_map<Variable, ValuePtr>& arguments,
            std::unordered_map<Variable, ValuePtr>& outputs,
            const DeviceDescriptor& computeDevice = DeviceDescriptor::DefaultDevice(),
            const std::unordered_set<Variable>& outputsToRetainBackwardStateFor = {}) = 0;

        ///
        /// Backpropagates supplied 'rootGradientValues' for one or more of the output variables of the Function, to produce gradient Values
        /// corresponding to the specified set of input variables in 'backPropagatedGradientValuesForInputs'.
        /// Callers may specify the actual storage to be used for storing the 'backPropagatedGradientValuesForInputs' Values or leave them to be null
        /// in which case the implementation allocates the actual storage for storing the gradients.
        /// In case an existing storage is specified, the gradients are aggregated with existing values in the specified storage.
        /// The 'state' parameter is an instance of an BackPropState instance obtained from a previous call to the Forward method on 'this; Function for the 
        /// computation that this gradient backpropagation corresponds to.
        ///
        CNTK_API virtual void Backward(const BackPropStatePtr& state,
            const std::unordered_map<Variable, ValuePtr>& rootGradientValues,
            std::unordered_map<Variable, ValuePtr>& backPropagatedGradientValuesForInputs) = 0;

    public:

        // Optional overrides

        ///
        /// Destruct this Function.
        ///
        virtual ~Function() {}

    public:
        ///
        /// Returns the name of 'this' variable.
        ///
        const std::wstring& Name() const { return m_name; }

        ///
        /// Returns the primitive Function at the root of the graph of Functions underlying this Function.
        /// If 'this' Function itself is a primitive function then (this->RootFunction() == this).
        ///
        FunctionPtr RootFunction() const
        {
            return (m_rootFunction == nullptr) ? const_cast<Function*>(this)->shared_from_this() : m_rootFunction;
        }

        ///
        /// Returns all Input variables of 'this' Function.
        ///
        std::vector<Variable> Inputs() const
        {
            return *(InputsImpl().get());
        }

        ///
        /// Returns the Output variable of 'this' Function. Throws an exception of 'this' Function has more that one output.
        ///
        Variable Output() const
        {
            if (m_outputs.size() > 1)
                RuntimeError("A Function instance with more than one output cannot be implicitly converted to a Variable");

            return m_outputs[0];
        }

        ///
        /// Returns a vector consisting of all Output variables of 'this' Function.
        ///
        const std::vector<Variable>& Outputs() const { return m_outputs; }

        ///
        /// Returns a set comprising of all input variables of 'this' Function's variables that are not of kind 'Parameter' or 'Constant'.
        ///
        std::unordered_set<Variable> Arguments() const
        {
            return FilteredInputs<Variable>([](const Variable& var) {
                return (var.IsInput() || var.IsOutput());
            });
        }

        ///
        /// Returns the set of all Parameter variables of 'this' Function.
        ///
        std::unordered_set<Parameter> Parameters() const
        {
            return FilteredInputs<Parameter>([](const Variable& var) {
                return var.IsParameter();
            });
        }

        ///
        /// Returns the set of all Constant variables of 'this' Function.
        ///
        std::unordered_set<Constant> Constants() const
        {
            return FilteredInputs<Constant>([](const Variable& var) {
                return var.IsConstant();
            });
        }

        ///
        /// Returns the set of all Constant variables of 'this' Function.
        ///
        std::unordered_set<Placeholder> Placeholders() const
        {
            return FilteredInputs<Placeholder>([](const Variable& var) {
                return var.IsPlaceholder();
            });
        }

        CNTK_API FunctionPtr ReplacePlaceholders(const std::unordered_map<Placeholder, Variable>& placeholderReplacements);

    private:

        template <typename VariableType, typename FilterFunction>
        std::unordered_set<VariableType> FilteredInputs(FilterFunction&& filterFunc) const
        {
            std::unordered_set<VariableType> filteredInputs;
            auto inputs = Inputs();
            for (auto inputVar : inputs)
            {
                if (filterFunc(inputVar))
                    filteredInputs.insert(VariableType(inputVar));
            }

            return filteredInputs;

        }

        CNTK_API std::shared_ptr<std::vector<Variable>> InputsImpl() const;

        virtual void ReplacePlaceholders(const std::unordered_map<Placeholder, Variable>& placeholderReplacements,
            std::unordered_set<const Function*>& visitedFunctions,
            std::unordered_set<Placeholder>& replacedPlaceholders);

        // Disallow copy and move construction and assignment
        Function(const Function&) = delete; Function(Function&&) = delete; Function& operator=(const Function&) = delete; Function& operator=(Function&&) = delete;

    protected:
        ///
        /// Protected constructor for derived 'Function' types to specify the actual input and output variables for the Function instance.
        ///
        Function(const std::vector<Variable>& inputs, const std::vector<Variable>& outputs, const FunctionPtr& rootFunction = nullptr, const std::wstring& name = L"")
            : m_rootFunction(rootFunction), m_name(name)
        {
            for (auto inputVar : inputs)
            {
                m_inputs.push_back(inputVar);

                if (!inputVar.IsInput() &&
                    !inputVar.IsOutput() &&
                    !inputVar.IsParameter() &&
                    !inputVar.IsConstant() &&
                    !inputVar.IsPlaceholder())
                {
                    InvalidArgument("Function input has invalid VariableKind!");
                }
            }

            std::unordered_set<Variable> uniqueOutputs;
            for (auto outputVar : outputs)
            {
                if (uniqueOutputs.find(outputVar) != uniqueOutputs.end())
                    RuntimeError("Same variable appears multiple times in the outputs vector passed to Function constructor");

                switch (outputVar.Kind())
                {
                case VariableKind::Output:
                    m_outputs.push_back(outputVar);
                    uniqueOutputs.insert(outputVar);
                    break;
                default:
                    InvalidArgument("Function output has invalid VariableKind!");
                    break;
                }
            }
        }

    private:

        std::vector<Variable> m_inputs;
        std::vector<Variable> m_outputs;

        FunctionPtr m_rootFunction; // nullptr for primitive function instances
        std::wstring m_name;
    };

    ///
    /// Create an instance of the CNTK built-in elementwise negate operation with the specified input operand.
    ///
    CNTK_API FunctionPtr Negate(const Variable& operand, const std::wstring& name = L"");

    ///
    /// Create an instance of the CNTK built-in elementwise sigmoid operation with the specified input operand.
    ///
    CNTK_API FunctionPtr Sigmoid(const Variable& operand, const std::wstring& name = L"");

    ///
    /// Create an instance of the CNTK built-in elementwise tanh operation with the specified input operand.
    ///
    CNTK_API FunctionPtr Tanh(const Variable& operand, const std::wstring& name = L"");

    ///
    /// Create an instance of the CNTK built-in elementwise linear rectifier operation with the specified input operand.
    ///
    CNTK_API FunctionPtr ReLU(const Variable& operand, const std::wstring& name = L"");

    ///
    /// Create an instance of the CNTK built-in elementwise exp operation with the specified input operand.
    ///
    CNTK_API FunctionPtr Exp(const Variable& operand, const std::wstring& name = L"");

    ///
    /// Create an instance of the CNTK built-in elementwise log operation with the specified input operand.
    ///
    CNTK_API FunctionPtr Log(const Variable& operand, const std::wstring& name = L"");

    ///
    /// Create an instance of the CNTK built-in elementwise square operation with the specified input operand.
    ///
    CNTK_API FunctionPtr Square(const Variable& operand, const std::wstring& name = L"");

    ///
    /// Create an instance of the CNTK built-in elementwise square-root operation with the specified input operand.
    ///
    CNTK_API FunctionPtr Sqrt(const Variable& operand, const std::wstring& name = L"");

    ///
    /// Create an instance of the CNTK built-in elementwise round operation with the specified input operand.
    ///
    CNTK_API FunctionPtr Round(const Variable& operand, const std::wstring& name = L"");

    ///
    /// Create an instance of the CNTK built-in elementwise floor operation with the specified input operand.
    ///
    CNTK_API FunctionPtr Floor(const Variable& operand, const std::wstring& name = L"");

    ///
    /// Create an instance of the CNTK built-in elementwise ceil operation with the specified input operand.
    ///
    CNTK_API FunctionPtr Ceil(const Variable& operand, const std::wstring& name = L"");

    ///
    /// Create an instance of the CNTK built-in elementwise abs operation with the specified input operand.
    ///
    CNTK_API FunctionPtr Abs(const Variable& operand, const std::wstring& name = L"");

    ///
    /// Create an instance of the CNTK built-in elementwise reciprocal operation with the specified input operand.
    ///
    CNTK_API FunctionPtr Reciprocal(const Variable& operand, const std::wstring& name = L"");

    ///
    /// Create an instance of the CNTK built-in softmax operation on specified tensor input operand
    ///
    CNTK_API FunctionPtr Softmax(const Variable& operand, const std::wstring& name = L"");

    ///
    /// Create an instance of the CNTK built-in elementwise tensor addition operation with the specified input operands.
    ///
    CNTK_API FunctionPtr Plus(const Variable& leftOperand, const Variable& rightOperand, const std::wstring& name = L"");

    ///
    /// Create an instance of the CNTK built-in elementwise tensor subtraction operation with the specified input operands.
    ///
<<<<<<< HEAD
    CNTK_API FunctionPtr Minus(const Variable& leftOperand, const Variable& rightOperand, const std::wstring& name = L"");
=======
    CNTK_API FunctionPtr Sigmoid(const Variable& operand, const std::wstring& name = L"");
>>>>>>> 575bbf64

    ///
    /// Create an instance of the CNTK built-in elementwise multiplication operation on specified tensor input operands.
    ///
    CNTK_API FunctionPtr ElementTimes(const Variable& leftOperand, const Variable& rightOperand, const std::wstring& name = L"");

    ///
    /// Create an instance of the CNTK built-in elementwise division operation on specified tensor input operands.
    ///
    CNTK_API FunctionPtr ElementDivide(const Variable& leftOperand, const Variable& rightOperand, const std::wstring& name = L"");

    ///
    /// Create an instance of the CNTK built-in elementwise equality comparison operation on specified tensor input operands.
    ///
    CNTK_API FunctionPtr Equal(const Variable& leftOperand, const Variable& rightOperand, const std::wstring& name = L"");

    ///
    /// Create an instance of the CNTK built-in elementwise not-equal comparison operation on specified tensor input operands.
    ///
    CNTK_API FunctionPtr NotEqual(const Variable& leftOperand, const Variable& rightOperand, const std::wstring& name = L"");

    ///
    /// Create an instance of the CNTK built-in elementwise less than comparison operation on specified tensor input operands.
    ///
    CNTK_API FunctionPtr Less(const Variable& leftOperand, const Variable& rightOperand, const std::wstring& name = L"");

    ///
    /// Create an instance of the CNTK built-in elementwise less than or equal to comparison operation on specified tensor input operands.
    ///
    CNTK_API FunctionPtr LessEqual(const Variable& leftOperand, const Variable& rightOperand, const std::wstring& name = L"");

    ///
    /// Create an instance of the CNTK built-in elementwise greater than comparison operation on specified tensor input operands.
    ///
    CNTK_API FunctionPtr Greater(const Variable& leftOperand, const Variable& rightOperand, const std::wstring& name = L"");

    ///
    /// Create an instance of the CNTK built-in elementwise greater than or equal to comparison operation on specified tensor input operands.
    ///
    CNTK_API FunctionPtr GreaterEqual(const Variable& leftOperand, const Variable& rightOperand, const std::wstring& name = L"");

    ///
    /// Create an instance of the CNTK built-in matrix multiplication operation with the specified input operands.
    /// TODO: Specify the constraints on the shapes of the operands.
    ///
    CNTK_API FunctionPtr Times(const Variable& leftOperand, const Variable& rightOperand, const std::wstring& name = L"");

    ///
    /// Create an instance of the CNTK built-in operation to compute squared-error for specified input operands.
    ///
    CNTK_API FunctionPtr SquaredError(const Variable& prediction, const Variable& targets, const std::wstring& name = L"");

    ///
    /// Create an instance of the CNTK built-in operation to compute cross-entropy with softmax for specified input operands.
    ///
    CNTK_API FunctionPtr CrossEntropyWithSoftmax(const Variable& prediction, const Variable& labels, const std::wstring& name = L"");

    ///
    /// Create an instance of the CNTK built-in operation for computing the classification prediction error for specified operands.
    ///
    CNTK_API FunctionPtr ClassificationError(const Variable& prediction, const Variable& labels, const std::wstring& name = L"");

    ///
    /// Create an instance of the CNTK built-in operation for getting the past value along the lone dynamic axis of the specified operand.
    /// Throws an exception of the operand has more than one dynamic axis.
    ///
    CNTK_API FunctionPtr PastValue(const Variable& initialState, const Variable& operand, size_t stepSize, const std::wstring& name = L"");

    //CNTK_API FunctionPtr PastValue(const Variable& initialState, const Variable& operand, Axis axis, const std::wstring& name = L"");

    ///
    /// Create an instance of the CNTK built-in operation for getting the future value along the lone dynamic axis of the specified operand.
    /// Throws an exception of the operand has more than one dynamic axis.
    ///
    CNTK_API FunctionPtr FutureValue(const Variable& initialState, const Variable& operand, size_t stepSize, const std::wstring& name = L"");

    ///
    /// Create an instance of the CNTK built-in sum reduction operation on specified tensor input operand along all the axes
    ///
    CNTK_API FunctionPtr ReduceSum(const Variable& operand, const std::wstring& name = L"");

    ///
    /// Create a new Function instance which just combines the outputs of the specified list of 'operands' Functions such that the 'Outputs' of the 
    /// new 'Function' are union of the 'Outputs' of each of the specified 'operands' Functions.
    /// E.g. When creating a classification model, typically the CrossEntropy loss Function and the ClassificationError Function comprise the two roots
    /// of the computation graph which can be "Combine"d to create a single Function with 2 outputs; viz. CrossEntropy loss and ClassificationError output.
    ///
    CNTK_API FunctionPtr Combine(const std::vector<FunctionPtr>& operands, const std::wstring& name = L"");

    ///
    /// Load a legacy CNTK v1 format model
    ///
    template <typename ElementType>
    CNTK_API FunctionPtr LoadLegacyModel(const std::wstring& modelFile, const DeviceDescriptor& computeDevice = DeviceDescriptor::DefaultDevice());

    /// 
    /// Save a Composite Function instance to a file in CNTK legacy model format
    ///
    template <typename ElementType>
    CNTK_API void SaveAsLegacyModel(const FunctionPtr& rootFunction, const std::wstring& modelFile);

    ///
    /// A serializable value represents one of:
    /// a) Boolean
    /// b) Signed long integer
    /// c) Single and double precision floating point values
    /// d) NDShape
    /// e) vector<DictionaryValue>
    ///
    /// TODO: We need to have native support for DictionaryValue<vector> and DictionaryValue<NDArrayView>.
    class DictionaryValue final
    {
    public:
        enum class Type : unsigned int
        {
            None,
            Bool,
            SizeT,
            Float,
            Double,
            String,
            NDShape,
            Vector,
            Dictionary,
        };

        static const char* TypeName(Type type)
        {
            switch (type)
            {
            case Type::None:
                return "None";
            case Type::Bool:
                return "Bool";
            case Type::SizeT:
                return "SizeT";
            case Type::Float:
                return "Float";
            case Type::Double:
                return "Double";
            case Type::String:
                return "String";
            case Type::NDShape:
                return "NDShape";
            case Type::Vector:
                return "Vector";
            case Type::Dictionary:
                return "Dictionary";
            default:
                LogicError("Unknown DictionaryValue::Type");
            }
        }

    public:
        DictionaryValue() : m_valueType(Type::None)
        {
        }

        DictionaryValue(bool value) : m_valueType(GetValueType<bool>())
        {
            m_data.m_boolean = value;
        }

        DictionaryValue(size_t value) : m_valueType(GetValueType<size_t>())
        {
            m_data.m_sizeT = value;
        }

        DictionaryValue(float value) : m_valueType(GetValueType<float>())
        {
            m_data.m_float = value;
        }

        DictionaryValue(double value) : m_valueType(GetValueType<double>())
        {
            m_data.m_double = value;
        }

        DictionaryValue(const wchar_t* value) 
            : DictionaryValue(std::wstring(value))
        {}

        template <typename T>
        DictionaryValue(const T& value) : m_valueType(GetValueType<T>())
        {
            static_assert(std::is_same<T, NDShape>::value ||
                std::is_same<T, std::wstring>::value ||
                std::is_same<T, std::vector<DictionaryValue>>::value ||
                std::is_same<T, Dictionary>::value,
                "Unsupported ValueType");

            AllocateDataPtr(value);
        }

        DictionaryValue(const DictionaryValue& other) : m_valueType(Type::Bool)
        {
            // The m_valueType must have been set to a non-ptr type to prevent an attempt to interpret
            // the underlying underlying uninitialized value as a ptr and free it.
            *this = other;
        }

        DictionaryValue& operator=(const DictionaryValue& other)
        {
            if (this != &other)
            {
                FreeDataPtr();

                m_valueType = other.m_valueType;
                m_data = other.m_data;

                if (other.m_valueType == Type::String)
                    AllocateDataPtr(other.GetValue<std::wstring>());
                else if (other.m_valueType == Type::NDShape)
                    AllocateDataPtr(other.GetValue<NDShape>());
                else if (other.m_valueType == Type::Vector)
                    AllocateDataPtr(other.GetValue<std::vector<DictionaryValue>>());
                else if (other.m_valueType == Type::Dictionary)
                    AllocateDataPtr(other.GetValue<Dictionary>());
            }

            return *this;
        }

        ~DictionaryValue()
        {
            FreeDataPtr();
        }

        template <typename T, typename std::enable_if<std::is_same<T, bool>::value>::type* = nullptr>
        const T& GetValue() const
        {
            VerifyType<T>();
            return m_data.m_boolean;
        }

        template <typename T, typename std::enable_if<std::is_same<T, size_t>::value>::type* = nullptr>
        const T& GetValue() const
        {
            VerifyType<T>();
            return m_data.m_sizeT;
        }

        template <typename T, typename std::enable_if<std::is_same<T, float>::value>::type* = nullptr>
        const T& GetValue() const
        {
            VerifyType<T>();
            return m_data.m_float;
        }

        template <typename T, typename std::enable_if<std::is_same<T, double>::value>::type* = nullptr>
        const T& GetValue() const
        {
            VerifyType<T>();
            return m_data.m_double;
        }

        template <typename T, typename std::enable_if<std::is_same<T, NDShape>::value ||
            std::is_same<T, std::wstring>::value ||
            std::is_same<T, std::vector<DictionaryValue>>::value ||
            std::is_same<T, Dictionary>::value>::type* = nullptr>
            const T& GetValue() const
        {
            VerifyType<T>();
            return *(reinterpret_cast<T*>(m_data.m_ptr));
        }

        bool HasValue() const
        {
            return m_valueType != Type::None;
        }

        Type ValueType() const
        {
            return m_valueType;
        }

        friend CNTK_API Microsoft::MSR::CNTK::File& operator>>(Microsoft::MSR::CNTK::File& stream, DictionaryValue& us);
        friend CNTK_API Microsoft::MSR::CNTK::File& operator<<(Microsoft::MSR::CNTK::File& stream, const DictionaryValue& us);

    private:
        template <typename T>
        static Type GetValueType()
        {
            static_assert(std::is_same<T, bool>::value ||
                std::is_same<T, size_t>::value ||
                std::is_same<T, float>::value ||
                std::is_same<T, double>::value ||
                std::is_same<T, std::wstring>::value ||
                std::is_same<T, NDShape>::value ||
                std::is_same<T, std::vector<DictionaryValue>>::value ||
                std::is_same<T, Dictionary>::value,
                "Unsupported ValueType");

            if (std::is_same<T, bool>::value)                                      return Type::Bool;
            if (std::is_same<T, size_t>::value)                                    return Type::SizeT;
            if (std::is_same<T, float>::value)                                     return Type::Float;
            if (std::is_same<T, double>::value)                                    return Type::Double;
            if (std::is_same<T, std::wstring>::value)                              return Type::String;
            if (std::is_same<T, NDShape>::value)                                   return Type::NDShape;
            if (std::is_same<T, std::vector<DictionaryValue>>::value)              return Type::Vector;
            if (std::is_same<T, Dictionary>::value)                                return Type::Dictionary;
        }

        template <typename T>
        void VerifyType() const
        {
            if (GetValueType<T>() != m_valueType)
                RuntimeError("Reading a DictionaryValue as the wrong type; Reading as type %s when actual type is %s", typeid(T).name(), DictionaryValue::TypeName(m_valueType));
        }

        template <typename T>
        CNTK_API void AllocateDataPtr(const T& value);

        template <typename T>
        CNTK_API void FreePtrAsType();

        CNTK_API void FreeDataPtr()
        {
            if (m_valueType == Type::String)
                FreePtrAsType<std::wstring>();
            else if (m_valueType == Type::NDShape)
                FreePtrAsType<NDShape>();
            else if (m_valueType == Type::Vector)
                FreePtrAsType<std::vector<DictionaryValue>>();
            else if (m_valueType == Type::Dictionary)
                FreePtrAsType<Dictionary>();
        }

        Type m_valueType;

        union ValueData
        {
            bool m_boolean;
            size_t m_sizeT;
            float m_float;
            double m_double;
            void* m_ptr;
        } m_data;

        const size_t version = 1;
    };

    ///
    /// A type denoting a dictionary (keyed by Unicode strings) of serializable values (dynamically typed).
    ///
    class Dictionary final
    {
        friend inline void AddConfigString(std::wstringstream& s, const DictionaryValue& value, size_t numIndentationSpaces);
        friend class CompositeMinibatchSource;

    public:
        CNTK_API Dictionary();
        CNTK_API ~Dictionary();

        CNTK_API Dictionary(const Dictionary&);
        CNTK_API Dictionary& operator=(const Dictionary&);

        CNTK_API Dictionary(Dictionary&& other);
        CNTK_API Dictionary& operator=(Dictionary&& other);

        CNTK_API DictionaryValue& operator[](const wchar_t* key);
        DictionaryValue& operator[](const std::wstring& key)
        {
            return operator[](key.c_str());
        }

        CNTK_API DictionaryValue operator[](const wchar_t* key) const;
        DictionaryValue operator[](const std::wstring& key) const
        {
            return operator[](key.c_str());
        }

        CNTK_API bool Contains(const wchar_t* key) const;
        bool Contains(const std::wstring& key) const
        {
            return Contains(key.c_str());
        }

        friend CNTK_API Microsoft::MSR::CNTK::File& operator>>(Microsoft::MSR::CNTK::File& stream, Dictionary& us);
        friend CNTK_API Microsoft::MSR::CNTK::File& operator<<(Microsoft::MSR::CNTK::File& stream, const Dictionary& us);

    private:
        std::shared_ptr<std::unordered_map<std::wstring, DictionaryValue>> m_dictionaryData;
        const size_t version = 1;
    };

    ///
    /// Abstraction for learning a subset of parameters of a learnable function using first order gradient values
    /// For e.g momentum, AdaGrad, RMSProp etc. are different types of learners with their own algorithms for
    /// learning parameter values using first order gradients.
    ///
    class Learner : public std::enable_shared_from_this<Learner>
    {
    public:
        //
        // Method to update the parameters associated with this learner. By returning false, this method indicates that
        // learning has stopped for all of the parameters associated with this learner
        //
        CNTK_API virtual bool Update(const std::unordered_map<Parameter, NDArrayViewPtr>& gradientValues, size_t trainingSampleCount) = 0;

        ///
        /// Returns the set of parameters associated with this learner.
        ///
        const std::unordered_set<Parameter>& Parameters() const { return m_parameters; }

        ///
        /// Optionally overridable method to checkpoint the learner's state.
        ///
        // TODO: move the following two methods into ISerializable interface, make 
        // Learner (and all other entities that need checkpointing capability) implement it.
        CNTK_API virtual Dictionary GetCheckpointState() const { return Dictionary(); }

        ///
        /// Optionally overridable method to restore the learner's state from a previous checkpoint.
        ///
        CNTK_API virtual void RestoreFromCheckpoint(const Dictionary& /*checkpoint*/) {}

        virtual ~Learner() {}

    protected:
        Learner(const std::unordered_set<Parameter>& parameters)
            : m_parameters(parameters)
        {}

        std::unordered_set<Parameter> m_parameters;
    };

    ///
    /// Create an instance of the CNTK built-in SGD learner.
    ///
    /// TODO: add additional SGD parameters here (a collection of learning rate values)
    CNTK_API LearnerPtr SGDLearner(const std::unordered_set<Parameter>& parameters, double learningRatePerSample);

    ///
    /// Create an instance of the CNTK built-in Momentum SGD learner.
    ///
    /// TODO: add additional Momentum parameters here (a collection of momentum rate values)
    CNTK_API LearnerPtr MomentumSGDLearner(const std::unordered_set<Parameter>& parameters);

    ///
    /// Create an instance of the CNTK built-in Nesterov's accelerated SGD learner.
    ///
    CNTK_API LearnerPtr NesterovLearner(const std::unordered_set<Parameter>& parameters);

    ///
    /// Create an instance of the CNTK built-in AdaGrad learner.
    ///
    CNTK_API LearnerPtr AdaGradLearner(const std::unordered_set<Parameter>& parameters, bool needAveMultiplier = true);

    ///
    /// Create an instance of the CNTK built-in FSAdaGrad (improved AdaGrad) learner.
    ///
    CNTK_API LearnerPtr FSAdaGradLearner(const std::unordered_set<Parameter>& parameters);

    ///
    /// Create an instance of the CNTK built-in RMSProp learner.
    ///
    CNTK_API LearnerPtr RMSPropLearner(const std::unordered_set<Parameter>& parameters,
                                       double gamma,
                                       double inc,
                                       double dec,
                                       double max,
                                       double min,
                                       bool needAveMultiplier = true);

    ///
    /// Trainer is the top-level abstraction responsible for the orchestration of the training of a model
    /// using the specified learners and training data either explicilty supplied as Value objects or from
    /// a MinibatchSource object.
    ///
    class Trainer
    {
    public:
        ///
        /// Construct a Trainer to train the specified 'model' with the specified 'trainingLoss' Variable as the training criterion
        /// and using the specified set of 'parameterLearners' for updating the model's parameters using computed gradients.
        ///
        CNTK_API Trainer(const FunctionPtr& model, const Variable& trainingLoss, const std::unordered_set<LearnerPtr>& parameterLearners);

        ///
        /// Optimize model parameters using the specified 'arguments' minibatch of training samples.
        /// Returns false if all parameter learners indicate end of learning (through their Update method's return value).
        ///
        CNTK_API bool TrainMinibatch(const std::unordered_map<Variable, ValuePtr>& arguments, const DeviceDescriptor& computeDevice = DeviceDescriptor::DefaultDevice());

        ///
        /// Model being trained by 'this' Trainer.
        ///
        FunctionPtr Model() const { return m_model; }

        ///
        /// Variable of the Trainer's model representing the training loss that is used as the optimization 
        /// criterion for learning the model's parameters.
        ///
        Variable TrainingLossVariable() const { return m_trainingLossVar; }

        ///
        /// Returns the Value of the training loss variable of the model corresponding to the last minibatch trained with
        ///
        ValuePtr PreviousMinibatchTrainingLossValue() const { return m_prevMinibatchTrainingLossValue; }

        ///
        /// Learners associated with this Trainer for updating the model's parameters using computed gradients.
        ///
        const std::unordered_set<LearnerPtr>& ParameterLearners() const { return m_parameterLearners; }

    private:
        FunctionPtr m_model;
        Variable m_trainingLossVar;
        ValuePtr m_prevMinibatchTrainingLossValue;
        std::unordered_set<LearnerPtr> m_parameterLearners;
    };

    ///
    /// Describes an input stream: its name, element type, storage, etc.
    ///
    struct StreamInfo
    {
        std::wstring m_name;           // Unique name of the stream
        size_t m_id;                   // Unique identifier of the stream
        StorageFormat m_storageFormat; // Storage format of the stream
        DataType m_elementType;        // Element type of the stream
        NDShape m_sampleLayout;        // Layout of the sample for the stream
    };

    inline bool operator==(const StreamInfo& left, const StreamInfo& right)
    {
        return (left.m_id == right.m_id);
    }
}

namespace std {
    template <> struct hash<CNTK::StreamInfo>
    {
        size_t operator()(const CNTK::StreamInfo& x) const
        {
            return std::hash<size_t>()(x.m_id);
        }
    };
}

namespace CNTK
{
    ///
    /// Abstraction for generating minbatches of samples for training/evaluation.
    ///
    class MinibatchSource : public std::enable_shared_from_this<MinibatchSource>
    {
    public:
        ///
        /// Describes the streams 'this' MinibatchSource produces.
        ///
        virtual const std::unordered_set<StreamInfo>& StreamInfos() = 0;

        ///
        /// Reads a minibatch that contains data across all input streams.
        /// The minibatchData argument specifies the desired minibatch size for each stream of the reader and the actual returned size is the min across all streams.
        /// The return value of false indciates that the reader will no longer return any further data.
        ///
        virtual bool GetNextMinibatch(std::unordered_map<StreamInfo, std::pair<size_t, ValuePtr>>& minibatchData) = 0;

        // TODO: Methods to save and restore from checkpoints

        // Disallow copy and move construction and assignment
        MinibatchSource(const MinibatchSource&) = delete; MinibatchSource(MinibatchSource&&) = delete; MinibatchSource& operator=(const MinibatchSource&) = delete; MinibatchSource& operator=(MinibatchSource&&) = delete;

    protected:
        MinibatchSource() {}
    };

    ///
    /// Instantiate the CNTK built-in composite minibatch source.
    ///
    CNTK_API MinibatchSourcePtr CreateCompositeMinibatchSource(const Dictionary& configuration);
}<|MERGE_RESOLUTION|>--- conflicted
+++ resolved
@@ -445,7 +445,6 @@
         /// Fill 'this' NDArrayView with the specified value. The underlying DataType of 'this' view should be DataType::Double.
         ///
         CNTK_API void SetValue(double value);
-
         ///
         /// Creates a new NDArrayView with newly allocated storage on the same device as 'this' view and copies 'this' view's contents into the newly allocated view.
         ///
@@ -483,6 +482,7 @@
 
     private:
         CNTK_API NDArrayView(CNTK::DataType dataType, const DeviceDescriptor& device, CNTK::StorageFormat storageType, const NDShape& viewShape, bool readOnly, void* tensorView);
+
 
         template <typename ElementType>
         static std::shared_ptr<Microsoft::MSR::CNTK::Matrix<ElementType>> GetMatrixImpl(const Microsoft::MSR::CNTK::TensorView<ElementType>* tensorView, size_t rowColSplitPoint);
@@ -949,7 +949,6 @@
     {
         return !(first == second);
     }
-
     ///
     /// Denotes Parameter inputs of a Function.
     ///
@@ -1178,9 +1177,9 @@
         /// for backpropagating gradients through this function.
         ///
         CNTK_API virtual BackPropStatePtr Forward(const std::unordered_map<Variable, ValuePtr>& arguments,
-            std::unordered_map<Variable, ValuePtr>& outputs,
-            const DeviceDescriptor& computeDevice = DeviceDescriptor::DefaultDevice(),
-            const std::unordered_set<Variable>& outputsToRetainBackwardStateFor = {}) = 0;
+                                                  std::unordered_map<Variable, ValuePtr>& outputs,
+                                                  const DeviceDescriptor& computeDevice = DeviceDescriptor::DefaultDevice(),
+                                                  const std::unordered_set<Variable>& outputsToRetainBackwardStateFor = {}) = 0;
 
         ///
         /// Backpropagates supplied 'rootGradientValues' for one or more of the output variables of the Function, to produce gradient Values
@@ -1193,7 +1192,7 @@
         ///
         CNTK_API virtual void Backward(const BackPropStatePtr& state,
             const std::unordered_map<Variable, ValuePtr>& rootGradientValues,
-            std::unordered_map<Variable, ValuePtr>& backPropagatedGradientValuesForInputs) = 0;
+                                       std::unordered_map<Variable, ValuePtr>& backPropagatedGradientValuesForInputs) = 0;
 
     public:
 
@@ -1305,8 +1304,8 @@
         CNTK_API std::shared_ptr<std::vector<Variable>> InputsImpl() const;
 
         virtual void ReplacePlaceholders(const std::unordered_map<Placeholder, Variable>& placeholderReplacements,
-            std::unordered_set<const Function*>& visitedFunctions,
-            std::unordered_set<Placeholder>& replacedPlaceholders);
+                                         std::unordered_set<const Function*>& visitedFunctions,
+                                         std::unordered_set<Placeholder>& replacedPlaceholders);
 
         // Disallow copy and move construction and assignment
         Function(const Function&) = delete; Function(Function&&) = delete; Function& operator=(const Function&) = delete; Function& operator=(Function&&) = delete;
@@ -1438,12 +1437,8 @@
     ///
     /// Create an instance of the CNTK built-in elementwise tensor subtraction operation with the specified input operands.
     ///
-<<<<<<< HEAD
     CNTK_API FunctionPtr Minus(const Variable& leftOperand, const Variable& rightOperand, const std::wstring& name = L"");
-=======
-    CNTK_API FunctionPtr Sigmoid(const Variable& operand, const std::wstring& name = L"");
->>>>>>> 575bbf64
-
+    
     ///
     /// Create an instance of the CNTK built-in elementwise multiplication operation on specified tensor input operands.
     ///
@@ -1518,6 +1513,7 @@
     /// Throws an exception of the operand has more than one dynamic axis.
     ///
     CNTK_API FunctionPtr FutureValue(const Variable& initialState, const Variable& operand, size_t stepSize, const std::wstring& name = L"");
+
 
     ///
     /// Create an instance of the CNTK built-in sum reduction operation on specified tensor input operand along all the axes
@@ -1624,7 +1620,6 @@
         DictionaryValue(const wchar_t* value) 
             : DictionaryValue(std::wstring(value))
         {}
-
         template <typename T>
         DictionaryValue(const T& value) : m_valueType(GetValueType<T>())
         {
@@ -1632,7 +1627,7 @@
                 std::is_same<T, std::wstring>::value ||
                 std::is_same<T, std::vector<DictionaryValue>>::value ||
                 std::is_same<T, Dictionary>::value,
-                "Unsupported ValueType");
+                          "Unsupported ValueType");
 
             AllocateDataPtr(value);
         }
@@ -1703,7 +1698,7 @@
             std::is_same<T, std::wstring>::value ||
             std::is_same<T, std::vector<DictionaryValue>>::value ||
             std::is_same<T, Dictionary>::value>::type* = nullptr>
-            const T& GetValue() const
+        const T& GetValue() const
         {
             VerifyType<T>();
             return *(reinterpret_cast<T*>(m_data.m_ptr));
@@ -1727,14 +1722,14 @@
         static Type GetValueType()
         {
             static_assert(std::is_same<T, bool>::value ||
-                std::is_same<T, size_t>::value ||
-                std::is_same<T, float>::value ||
-                std::is_same<T, double>::value ||
+                          std::is_same<T, size_t>::value ||
+                          std::is_same<T, float>::value ||
+                          std::is_same<T, double>::value ||
                 std::is_same<T, std::wstring>::value ||
-                std::is_same<T, NDShape>::value ||
+                          std::is_same<T, NDShape>::value ||
                 std::is_same<T, std::vector<DictionaryValue>>::value ||
                 std::is_same<T, Dictionary>::value,
-                "Unsupported ValueType");
+                          "Unsupported ValueType");
 
             if (std::is_same<T, bool>::value)                                      return Type::Bool;
             if (std::is_same<T, size_t>::value)                                    return Type::SizeT;
@@ -1792,7 +1787,6 @@
     {
         friend inline void AddConfigString(std::wstringstream& s, const DictionaryValue& value, size_t numIndentationSpaces);
         friend class CompositeMinibatchSource;
-
     public:
         CNTK_API Dictionary();
         CNTK_API ~Dictionary();
@@ -1810,16 +1804,19 @@
         }
 
         CNTK_API DictionaryValue operator[](const wchar_t* key) const;
+
         DictionaryValue operator[](const std::wstring& key) const
         {
             return operator[](key.c_str());
         }
 
         CNTK_API bool Contains(const wchar_t* key) const;
+
         bool Contains(const std::wstring& key) const
         {
             return Contains(key.c_str());
         }
+
 
         friend CNTK_API Microsoft::MSR::CNTK::File& operator>>(Microsoft::MSR::CNTK::File& stream, Dictionary& us);
         friend CNTK_API Microsoft::MSR::CNTK::File& operator<<(Microsoft::MSR::CNTK::File& stream, const Dictionary& us);
@@ -1868,6 +1865,7 @@
         {}
 
         std::unordered_set<Parameter> m_parameters;
+
     };
 
     ///
