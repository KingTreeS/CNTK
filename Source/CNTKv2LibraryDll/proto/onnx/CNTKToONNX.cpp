--- conflicted
+++ resolved
@@ -302,7 +302,7 @@
 
     // process loops to produce Scan ops.
     // return true to continue process the src, otherwise the node has been process.
-    static bool CNTKToONNXHelper::ProcessLoops(const FunctionPtr& src,
+    static bool CNTKToONNXHelper::ProcessLoopsAndCheckCNTKNodeContinueCreate(const FunctionPtr& src,
         onnxruntime::Graph* graph,
         std::unordered_map<FunctionPtr, onnxruntime::Node*>& functionNodes,
         std::unordered_map<Variable, onnxruntime::Node*>& variableNodes,
@@ -579,7 +579,8 @@
         onnxruntime::Graph* graph,
         std::unordered_map<FunctionPtr, onnxruntime::Node*>& functionNodes,
         std::unordered_map<Variable, onnxruntime::Node*>& variableNodes,
-        const std::unordered_map<Variable, Variable>& compositeOutputsMap);
+        const std::unordered_map<Variable, Variable>& compositeOutputsMap,
+        std::vector<ScanLoop> &scanLoops, int createLoopIndex);
 
     //
     // Takes CNTK's StraightThrough estimator node and converts it into a series of Greater+Cast+Mul+Sub
@@ -3042,7 +3043,7 @@
     onnx::TensorProto_DataType elemType = ConvertDataTypeCNTKToTensorProto(input.GetDataType());
     inputTypeProto.mutable_tensor_type()->set_elem_type(elemType);
     onnxruntime::NodeArg &inputArg = graph->GetOrCreateNodeArg(
-        replace_name.empty() ? ToLegacyString(ToUTF8(input.Uid())) : replace_name, &inputTypeProto);
+        replace_name.empty() ? UniqueNodeNameStorage::GetUniqueInputNodeName(input) : replace_name, &inputTypeProto);
     return inputArg;
 }
 
@@ -3747,7 +3748,13 @@
     }
 }
 
-bool CNTKToONNXHelper::ProcessLoops(const FunctionPtr& src,
+// process scan loops. also check if the caller (CreateNode) shall continue node creating process with the input src.
+// caller shall not continue if:
+// - we are still creating a scan op and src is not part of the scan body.
+// - we are still creating a scan op and src is in the scan body but it is already processed.
+// - we are still creating a scan op and src is in the scan body but it is also a step functions so we handle it internal to this function.
+// - src is an output of a scan loop so we call CreateNode(src) internally to recursively create a scan node. 
+bool CNTKToONNXHelper::ProcessLoopsAndCheckCNTKNodeContinueCreate(const FunctionPtr& src,
     onnxruntime::Graph* graph,
     std::unordered_map<FunctionPtr, onnxruntime::Node*>& functionNodes,
     std::unordered_map<Variable, onnxruntime::Node*>& variableNodes,
@@ -3795,7 +3802,7 @@
                     // ProcessOutputs(src, outputs, graph);
                     AddIdentityOp(*inputs[0], graph, ToLegacyString(ToUTF8(src->Outputs()[0].Uid())));
 
-                    // do not create node from setp ops.
+                    // do not create node from step ops.
                     return false;
                 }
             }
@@ -3831,16 +3838,10 @@
 
                 // sequence_lens
                 AddEmptyInput(graph, input_args);
-                // ToLegacyString(ToUTF8(scanLoops[loopIndex].m_scanOutputs[0].Uid())) + "sequence_lens");
 
                 int numStates = scanLoops[loopIndex].scanLoopStates.size();
                 std::vector<int64_t> directions;
 
-                // one intial state may map to multiple final states. 
-                // to make one to one mapping from initial to final states, we have to split 
-                // 
-                // the initial state out of in this case we need to name state and scan inputs with input order index
-                // to avoid duplication.
                 int inputIndex = 0;
                 for (auto &scanLoopState : scanLoops[loopIndex].scanLoopStates)
                 {
@@ -3884,7 +3885,7 @@
                 {
                     NodeArg& scanInputNodeArg = CreateNodeArg(scanInput, graph);
 
-                    std::string subgraphNodeArgName = ToLegacyString(ToUTF8(scanInput.Uid()));
+                    std::string subgraphNodeArgName = UniqueNodeNameStorage::GetUniqueInputNodeName(scanInput);
 
                     AttachNodeArg(&scanGraph, subgraphNodeArgName, true);
                     NodeArg& transposedScanInputNodeArg = AddTransposeBatchSequenceAxesNode(scanInputNodeArg, true, graph);
@@ -3912,9 +3913,7 @@
                     output_args.push_back(&transposedScanOutputNodeArg);
                 }
                 Node *scanNode = graph->AddNode(ToLegacyString(ToUTF8(src->Uid())), "Scan", "", input_args, output_args);
-                // 
-
-                //scanGraph.Resolve();
+
                 ResolveGraphAndSaveModel(scanSubModel.get());
 
                 GraphProto graphProto(scanGraph.ToGraphProto());
@@ -3940,7 +3939,7 @@
                                            const std::unordered_map<Variable, Variable>& compositeOutputsMap,
     std::vector<ScanLoop> &scanLoops, int createLoopIndex)
 {
-    if (!ProcessLoops(src, graph, functionNodes, variableNodes, compositeOutputsMap, scanLoops, createLoopIndex))
+    if (!ProcessLoopsAndCheckCNTKNodeContinueCreate(src, graph, functionNodes, variableNodes, compositeOutputsMap, scanLoops, createLoopIndex))
         return nullptr;
 
     auto iter = functionNodes.find(src);
@@ -4075,7 +4074,8 @@
     }
     else if (cntkOpName == "OneHotOp")
     {
-        return CreateONNXNodesForOneHotOp(src, graph, functionNodes, variableNodes, compositeOutputsMap);
+        return CreateONNXNodesForOneHotOp(src, graph, functionNodes, variableNodes, compositeOutputsMap,
+            scanLoops, createLoopIndex);
     }
     else if (cntkOpName == "Select")
     {
@@ -4265,15 +4265,11 @@
             }
         }
         
-<<<<<<< HEAD
-        std::string inputNodeArgName = ToLegacyString(ToUTF8(input.Uid()));
-=======
         //auto inputArgType = ToTypeProto(input.Shape(), input.HasBatchAxis(), input.HasSequenceAxis());
         //inputArgType.mutable_tensor_type()->set_elem_type(inputArgType.tensor_type().elem_type());
         //UpdateONNXType(input.GetDataType(), inputArgType);
         std::string inputNodeArgName = UniqueNodeNameStorage::GetUniqueInputNodeName(input);
->>>>>>> 0ffdcf7f
-        std::string outputArgName = inputNodeArgName + "_reshaped_for_broadcast";
+        std::string outputArgName = UniqueNodeNameStorage::GetUniqueNodeNameWithoutUid(inputNodeArgName + "_reshaped_for_broadcast");
         onnxruntime::NodeArg &nodeArg = graph->GetOrCreateNodeArg(inputNodeArgName, &inputArgType);
         Node *reshapeNode = AddReshapeNode(nodeArg, newShape, outputArgName, graph);
         return const_cast<NodeArg *>(reshapeNode->OutputDefs()[0]);
@@ -4370,7 +4366,10 @@
                 // if initial state is a scalar, it will be created with correct shape later in this method. 
                 
                 ScanLoop &scanLoop = scanLoops[createLoopIndex];
-                // +1 to match "else if (isInitialStateOfSubGraph)" case because scanLoopState is not created yet
+                // to match "else if (isInitialStateOfSubGraph)" case
+                // one intial state may map to multiple final states. 
+                // to make one to one mapping from initial to final states, 
+                // we have to split the inital state. 
                 inputName = ToLegacyString(ToUTF8(input.Owner()->Inputs()[1].Uid())) + 
                     ToLegacyString(ToUTF8(input.Owner()->Uid()));
                 inputArgType = ToTypeProto(input.Shape(), input.HasBatchAxis(), input.HasSequenceAxis());
@@ -4680,7 +4679,6 @@
         {
             auto spatial = (int64_t)((bool)src->Attributes()[L"spatial"].Value<bool>() ? 1 : 0);
             auto normalizationTimeConstant = (float)src->Attributes()[L"normalizationTimeConstant"].Value<double>();
-            // auto blendTimeConstant = (float)src->Attributes()[L"blendTimeConstant"].Value<double>();
             auto epsilon = (float)src->Attributes()[L"epsilon"].Value<double>();
 
             //
@@ -5721,7 +5719,8 @@
     onnxruntime::Graph* graph,
     std::unordered_map<FunctionPtr, onnxruntime::Node*>& functionNodes,
     std::unordered_map<Variable, onnxruntime::Node*>& variableNodes,
-    const std::unordered_map<Variable, Variable>& compositeOutputsMap)
+    const std::unordered_map<Variable, Variable>& compositeOutputsMap,
+    std::vector<ScanLoop> &scanLoops, int createLoopIndex)
 {
     if (!src->Attributes().Contains(L"numClass"))
         LogicError("OneHotOp: Number of classes (numClass) attribute not found in the CNTK op.");
@@ -5736,7 +5735,8 @@
         inputRank - ((Axis)(src->Attributes()[L"onehotAxis"].Value<Axis>())).StaticAxisIndex(): -1;
 
     std::vector<onnxruntime::NodeArg*> inputs;
-    ProcessInputs(src, graph, functionNodes, variableNodes, compositeOutputsMap, inputs);
+    ProcessInputs(src, graph, functionNodes, variableNodes, compositeOutputsMap, inputs,
+        scanLoops, createLoopIndex);
 
     std::vector<onnxruntime::NodeArg*> outputs;
     ProcessOutputs(src, outputs, graph);
@@ -6260,11 +6260,12 @@
 
     auto spatial = (int64_t)((bool)src->Attributes()[L"spatial"].Value<bool>() ? 1 : 0);
 
+    const std::string& nodeName = UniqueNodeNameStorage::GetUniqueNodeName(src);
     onnxruntime::Node *node = nullptr;
     if (spatial)
     {
         // input and output are in correct shape.
-        node = graph->AddNode(ToLegacyString(ToUTF8(src->Uid())), "BatchNormalization", "", inputs, outputs);
+        node = graph->AddNode(nodeName, "BatchNormalization", "", inputs, outputs);
     }
     else
     {
@@ -6303,7 +6304,7 @@
             // TypeProto of BN's output is the same as its first input
             onnxruntime::NodeArg *bnOutput = &graph->GetOrCreateNodeArg(outputs[0]->Name() + "_BN_output",
                 inputs[0]->TypeAsProto());
-            node = graph->AddNode(ToLegacyString(ToUTF8(src->Uid())), "BatchNormalization", "", inputs, { bnOutput });
+            node = graph->AddNode(nodeName, "BatchNormalization", "", inputs, { bnOutput });
             // output shape and name are the same
             std::vector<int64_t> finalOutputShape = ToINTS(*outputs[0]->TypeAsProto());
             Node *postBNReshapeNode = AddReshapeNode(const_cast<NodeArg &>(*node->OutputDefs()[0]),
@@ -6312,7 +6313,7 @@
         else
         {
             // input x is not flattened. 
-            node = graph->AddNode(ToLegacyString(ToUTF8(src->Uid())), "BatchNormalization", "", inputs, outputs);
+            node = graph->AddNode(nodeName, "BatchNormalization", "", inputs, outputs);
         }
     }
 
@@ -6360,14 +6361,9 @@
         "Transpose", "", { inputs[0] }, { &transposeOutputArg });
     transposeNode->AddAttribute("perm", ToINTS(rightInputRank == 2 ? vector<int>({ 1, 2, 0 }) : vector<int>({ 0, 1 })));
 
-<<<<<<< HEAD
-    onnxruntime::NodeArg &matmulOutputArg = graph->GetOrCreateNodeArg(outputName, nullptr);
-    onnxruntime::Node* matmulNode = graph->AddNode(outputName + "_matmul", "MatMul", "", { inputs[1], &transposeOutputArg }, { &matmulOutputArg });
-=======
-    onnxruntime::NodeArg &matmulOutputArg = graph->GetOrCreateNodeArg(UniqueNodeNameStorage::GetUniqueNodeNameWithoutUid(nodeName + "_matmul_out"), nullptr);
+    onnxruntime::NodeArg &matmulOutputArg = graph->GetOrCreateNodeArg(outputs[0]->Name(), nullptr);
     onnxruntime::Node* matmulNode = graph->AddNode(UniqueNodeNameStorage::GetUniqueNodeNameWithoutUid(nodeName + "_matmul"),
         "MatMul", "", { inputs[1], &transposeOutputArg }, { &matmulOutputArg });
->>>>>>> 0ffdcf7f
     
     functionNodes.emplace(src, matmulNode);
     return matmulNode;
