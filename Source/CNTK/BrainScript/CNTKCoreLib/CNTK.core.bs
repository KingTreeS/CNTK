//
// Copyright (c) Microsoft. All rights reserved.
// Licensed under the MIT license. See LICENSE.md file in the project root for full license information.
//
// CNTK.core.bs -- core BrainScript library including both general and CNTK-specific definitions
//

##############################################################################
# Layer constructors
#
# A layer constructor is a stateful function that creates and returns an instance
# of a 'learnable function'. A learnable function is a function object that has
# learnable parameters baked into it, which get trained by SGD.
# Calling a layer constructor twice creates two instances with independent parameters.
#
# Learnable function instances can be applied to data or composed directly into
# more complex models. For example:
#   // immediate usage:
#   z = LinearLayer{9000}(h)  # LinearLayer{9000} returns a new function object
#   // composing multiple layers into a model
#   model = Sequential ( DenseLayer{2048, activation=Sigmoid} : LinearLayer {9000} )
#   z = model (features)
#   // applying the same model to two inputs, with shared, jointly updated parameters
#   f = DenseLayer{2048, activation=ReLU}
#   z1 = f (feat1) ; z2 = f (feat2)
# The names are intentionally kept similar to other toolkits.
#
# Note that functions without parameters can be used as layers directly, e.g. Sigmoid.
##############################################################################

# LinearLayer -- create a fully-connected linear projection layer
# Note: outDim may describe a tensor as well.
LinearLayer {outDim, bias = true, init='glorotUniform', initValueScale=1, inputRank=None, mapRank=None, initBias=0} =
{
    # inputRank given: number of zeroes to add to W (mapRank must not be given)
    # mapRank   given: expand W to leave exactly mapRank axes (inputRank must not be given)
    # none      given: expand W to all (same as mapRank=0)
    inputShape =
        if       BS.Constants.IsNone (inputRank) then Inferred  # not given: one Inferred, which will get expanded
        else if !BS.Constants.IsNone (mapRank)   then Fail ("'inputRank' and 'mapRank' cannot be specified at the same time.")
        else Repeat (inputRank, Inferred)
    W = ParameterTensor {_ConcatArrays (outDim, inputShape), init=init, initValueScale=initValueScale}
    b = ParameterTensor {outDim, initValue=initBias}
    outputRank = Length (_AsArray (outDim)) # support outputs with tensor layouts
    inferInputRankToMap =
        if      !BS.Constants.IsNone (inputRank) then -1  # means not specified
        else if  BS.Constants.IsNone (mapRank)   then 0   # default to 'use all input dims'
        else mapRank
    apply (x) =
        if bias
        then Times (W, x, outputRank=outputRank, inferInputRankToMap=inferInputRankToMap) + b
        else Times (W, x, outputRank=outputRank, inferInputRankToMap=inferInputRankToMap)
}.apply

# DenseLayer -- create a fully-connected layer with optional non-linearity
DenseLayer{outDim, bias = true, activation=(x=>x), init='glorotUniform', initValueScale=1, inputRank=None, mapRank=None, initBias=0} = Sequential ( LinearLayer{outDim, bias=bias, init=init, initValueScale=initValueScale, inputRank=inputRank, mapRank=mapRank, initBias=initBias} : activation )

# EmbeddingLayer -- create a linear embedding layer
EmbeddingLayer {outDim,                                   # dimension of embedding
                init='glorotUniform', initValueScale=1,
                embeddingPath = '', transpose = false} =  # load a fixed embedding from a path instead
{
    shape = if transpose then (Inferred : outDim) else (outDim : Inferred)
    E = if embeddingPath == ''
        then ParameterTensor {shape, init=init, initValueScale=initValueScale}  # learnable
        else ParameterTensor {shape, initFromFilePath = embeddingPath, learningRateMultiplier = 0}  # fixed from file
    TimesOp = if transpose then TransposeTimes else Times
    apply (x) = TimesOp (E, x)    # x is expected to be sparse one-hot
}.apply

# ConvolutionalLayer -- create a convolution layer with optional non-linearity
#             [ (shifting dims)  |  (reduction dim)  |  (output dim)  |  (sample dims) ]
#    in     : [ (shifting dims)  |  (reduction dim)  |                |  (sample dims) ]
#    kernel : [ (filter dims)    |  (reduction dim)  |  (output dim)  |                ]
#    out    : [ (shifting dims)] |                   |  (output dim)  |  (sample dims) ]
# BUGBUG: filterShape should be first, so that numOutputChannels can default to 1 (to denote a normal filter), and remaining parameters consistent with Times()
ConvolutionalLayer {numOutputChannels,   # e.g. (1) or BS.Constants.None
                    filterShape,         # e.g. (3:3)
                    bias = true,
                    activation = (x=>x),
                    init = 'glorotUniform',
                    initValueScale = 1,          # TODO: rename to initScale
                    initBias = 0,
                    #reductionRank = 1,          # TODO: support this
                    stride = 1, pad = false,
                    lowerPad = 0, upperPad = 0,
                    dilation = 1,
                    maxTempMemSizeInSamples = 0} =
{
    reductionRank = 1 # TODO: shall become an optional parameter
    outputChannelsShape = _AsArray (numOutputChannels)
    filterRank = Length (filterShape)
    kernelShape = _ConcatArrays (filterShape, Repeat (reductionRank, Inferred)) # kernel := filter plus reductionDims
    W = ParameterTensor{_ConcatArrays (kernelShape, outputChannelsShape), init = init, initValueScale = initValueScale, initFilterRank = filterRank, initOutputRank = -1}  # [ W x H x C x K ]
    b = ParameterTensor(_ConcatArrays (Repeat (Length (filterShape), 1), outputChannelsShape), initValue = initBias)                                                       # [ 1 x 1 x     K ]
    sharing = true    # TODO: support this
    apply (x) = {
        c = Convolution (W, x, filterShape, mapDims = numOutputChannels, stride = stride, sharing = sharing, autoPadding = pad, lowerPad = lowerPad, upperPad = upperPad, dilation = dilation, maxTempMemSizeInSamples = maxTempMemSizeInSamples)
        res = activation (if bias then c + b else c)
    }.res
}.apply

# ConvolutionTransposeLayer -- create a convolution transpose layer with optional non-linearity
ConvolutionTransposeLayer {numOutputChannels,
                           filterShape,         # e.g. (3:3)
                           numInputChannels,
                           bias = true,
                           activation = (x=>x),
                           init = 'glorotUniform',
                           initValueScale = 0.001,
                           initBias = 0,
                           stride = 1, pad = false,
                           lowerPad = 0, upperPad = 0,
                           outputShape = None,
                           dilation = 1,
                           maxTempMemSizeInSamples = 0} =
{
    outputChannelsShape = _AsArray (numOutputChannels)
    kernelShape = _ConcatArrays (filterShape, outputChannelsShape)
    paramShape = _ConcatArrays (kernelShape, _AsArray (numInputChannels))
    W = ParameterTensor{paramShape, init=init, initValueScale=initValueScale, initOnCPUOnly=true}
    b = ParameterTensor(_ConcatArrays (Repeat (Length (filterShape), 1), outputChannelsShape), initValue = initBias)
    sharing = true    # TODO: support this
    apply (x) = {
        c = ConvolutionTranspose (W, x, kernelShape, mapDims=numInputChannels, stride=stride, sharing=sharing, autoPadding=pad, lowerPad=lowerPad, upperPad=upperPad, outputShape = outputShape, dilation = dilation, maxTempMemSizeInSamples = maxTempMemSizeInSamples)
        res = activation (if bias then c + b else c)
    }.res
}.apply

# BilinearUpsamplingLayer -- upsample input activations using transposed convolution with bilinear weights.
BilinearUpsamplingLayer {numChannels, kernelSize, stride} =
{
    kernelShape = kernelSize:kernelSize:numChannels
    paramShape = _ConcatArrays (kernelShape, _AsArray (numChannels))
    W = ParameterTensor{paramShape, init = 'bilinear', initValueScale = 1, initOnCPUOnly = true, learningRateMultiplier = 0}
    sharing = true    # TODO: support this
    apply (x) = {
        c = ConvolutionTranspose (W, x, kernelShape, mapDims = numChannels, stride = stride, sharing = sharing, autoPadding = false, lowerPad = 0, upperPad = 0, outputShape = None, maxTempMemSizeInSamples = 0)
    }.c
}.apply

# MaxPoolingLayer, AveragePoolingLayer -- create a max- or average-pooling layer
_PoolingLayer {poolKind,            # "max" or "average"
               filterShape,         # e.g. (3:3)
               stride = 1, pad = false,
               lowerPad = 0, upperPad = 0, ceilOutDim = false, includePad = false} = # TODO: support this
{
    apply (x) = Pooling (x, poolKind, filterShape, stride = stride, autoPadding = pad, lowerPad = lowerPad, upperPad = upperPad, ceilOutDim = ceilOutDim, includePad = includePad)
}.apply
MaxPoolingLayer {filterShape, stride = 1, pad = false, lowerPad = 0, upperPad = 0, ceilOutDim = false} =
    _PoolingLayer {"max", filterShape, stride = stride, pad = pad, lowerPad = lowerPad, upperPad = upperPad, ceilOutDim = ceilOutDim, includePad = false}
AveragePoolingLayer {filterShape, stride = 1, pad = false, lowerPad = 0, upperPad = 0, ceilOutDim = false, includePad = false} =
    _PoolingLayer {"average", filterShape, stride = stride, pad = pad, lowerPad = lowerPad, upperPad = upperPad, ceilOutDim = ceilOutDim, includePad = includePad}

MaxUnpoolingLayer {filterShape,     # e.g. (3:3)
                   stride = 1,
                   pad = false,
                   lowerPad = 0,
                   upperPad = 0} =
{
    apply (unpoolInput, poolInput) = MaxUnpooling (unpoolInput, poolInput, filterShape, stride = stride, autoPadding = pad, lowerPad = lowerPad, upperPad = upperPad)
}.apply

# RecurrentLSTMLayer -- create an LSTM layer
RecurrentLSTMLayer {outputDim,
                    cellShape = None, # if set then use a projection
                    goBackwards = false,
                    usePeepholes = false,
                    trainInitialState = false,
                    init = 'glorotUniform', initValueScale = 1,
                    enableSelfStabilization = false,
                    allowOptimizedEngine = false} =
if allowOptimizedEngine && BS.Constants.IsNone (cellShape) && !goBackwards && !usePeepholes && !trainInitialState && !enableSelfStabilization then
{
    # use cudnn instead
    W = ParameterTensor {0:0, initFilterRank=0, initOutputRank=-1, init=init, initValueScale=initValueScale}
    apply (x) = OptimizedRNNStack (W, x, outputDim, numLayers=1)
}.apply
else
{
    previousHook =
        if trainInitialState
        then if goBackwards then BS.RNNs.NextHCWithTrainedInitialState{} else BS.RNNs.PreviousHCWithTrainedInitialState{}
        else if goBackwards then BS.RNNs.NextHC else BS.RNNs.PreviousHC
    lstm = BS.RNNs.LSTMBlock {outputDim, cellShape=cellShape, usePeepholes=usePeepholes, enableSelfStabilization=enableSelfStabilization, init=init, initValueScale=initValueScale}
    apply (x) = {
        prevState = previousHook (lstmState) # recurrent memory. E.g. Previous or Next, with or without initial state, beam reordering etc.

        #auxInput = augmentInputHook(x, prevState)   # optionally augment input. Constants.None if none.

        lstmState = lstm (x, prevState)
    }.lstmState.h // that's the value we return
}.apply

# helper to check whether all elements of an array are the same
_AreElementsTheSame (arr, L) =
    if L < 2 then true
    else arr[L-1] == arr[L-2] && _AreElementsTheSame (arr, L-1)

# RecurrentLSTMLayer -- create a whole stack of LSTM layers
RecurrentLSTMLayerStack {layerDims,  # an array of dimensions for each layer (last one is output dimension)
                         cellShapes = None, # if set then use a projection
                         #bidirectional = false,    # TODO: add this
                         usePeepholes = false,
                         init = 'glorotUniform', initValueScale = 1,
                         enableSelfStabilization = false,
                         allowOptimizedEngine = false} =
if allowOptimizedEngine && BS.Constants.IsNone (cellShapes) && !usePeepholes && !enableSelfStabilization && _AreElementsTheSame (layerDims, Length(layerDims)) then
{
    # use cudnn instead
    W = ParameterTensor {0:0, initFilterRank=0, initOutputRank=-1, init=init, initValueScale=initValueScale}
    apply (x) = OptimizedRNNStack (W, x, layerDims[0], numLayers=Length(layerDims))
}.apply
else
    LayerStack {Length(layerDims), i => RecurrentLSTMLayer {
                                           layerDims[i],
                                           cellShape = if BS.Constants.IsNone (cellShapes) then None else cellShapes[i], # if set then use a projection
                                           goBackwards = false,
                                           usePeepholes = usePeepholes,
                                           init = init, initValueScale = initValueScale,
                                           enableSelfStabilization = enableSelfStabilization,
                                           allowOptimizedEngine = allowOptimizedEngine}}

# DelayLayer -- delay input
DelayLayer {T=1, defaultHiddenActivation=0} =
{
    apply (x) =
        if      T > 0 then PastValue   (0, x, timeStep=T,  defaultHiddenActivation=defaultHiddenActivation)
        else if T < 0 then FutureValue (0, x, timeStep=-T, defaultHiddenActivation=defaultHiddenActivation)
        else x
}.apply

# DropoutLayer -- create a drop-out layer
# Not yet supported with this interface; just use Dropout directly.
#DropoutLayer {prob = BS.Constants.None} = if !BS.Constants.IsNone (prob) then Fail ("DropoutLayer: Dropout probability can currently not be specified per-layer.") else
#{
#    apply (x) = Dropout (x)
#}.apply

# BatchNormalizationLayer -- create a batch-normalization layer
BatchNormalizationLayer {spatialRank = 0,  # reduce over these dims. E.g. 2 to reduce over (w,h) in a [W x H x C]-shaped input
                         initialScale = 1,
                         normalizationTimeConstant = 5000, blendTimeConstant = 0,
                         epsilon = 0.00001, useCntkEngine = false, disableRegularization = false} =
{
    #normShape   = _ConcatArrays (Repeat (spatialRank, 1), 0) # spatial dims get a dimension of 1 (broadcasting, while all others are inferred from input)
    normShape   = (0:1)  # TODO: Update this once we support broadcasting-style parameters.
    scale       = ParameterTensor {normShape, initValue = initialScale}
    bias        = ParameterTensor {normShape, initValue = 0}
    runMean     = ParameterTensor {normShape, initValue = 0, learningRateMultiplier = 0} # note: disable learning since these are updated differently
    runVariance = ParameterTensor {normShape, initValue = 0, learningRateMultiplier = 0}
    runCount    = ParameterTensor {(1),       initValue = 0, learningRateMultiplier = 0}
    apply (x)   = BatchNormalization (x, scale, bias, runMean, runVariance, runCount=runCount, spatial=(spatialRank > 0), normalizationTimeConstant=normalizationTimeConstant, blendTimeConstant=blendTimeConstant, epsilon=epsilon, useCntkEngine=useCntkEngine, disableRegularization=disableRegularization)
}.apply

# LayerNormalizationLayer -- create a layer-normalization layer
LayerNormalizationLayer {initScale = 1, initBias = 0} =
{
    gain = ParameterTensor{(1), initValue = initScale}  # TODO: offer Softplus version for protection, as for Stabilizer
    #        f = ConstantTensor (4, (1))
    #        fInv = Reciprocal (f)
    #        gain = fInv .* Log (BS.Constants.One + Exp (f .* ParameterTensor ((1), initValue=0.99537863/* 1/f*ln (e^f-1) */))) # init value is 1
    bias = ParameterTensor{(1), initValue = initBias}

    apply (x) = {
        # normalize w.r.t. actual sample statistics
        mean = ReduceMean (x)
        x0 = x - mean;
        std = Sqrt (ReduceMean (x0 .* x0))
        xHat = ElementDivide (x0, std)

        # denormalize with learned parameters
        val = xHat .* gain + bias
    }.val
}.apply

# StabilizerLayer -- create a scalar stabilizer ["Self-stabilized deep neural network," P. Ghahremani and J. Droppo, ICASSP 2016]
# seems the parameter matters
StabilizerLayer{steepness=4} =
{
    # sharpened Softplus: 1/steepness ln(1+e^{steepness*beta})
    # this behaves linear for weights around 1, yet guarantees positiveness

    param = ParameterTensor ((1), initValue=0.99537863/* 1/steepness*ln (e^steepness-1) for steepness==4 */)

    apply (x) = {
        beta = Log (1 + Exp (steepness .* param)) / steepness
        res  = beta .* x
    }.res
}.apply

# FeatureMVNLayer -- create a corpus-level feature-normalization layer
# This can only be applied to features. Statistics are not shared across invocations,
# which is semantically OK because the values are the same. However, it is not efficient.
FeatureMVNLayer{} = MeanVarNorm

# LogPriorLayer -- create a corpus-level label-prior layer
# This can only be applied to labels. Statistics are not shared across invocations,
# which is semantically OK because the values are the same. However, it is not efficient.
# TODO: document on Wiki
LogPriorLayer{} = LogPrior

# Layers that exist in other tools that we will not have:
# FlattenLayer{}: Not needed since DenseLayer() can handle tensors just fine.
# Activation{}: Not needed since functions can be used directly.

Identity(x) = x # sometimes helpful

None = BS.Constants.None   # for use with some optional parameters; test with IsNone()

Inferred = 0  # denotes a dimension that is to be inferred

##############################################################################
# Composing layers or models into more more complex models
##############################################################################

# Sequential -- composite that applies a sequence of functions onto an input
# Sequential (F:G:H) === F >> G >> H
Sequential (arrayOfFunctions) =
{
    fs = _AsArray (arrayOfFunctions)  # make sure it works with a single function that is not an array
    Apply (x, N) = if N == 0 then x else fs[N-1](Apply (x, N-1))  # we do that recursively
    apply (x) = Apply (x, Length (fs))
    # TODO: change to this once '>>' has been changed to evaluate in the same order (right first)
    #apply = if Length(fs) == 0 then Identity else fs[0] >> Sequential(fs << 1)
}.apply
# Parallel -- composite that applies several functions to the same input and combines the result
# TODO: remove combineFunction; instead create an array of values
Parallel (arrayOfFunctions, combineFunction) =
{
    fs = _AsArray (arrayOfFunctions)
    apply (x) = combineFunction (array[0..Length (fs)-1] (i => fs[i](x)))
}.apply
# MergeBinary -- apply two functions and combine them with a binary function, e.g. Plus
MergeBinary (arrayOfFunctions, combineFunction) =
    if Length (arrayOfFunctions) != 2 then Fail ("Merge() is currently limited to binary functions.") else
    {
        apply (x, y) = combineFunction (arrayOfFunctions[0](x), arrayOfFunctions[1](y))
    }.apply
# LayerStack -- generate a stack of models from a lambda of the form (i => some expression of i)
# e.g. h3 = LayerStack {3, i => MyConvLayer {(32:32:64)[i], (0.0043:1.414:1.414)[i]} } (featNorm)
LayerStack {n, c} = Sequential (array[0..n-1] (c))

##############################################################################
# aliases
##############################################################################

Less                    = CNTK2.Less
Equal                   = CNTK2.Equal
Greater                 = CNTK2.Greater
GreaterEqual            = CNTK2.GreaterEqual
NotEqual                = CNTK2.NotEqual
LessEqual               = CNTK2.LessEqual
Splice                  = CNTK2.Splice
TransposeDimensions     = CNTK2.TransposeDimensions
Times                   = CNTK2.Times
Abs                     = CNTK2.Abs
Ceil                    = CNTK2.Ceil
CrossEntropyWithSoftmax = CNTK2.CrossEntropyWithSoftmax
Dropout                 = CNTK2.Dropout
ElementTimes            = CNTK2.ElementTimes
ElementDivide           = CNTK2.ElementDivide
ClassificationError     = CNTK2.ClassificationError
Exp                     = CNTK2.Exp
Floor                   = CNTK2.Floor
Log                     = CNTK2.Log
Minus                   = CNTK2.Minus
Pass                    = CNTK2.Pass
Plus                    = CNTK2.Plus
RectifiedLinear         = CNTK2.ReLU # deprecated
ReLU                    = CNTK2.ReLU
ReduceSum               = CNTK2.ReduceSum
ReduceLogSum            = CNTK2.ReduceLogSum
ReduceMean              = CNTK2.ReduceMean
ReduceMin               = CNTK2.ReduceMin
ReduceMax               = CNTK2.ReduceMax

Round                   = CNTK2.Round
Sigmoid                 = CNTK2.Sigmoid

##############################################################################
# ComputationNodes
##############################################################################

# helper to cast inputs that are Doubles to ComputationNodes
_AsNodes (inputs) = {
    inArr = _AsArray(inputs)
    arr[i:0..Length(inArr)-1] =
    {
        val = inArr[i]
        res = if      IsDouble(val) then Constant {val}
              else if IsBool(val)   then Constant {if val then 1 else 0}
              else val
    }.res
}.arr

##############################################################################
# "Stable API" with the purpose of staying compatible towards 2.0.
# - Use only tensors as concept. Move away from matrices.
# - Main input goes first
# - Main input is called "_" (becomes either self, or is moved to the end,
#   depending on language binding)
# - tensor shape is called "shape"
# - output shape before input shape
# Operator list is sorted alphabetically within the category.
##############################################################################
CNTK2 = [
    # Currently restricted to operators introduced with Python API in CNTK 1.4.

    // 1. Inputs
    // Changes: dims -> shape
    DynamicAxis(tag='') = new ComputationNode [ operation = 'DynamicAxis' ; /*plus the function args*/  ]
    # TODO: Is it a good idea to default to "feature"?
    Input(shape, dynamicAxis='', tag='feature') = new ComputationNode [ operation = 'InputValue' ; shape = new TensorShape [ /*shape*/ ] ; isImage = false /*plus the function args*/ ]

    // 2. Variables and constants
    // Changes: ParameterTensor -> _Parameter; "dims" -> "shape"
    // Python API:
    // - constant(value, name=None) - value: the tensor constant passed as numpy array. Forwards to parameter() with learningRateMultiplier=0 and initFromLiteral
    // - parameter: Like below, but can take an NDArray on the "init_from_literal" parameter, in which case it is serialized and turned into "initFromLiteral".
    //              (TODO: should be the value parameter instead)
    // TODO: The API for Parameter is different in current 2.0 design, getting a constant as input for the initial values.
    // This needs to be fixed to follow the way the Constant() is exposed in Python
    // Making this an internal node with "_" until we agree on the final interface:
    _Parameter(shape, value = 0, initValue = '', learningRateMultiplier = 1.0, init = ''/*|uniform|fixedValue|gaussian|fromFile|fromLiteral*/, initValueScale = 1, initFilterRank = 0, initOutputRank = 1, initFromFilePath = '', initFromLiteral = '', initOnCPUOnly=true, randomSeed=-1, tag='') = new ComputationNode [ operation = 'LearnableParameter' ; shape = new TensorShape [ /*shape */ ] /*plus the function args*/ ]

    // 3. Shape operations
    // Changes: NewReshape -> Reshape, input -> _, dims -> shape
    Reshape(_, shape, beginAxis=0, endAxis=0, tag='') = new ComputationNode [ operation = 'Reshape' ; inputs = _AsNodes (_) ; shape = new TensorShape [ /*shape*/ ] /*plus the function args*/ ]
    Slice(_, beginIndex, endIndex, axis=1, tag='') =
        if axis < 0 then [ # time axis: specify -1
            beginFlags = if beginIndex > 0 then BS.Boolean.Not (BS.Loop.IsFirstN (beginIndex, _)) else                 BS.Loop.IsLastN  (-beginIndex, _)
            endFlags   = if endIndex   > 0 then                 BS.Loop.IsFirstN (endIndex,   _)  else BS.Boolean.Not (BS.Loop.IsLastN  (-endIndex,   _))
            flags = if      beginIndex == 0 then endFlags
                    else if endIndex   == 0 then beginFlags
                    else                         BS.Boolean.And (beginFlags, endFlags)
            out = if beginIndex == 0 && endIndex == 0
                  then _
                  else BS.Sequences.Gather (flags, _)
        ].out
        else new ComputationNode [ operation = 'Slice' ; inputs = _AsNodes (_) /*plus the function args*/ ] # non-time axis

    Splice (_, axis=1, tag='') =
        if axis < 1 then Fail('Splice does not yet implement splicing the time axis.')
        else [tag1=tag; out = RowStack (_, axis=axis, tag=tag1)].out

    // Swap two axes of a tensor
    TransposeDimensions(_, axis1, axis2, tag='') = new ComputationNode [ operation = 'TransposeDimensions' ; inputs = _AsNodes (_) /*plus the function args*/ ]

    // 4. Tensor operations
    // Changes: Matrix -> Tensor. A -> x, B -> y. Data must come on y ("default parameter") hence not using _
    Times(x, y, outputRank=1, inferInputRankToMap=-1, tag='') = new ComputationNode [ operation = 'Times' ; inputs = _AsNodes (x : y) /*plus the function args*/ ]

    // 5. Elementwise operations.
    // Changes: "Matrix" -> "Tensor"; left input -> _; Clip: move input to front. ElementDivide/Times: anotherTensor -> y
    Abs(_, tag='') = new ComputationNode [ operation = 'Abs' ; inputs = _AsNodes (_) /*plus the function args*/ ]
    Ceil(_, tag='') = Negate(Floor(Negate(_)), tag=tag)
    Clip(_, minValue, maxValue, tag='') = new ComputationNode [ operation = 'Clip' ; inputs = _AsNodes (minValue : maxValue : _) /* plus the function args*/ ]
    # TODO: Make ElementDivide a proper operation
    ElementDivide(_, y, tag='') = ElementTimes(_, Reciprocal(y), tag=tag)
    ElementTimes(_, y, tag='') = new ComputationNode [ operation = 'ElementTimes' ; inputs = _AsNodes (_ : y) /*plus the function args*/ ]
    Exp(_, tag='') = new ComputationNode [ operation = 'Exp' ; inputs = _AsNodes (_) /*plus the function args*/ ]
    Floor(_, tag='') = new ComputationNode [ operation = 'Floor' ; inputs = _AsNodes (_) /*plus the function args*/ ]
    Log(_, tag='') = new ComputationNode [ operation = 'Log' ; inputs = _AsNodes (_) /*plus the function args*/ ]
    Minus(_, y, tag='') = new ComputationNode [ operation = 'Minus' ; inputs = _AsNodes (_ : y) /*plus the function args*/ ]
    Plus(_, y, tag='') = new ComputationNode [ operation = 'Plus' ; inputs = _AsNodes (_ : y) /*plus the function args*/ ]
    Round(_, tag='') = Floor(Plus(_, ConstantTensor(0.5, (1))), tag=tag)
    Sqrt(_, tag='') = new ComputationNode [ operation = 'Sqrt' ; inputs = _AsNodes (_) /*plus the function args*/ ]
    Square(_, tag='') = ElementTimes(_, _, tag=tag)
    Tanh(_, tag='') = new ComputationNode [ operation = 'Tanh' ; inputs = _AsNodes (_) /*plus the function args*/ ]

    // 6. Reductions
    ReduceSum   (_, axis=None, tag='') = { axis1 = if BS.Constants.IsNone (axis) then 0 else axis ; r = new ComputationNode [ operation = 'ReduceElements' ; inputs = _AsNodes (_) ; axis = axis1 ; reductionOp = "Sum"    /*plus the function args*/ ]}.r
    ReduceLogSum(_, axis=None, tag='') = { axis1 = if BS.Constants.IsNone (axis) then 0 else axis ; r = new ComputationNode [ operation = 'ReduceElements' ; inputs = _AsNodes (_) ; axis = axis1 ; reductionOp = "LogSum" /*plus the function args*/ ]}.r
    ReduceMean  (_, axis=None, tag='') = { axis1 = if BS.Constants.IsNone (axis) then 0 else axis ; r = new ComputationNode [ operation = 'ReduceElements' ; inputs = _AsNodes (_) ; axis = axis1 ; reductionOp = "Mean"   /*plus the function args*/ ]}.r
    ReduceMin   (_, axis=None, tag='') = { axis1 = if BS.Constants.IsNone (axis) then 0 else axis ; r = new ComputationNode [ operation = 'ReduceElements' ; inputs = _AsNodes (_) ; axis = axis1 ; reductionOp = "Min"    /*plus the function args*/ ]}.r
    ReduceMax   (_, axis=None, tag='') = { axis1 = if BS.Constants.IsNone (axis) then 0 else axis ; r = new ComputationNode [ operation = 'ReduceElements' ; inputs = _AsNodes (_) ; axis = axis1 ; reductionOp = "Max"    /*plus the function args*/ ]}.r

    // 7. Control flow (if, composite etc.)
    // None so far

    // 8. Boolean operations
    // None so far

    // 9. Recurrent operations
    // Changes: input first; input -> _
    FutureValue(_, shape, timeStep = 1, defaultHiddenActivation = 0.1, tag='') = new ComputationNode [ operation = 'FutureValue' ; inputs = _AsNodes (_) ; shape = new TensorShape [ /*shape*/ ] /*plus the function args*/ ]
    PastValue(_, shape, timeStep = 1, defaultHiddenActivation = 0.1, tag='') = new ComputationNode [ operation = 'PastValue' ; inputs = _AsNodes (_) ; shape = new TensorShape [ /*shape*/ ] /*plus the function args*/ ]

    // 10. NN-specific operations
    // Changes: input -> _, RectifiedLinear -> ReLU
    ReLU(_, tag='') = new ComputationNode [ operation = 'RectifiedLinear' ; inputs = _AsNodes (_) /*plus the function args*/ ]
    Relu = ReLU // [Use Relu to arrive at relu() in snake_case]
    Sigmoid(_, tag='') = new ComputationNode [ operation = 'Sigmoid' ; inputs = _AsNodes (_) /*plus the function args*/ ]
    Softmax(_, tag='') = new ComputationNode [ operation = 'Softmax' ; inputs = _AsNodes (_) /*plus the function args*/ ]
    Dropout(_, tag='') = new ComputationNode [ operation = 'Dropout' ; inputs = _AsNodes (_) /*plus the function args*/ ]
    
    // 11. Criterion nodes
    // No changes here - we said the default input would be the label sequence here, against which the
    // empirical sequence is compared to. Keeping this for now.
    CrossEntropyWithSoftmax(labelSequence, outProbVectorSequence, axis=0, tag='') =
        if axis==0 then new ComputationNode [ operation = 'CrossEntropyWithSoftmax' ; inputs = _AsNodes (labelSequence : outProbVectorSequence) /*plus the function args*/ ]
        else [ tag1 = tag; out = Minus (ReduceLogSum (outProbVectorSequence, axis=axis), ReduceSum (labelSequence .* outProbVectorSequence, axis=axis), tag=tag1) ].out
    # Classification error along a specific axis: account only for missed labels, i.e.
    # strictly check whether at the one '1' location in labels we find a value equal to the max
    ClassificationError(labelSequence, outVectorSequence, topN=1, axis=0, tag='') =
        if axis==0 then new ComputationNode [ operation = 'ClassificationError' ; inputs = _AsNodes (if topN == 1 then (labelSequence : outVectorSequence) else  (labelSequence : outVectorSequence : Constant (topN))) /*plus the function args*/ ]
        else if topN != 1 then Fail ("ClassificationError() along a specific axis does not support topN.")
        else {
            axMax     = ReduceMax (outVectorSequence, axis=axis)    # max value along competition axis
            pred      = outVectorSequence == axMax                  # 1 for all values that are max
            wrongPred = labelSequence != pred                       # look up all wrong predictions {label index}
            axErr     = ReduceSum (wrongPred, axis=axis)            # sum up wrong predictions  along competition axis
            capErr    = axErr >= 1                                  # only count maximally one error per prediction
            err       = ReduceMean (capErr, tag=tag)                # average into a single number per sample
        }.err
    ErrorPrediction = ClassificationError  # legacy
    # TODO: replace with this (need to deal with topN thing):
    # (_new will be removed once the change is made)
    CrossEntropyWithSoftmax_new (L, z, tag='') = Minus (ReduceLogSum (z), TransposeTimes (L,          z),  tag=tag)
    ClassificationError_new (L, z, tag='')     = Minus (BS.Constants.One, TransposeTimes (L, Hardmax (z)), tag=tag)

    // 12. Comparison nodes
    Less(_, y, tag='')         = new ComputationNode [ operation = 'Less'         ; inputs = _AsNodes (_ : y) /*plus the function args*/ ]
    Equal(_, y, tag='')        = new ComputationNode [ operation = 'Equal'        ; inputs = _AsNodes (_ : y) /*plus the function args*/ ]
    Greater(_, y, tag='')      = new ComputationNode [ operation = 'Greater'      ; inputs = _AsNodes (_ : y) /*plus the function args*/ ]
    GreaterEqual(_, y, tag='') = new ComputationNode [ operation = 'GreaterEqual' ; inputs = _AsNodes (_ : y) /*plus the function args*/ ]
    NotEqual(_, y, tag='')     = new ComputationNode [ operation = 'NotEqual'     ; inputs = _AsNodes (_ : y) /*plus the function args*/ ]
    LessEqual(_, y, tag='')    = new ComputationNode [ operation = 'LessEqual'    ; inputs = _AsNodes (_ : y) /*plus the function args*/ ]

    // 13. Others
    Pass(_, tag='') = new ComputationNode [ operation = 'Pass' ; inputs = _AsNodes (_) /*plus the function args*/ ]
    Identity = Pass

    // The value of GetRandomSample(weights /* vector of length nClasses */, numSamples, sampleWithReplacement) randomly samples numSamples using the specified sampling weights.
    // The result is a sparse matrix of num samples one-hot vectors as columns.
    GetRandomSample(_ ,numSamples, sampleWithReplacement, tag='') = new ComputationNode [
                                                                                        operation = 'RandomSample' ;
                                                                                        sizeOfSampledSet = numSamples;
                                                                                        allowDuplicates = sampleWithReplacement;
                                                                                        inputs = _ /*plus the function args*/ ]

    // The value of GetInclusion(weights /* vector of length nClasses */, numSamples, sampleWithReplacement) has to be seen in cojuction to GetRandomSample(...).
    // While GetRandomSample(...) creates a set of samples, GetInclusion(...) tells how often each class is expected to occur in the sampled sets.
    // For sampling with replacment the relation to the sampling weights is trivial but not for sampling without replacment.
    GetInclusionFrequency(_ ,numSamples, sampleWithReplacement, tag='') = new ComputationNode [
                                                                                        operation = 'RandomSampleInclusionFrequency' ;
                                                                                        sizeOfSampledSet = numSamples;
                                                                                        allowDuplicates = sampleWithReplacement;
                                                                                        inputs = _ /*plus the function args*/ ]
]

StochasticBinary(_, neuronST=true, RFAdjusted=false, passThrough=true, annealRate=1.0, tag='') = new ComputationNode [ operation = 'StochasticBinary' ; inputs = _AsNodes (_) /*plus the function args*/ ]
AnnealTanh(_, annealRate=1.0, tag='') = new ComputationNode [ operation = 'AnnealTanh' ; inputs = _AsNodes (_) /*plus the function args*/ ]
AnnealBinary(_, annealRate=1.0, annealSlope=1.0, tag='') = new ComputationNode [ operation = 'AnnealBinary' ; inputs = _AsNodes (_) /*plus the function args*/ ]

# Parameter{} can do several forms of initialization.
#  - initValue=scalar, value=array --> initialize from this value  --array form not implemented yet
#  - initFromFilePath="..." --> read from a data file
#  - init="uniform|gaussian" (random init scaled by initValueScale).
#  - init="zero"
# deprecated:
#  - initFromLiteral="..." (deprecated) --> parse a string literal (obsolete with value=array form)
#  - init="fixedValue", value from 'value'
# Warning: Current config will behave unexpected if user mistypes 'initValue' as 'value' (which will be ignored, defaulting to "uniform" init)
Parameter {outputDim, inputDim, learningRateMultiplier = 1.0, init = ''/*|uniform|fixedValue|gaussian|fromFile|fromLiteral*/, initValueScale = 1, value = 0/*deprecated*/, initValue = '', initFromFilePath = '', initFromLiteral = ''/*deprecated*/, initOnCPUOnly=true, randomSeed=-1, tag=''} = new ComputationNode [ operation = 'LearnableParameter' ; initFilterRank = 0 ; initOutputRank = 1 ; shape = new TensorShape [ dims = (outputDim : inputDim) ] /*plus the function args*/ ]

LearnableParameter = Parameter  // deprecated

# TODO: make Parameter take tensor dims?
ParameterTensor {dims, learningRateMultiplier = 1.0, init = ''/*|uniform|fixedValue|gaussian|fromFile|fromLiteral*/, initValueScale = 1, value = 0, initValue = '', initFilterRank = 0, initOutputRank = 1, initFromFilePath = '', initFromLiteral = '', initOnCPUOnly=true, randomSeed=-1, tag=''} = new ComputationNode [ operation = 'LearnableParameter' ; shape = new TensorShape [ /*dims*/ ] /*plus the function args*/ ]
ConstantFromString(literal, tag='') = ParameterTensor((0)/*dim, will be inferred*/, initFromLiteral = literal, learningRateMultiplier = 0.0)
# TODO: Deprecate ConstantFromString() in favor of Constant(array expression)
DynamicAxis(tag='') = new ComputationNode [ operation = 'DynamicAxis' ; /*plus the function args*/  ]
Input(dims, dynamicAxis='', sparse=false, tag='feature') =
     if sparse then SparseInput(dims, dynamicAxis=dynamicAxis, tag=tag)
     else new ComputationNode [ operation = 'InputValue' ; shape = new TensorShape [ /*dims*/ ] ; isImage = false /*plus the function args*/ ]
# TODO: change from dynamicAxis by name to dynamicAxis being an actual object
# the following variants of Input() are deprecated
SparseInput(dims, dynamicAxis='', tag='feature') = new ComputationNode [ operation = 'SparseInputValue' ; shape = new TensorShape [ /*dims*/ ] ; isImage = false /*plus the function args*/ ]
ImageInput(imageWidth, imageHeight, imageChannels, imageLayout='CHW', dynamicAxis='', tag='feature') = new ComputationNode [ operation = 'InputValue' ; isImage = true /*plus the function args*/ ]
SparseImageInput(imageWidth, imageHeight, imageChannels, imageLayout='CHW', dynamicAxis='', tag='feature') = new ComputationNode [ operation = 'SparseInputValue' ; isImage = true /*plus the function args*/ ]
EnvironmentInput(propertyName, tag='') = new ComputationNode [ operation = 'EnvironmentInput' /*plus the function args*/ ]
# TODO: make 'dims' the first parameter, think ConstantTensor<dims> (val)
ConstantTensor(val, dims, tag='') = ParameterTensor(dims, learningRateMultiplier = 0, initValue = val)
Constant(val, rows = 1, cols = 1, tag='') = Parameter(rows, cols, learningRateMultiplier = 0, initValue = val)
# in PastValue/FutureValue, initialState, if given, overrides defaultHiddenActivation
# for back compat, we must keep this value of 0.1 for defaultHiddenActivation even if it is strange
_PFValue   (pastOrFuture, dims, input, timeStep = 1, initialState = None, defaultHiddenActivation = 0.1, tag='') =
    new ComputationNode { operation = pastOrFuture + 'Value' ; inputs = _AsNodes (if BS.Constants.IsNone (initialState) then input else (input:initialState)) ; shape = new TensorShape [ /*dims*/ ] /*plus the function args*/ }
PastValue   (dims, input, timeStep = 1, initialState = None, defaultHiddenActivation = 0.1, tag='') = _PFValue ("Past",   dims, input, timeStep=timeStep, initialState=initialState, defaultHiddenActivation=defaultHiddenActivation, tag=tag)
FutureValue (dims, input, timeStep = 1, initialState = None, defaultHiddenActivation = 0.1, tag='') = _PFValue ("Future", dims, input, timeStep=timeStep, initialState=initialState, defaultHiddenActivation=defaultHiddenActivation, tag=tag)
Shift(input, fromOffset, boundaryValue, boundaryMode=-1/*context*/, dim=-1, tag='') = new ComputationNode [ operation = 'Shift' ; inputs = _AsNodes (input : boundaryValue) /*plus the function args*/ ]
RowSlice(beginIndex, numRows, input, tag='') = Slice(beginIndex, beginIndex + numRows, input, axis = 1)
RowRepeat(input, numRepeats, tag='') = new ComputationNode [ operation = 'RowRepeat' ; inputs = _AsNodes (input) /*plus the function args*/ ]
RowStack(inputs, axis=1, tag='') = new ComputationNode [ operation = 'RowStack' /*plus the function args*/ ]
<<<<<<< HEAD
SparseRowStack(inputs, tag='') = new ComputationNode [ operation = 'SparseRowStack' /*plus the function args*/ ]
=======
ElementMax(inputs, tag='') = new ComputationNode [ operation = 'ElementMax' /*plus the function args*/ ]
>>>>>>> c829c842
EditDistanceError(leftInput, rightInput, subPen=1.0, delPen=1.0, insPen=1.0, squashInputs=false, tokensToIgnore=[||], tag='') = new ComputationNode [ operation = 'EditDistanceError' ; inputs = _AsNodes (leftInput : rightInput) /*plus the function args*/ ]
ForwardBackward(graph, features, blankTokenId, delayConstraint=-1, tag='') = new ComputationNode [ operation = 'ForwardBackward' ; inputs = _AsNodes (graph : features) /*plus the function args*/ ]
LabelsToGraph(labels, tag='') = new ComputationNode [ operation = 'LabelsToGraph' ; inputs = _AsNodes (labels) /*plus the function args*/ ]
Slice(beginIndex, endIndex, input, axis=1, tag='') =
    if axis < 0 then [ # time axis: specify -1
        beginFlags = if beginIndex > 0 then BS.Boolean.Not (BS.Loop.IsFirstN (beginIndex, input)) else                 BS.Loop.IsLastN  (-beginIndex, input)
        endFlags   = if endIndex   > 0 then                 BS.Loop.IsFirstN (endIndex,   input)  else BS.Boolean.Not (BS.Loop.IsLastN  (-endIndex,   input))
        flags = if      beginIndex == 0 then endFlags
                else if endIndex   == 0 then beginFlags
                else                         BS.Boolean.And (beginFlags, endFlags)
        out = if beginIndex == 0 && endIndex == 0
              then input
              else BS.Sequences.Gather (flags, input)
    ].out
    else new ComputationNode [ operation = 'Slice' ; inputs = _AsNodes (input) /*plus the function args*/ ] # non-time axis
Reshape(input, numRows, imageWidth = 0, imageHeight = 0, imageChannels = 0, tag='') = new ComputationNode [ operation = 'LegacyReshape' ; inputs = _AsNodes (input) /*plus the function args*/ ]
NewReshape(input, dims, beginAxis=0, endAxis=0, tag='') = new ComputationNode [ operation = 'Reshape' ; inputs = _AsNodes (input) ; shape = new TensorShape [ /*dims*/ ] /*plus the function args*/ ]
ReshapeDimension(x, axis, tensorShape) = NewReshape(x, tensorShape, beginAxis=axis, endAxis=axis + 1)
FlattenDimensions(x, axis, num) = NewReshape(x, 0, beginAxis=axis, endAxis=axis + num)
SplitDimension(x, axis, N) = ReshapeDimension(x, axis, 0:N)
# TODO: make input the last arg!
Transpose(x) = TransposeDimensions(x, 1, 2)
LambdaRank(gain, prediction, queryId, tag='') = new ComputationNode [ operation = 'LambdaRank' ; inputs = _AsNodes (gain : prediction : queryId) /*plus the function args*/ ]
NDCG1Eval(gain, prediction, queryId, tag='') = new ComputationNode [ operation = 'NDCG1Eval' ; inputs = _AsNodes (gain : prediction : queryId) /*plus the function args*/ ]
Logistic(label, probability, tag='') = new ComputationNode [ operation = 'Logistic' ; inputs = _AsNodes (label : probability) /*plus the function args*/ ]
WeightedLogistic(label, probability, instanceWeight, tag='') = new ComputationNode [ operation = 'Logistic' ; inputs = _AsNodes (label : probability : instanceWeight) /*plus the function args*/ ]
ReconcileDynamicAxis(dataInput, layoutInput, tag='') = new ComputationNode [ operation = 'ReconcileDynamicAxis' ; inputs = _AsNodes (dataInput : layoutInput) /*plus the function args*/ ]
ReconcileMBLayout = ReconcileDynamicAxis # back compat
CastAs (type, data) = ReconcileDynamicAxis (data, type) # read as CastAs<type>(data) where the cast may consist of rearranging the data w.r.t. MBLayout or broadcasting across sequence items
# ND convo & pooling/unpooling   --why is autoPadding true? Normally one would want to reduce dimensions, no?
Convolution(weightNode, inputValueNode, kernelDims, mapDims = 0, stride = 1, sharing = true, autoPadding = true, lowerPad = 0, upperPad = 0, dilation = 1, imageLayout='CHW', maxTempMemSizeInSamples = 0, tag='') = new ComputationNode [ operation = 'Convolution' ; inputs = _AsNodes (weightNode : inputValueNode); kernelShape = new TensorShape [ dims = kernelDims ] ; mapCount = new TensorShape [ dims = mapDims ] ; strideShape = new TensorShape [ dims = stride ] ; dimSharing = new BoolVector [ items = sharing ] ; dimPadding = new BoolVector [ items = autoPadding ] ; dimPadLower = new TensorShape [ dims = lowerPad ] ; dimPadUpper = new TensorShape [ dims = upperPad ] ; dimDilation = new TensorShape [ dims = dilation ] ; transpose = false; dimOutputShape = new TensorShape [ dims = 0 ]  /*plus the function args*/ ]
ConvolutionTranspose(weightNode, inputValueNode, kernelDims, mapDims = 0, stride = 1, sharing = true, autoPadding = true, lowerPad = 0, upperPad = 0, outputShape = None, dilation = 1, imageLayout='CHW', maxTempMemSizeInSamples = 0, tag='') = new ComputationNode [ operation = 'Convolution' ; inputs = _AsNodes (weightNode : inputValueNode); kernelShape = new TensorShape [ dims = kernelDims ] ; mapCount = new TensorShape [ dims = mapDims ] ; strideShape = new TensorShape [ dims = stride ] ; dimSharing = new BoolVector [ items = sharing ] ; dimPadding = new BoolVector [ items = autoPadding ] ; dimPadLower = new TensorShape [ dims = lowerPad ] ; dimPadUpper = new TensorShape [ dims = upperPad ] ; dimDilation = new TensorShape [ dims = dilation ] ; transpose = true; dimOutputShape = new TensorShape [ dims = if BS.Constants.IsNone (outputShape) then 0 else outputShape ]  /*plus the function args*/ ]
Pooling(input, poolKind/*'max'|'average'*/, kernelDims, stride=1, autoPadding = true, lowerPad = 0, upperPad = 0, ceilOutDim = false, includePad = false, imageLayout='CHW', tag='') = new ComputationNode [ operation = 'Pooling' ; inputs = _AsNodes (input); pool = poolKind ; kernelShape = new TensorShape [ dims = kernelDims ] ; strideShape = new TensorShape [ dims = stride ] ; dimPadding = new BoolVector [ items = autoPadding ] ; dimPadLower = new TensorShape [ dims = lowerPad ] ; dimPadUpper = new TensorShape [ dims = upperPad ] ; ceilOut = ceilOutDim ; poolIncludePad = includePad /*plus the function args*/ ]
MaxUnpooling(unpoolInput, poolInput, kernelDims, stride=1, autoPadding = true, lowerPad = 0, upperPad = 0, imageLayout='CHW', tag='') = new ComputationNode [ operation = 'MaxUnpooling' ; inputs = _AsNodes (unpoolInput : poolInput); kernelShape = new TensorShape [ dims = kernelDims ] ; strideShape = new TensorShape [ dims = stride ] ; dimPadding = new BoolVector [ items = autoPadding ] ; dimPadLower = new TensorShape [ dims = lowerPad ] ; dimPadUpper = new TensorShape [ dims = upperPad ] /*plus the function args*/ ]
# 2D pooling
MaxPooling(input, windowWidth, windowHeight, horizontalSubsample, verticalSubsample, imageLayout='CHW', tag='') = new ComputationNode [ operation = 'MaxPooling' ; inputs = _AsNodes (input) /*plus the function args*/ ]
AveragePooling(input, windowWidth, windowHeight, horizontalSubsample, verticalSubsample, imageLayout='CHW', tag='') = new ComputationNode [ operation = 'AveragePooling' ; inputs = _AsNodes (input) /*plus the function args*/ ]
ROIPooling (input, ROIs, shape, spatialScale = 0.0625) = new ComputationNode { operation = 'ROIPooling' ; inputs = _AsNodes (input : ROIs) ; pool = 'max' ; roiOutputShape = new TensorShape [ dims = shape ] ; featureScale = spatialScale ; tag='' /*plus the function args*/ }
ColumnwiseCrossProduct = KhatriRaoProduct // deprecated
ErrorPrediction = ClassificationError   # legacy name
Delay = PastValue

Acos(x, tag='') = new ComputationNode [ operation = 'Acos' ; inputs = _AsNodes (x) /*plus the function args*/ ]
Asin(x, tag='') = new ComputationNode [ operation = 'Asin' ; inputs = _AsNodes (x) /*plus the function args*/ ]
Asinh(x, tag='') = new ComputationNode [ operation = 'Asinh' ; inputs = _AsNodes (x) /*plus the function args*/ ]
Atanh(x, tag='') = new ComputationNode [ operation = 'Atanh' ; inputs = _AsNodes (x) /*plus the function args*/ ]
BatchNormalization(input, scale, bias, runMean, runVariance, runCount=None, spatial=false, normalizationTimeConstant = 0, blendTimeConstant = 0, epsilon = 0.00001, useCntkEngine = true, disableRegularization = false, imageLayout='CHW', tag='') = new ComputationNode
{
    operation = 'BatchNormalization'
    inputs =
        if BS.Constants.IsNone(runCount)
        then _AsNodes (input : scale : bias : runMean : runVariance : ParameterTensor {(1), initValue = 0, learningRateMultiplier = 0})
        else _AsNodes (input : scale : bias : runMean : runVariance : runCount)
    /*plus the function args*/
}
ClassBasedCrossEntropyWithSoftmax(labelClassDescriptorVectorSequence, mainInputInfo, mainWeight, classLogProbsBeforeSoftmax, tag='') = new ComputationNode [ operation = 'ClassBasedCrossEntropyWithSoftmax' ; inputs = _AsNodes (labelClassDescriptorVectorSequence : mainInputInfo : mainWeight : classLogProbsBeforeSoftmax) /*plus the function args*/ ]
Clip(minValue, maxValue, x, tag='') = new ComputationNode [ operation = 'Clip' ; inputs = _AsNodes (minValue : maxValue : x) /* plus the function args*/ ]
ColumnElementTimes(aVectorSequence, anotherVectorSequence, tag='') = new ComputationNode [ operation = 'ColumnElementTimes' ; inputs = _AsNodes (aVectorSequence : anotherVectorSequence) /*plus the function args*/ ]
// TODO: ColumnElementTimes = ElementTimes
CosDistance(aVectorSequence, anotherVectorSequence, tag='') = new ComputationNode [ operation = 'CosDistance' ; inputs = _AsNodes (aVectorSequence : anotherVectorSequence) /*plus the function args*/ ]
CosDistanceWithNegativeSamples(aVectorSequence, anotherVectorSequence, numShifts, numNegSamples, tag='') = new ComputationNode [ operation = 'CosDistanceWithNegativeSamples' ; inputs = _AsNodes (aVectorSequence : anotherVectorSequence : numShifts : numNegSamples) /*plus the function args*/ ]
Cosh(x, tag='') = new ComputationNode [ operation = 'Cosh' ; inputs = _AsNodes (x) /*plus the function args*/ ]
Cosine(x, tag='') = new ComputationNode [ operation = 'Cosine' ; inputs = _AsNodes (x) /*plus the function args*/ ]
CrossEntropy(refProbVectorSequence, outProbVectorSequence, tag='') = new ComputationNode [ operation = 'CrossEntropy' ; inputs = _AsNodes (refProbVectorSequence : outProbVectorSequence) /*plus the function args*/ ]
DiagTimes(diagonalMatrixAsColumnVector, matrix, tag='') = new ComputationNode [ operation = 'DiagTimes' ; inputs = _AsNodes (diagonalMatrixAsColumnVector : matrix) /*plus the function args*/ ]
// TODO: DiagTimes = ElementTimes
GatherPacked(indexSequence, sourceData, tag='') = new ComputationNode [ operation = 'GatherPacked' ; inputs = _AsNodes (indexSequence : sourceData) /*plus the function args*/ ]
GMMLogLikelihood(unnormalizedPriorVector, meansAsRows, logStdDevAsRows, dataVectorSequence, tag='') = new ComputationNode [ operation = 'GMMLogLikelihood' ; inputs = _AsNodes (unnormalizedPriorVector : meansAsRows : logStdDevAsRows : dataVectorSequence) /*plus the function args*/ ]
InvStdDev(dataVectorSequence, tag='') = new ComputationNode [ operation = 'InvStdDev' ; inputs = _AsNodes (dataVectorSequence) /*plus the function args*/ ]
KhatriRaoProduct(leftMatrix, rightMatrix, tag='') = new ComputationNode [ operation = 'KhatriRaoProduct' ; inputs = _AsNodes (leftMatrix : rightMatrix) /*plus the function args*/ ]
LogPlus(leftMatrix, rightMatrix, tag='') = new ComputationNode [ operation = 'LogPlus' ; inputs = _AsNodes (leftMatrix : rightMatrix) /*plus the function args*/ ]
LogSoftmax(z, tag='') = new ComputationNode [ operation = 'LogSoftmax' ; inputs = _AsNodes (z) /*plus the function args*/ ]
# TODO: ^^ along axis, like Softmax
MatrixL1Reg(matrix, tag='') = new ComputationNode [ operation = 'MatrixL1Reg' ; inputs = _AsNodes (matrix) /*plus the function args*/ ]
MatrixL2Reg(matrix, tag='') = new ComputationNode [ operation = 'MatrixL2Reg' ; inputs = _AsNodes (matrix) /*plus the function args*/ ]
Mean(dataVectorSequence, tag='') = new ComputationNode [ operation = 'Mean' ; inputs = _AsNodes (dataVectorSequence) /*plus the function args*/ ]
Negate(input, tag='') = new ComputationNode [ operation = 'Negate' ; inputs = _AsNodes (input) /*plus the function args*/ ]
PackedIndex(nodeWithLayoutToPackFor, indexSequence, tag='') = new ComputationNode [ operation = 'PackedIndex' ; inputs = _AsNodes (nodeWithLayoutToPackFor : indexSequence) /*plus the function args*/ ]
PerDimMeanVarDeNormalization(dataVectorSequence, meanVector, invStdDevVector, tag='') = new ComputationNode [ operation = 'PerDimMeanVarDeNormalization' ; inputs = _AsNodes (dataVectorSequence : meanVector : invStdDevVector) /*plus the function args*/ ]
#PerDimMeanVarNormalization(dataVectorSequence, meanVector, invStdDevVector, tag='') = new ComputationNode [ operation = 'PerDimMeanVarNormalization' ; inputs = _AsNodes (dataVectorSequence : meanVector : invStdDevVector) /*plus the function args*/ ]
PerDimMeanVarNormalization (x, mean, invStdDev) = (x - mean) .* invStdDev
Reciprocal(z, tag='') = new ComputationNode [ operation = 'Reciprocal' ; inputs = _AsNodes (z) /*plus the function args*/ ]
//# the following is a temporary workaround until we have the C++ version
# TODO: change hiddenDims to hiddenShape and pass as a TensorShape (currently, the node only supports rank-1 data)
OptimizedRNNStack(weights, input, hiddenDims, numLayers=1, bidirectional=false, recurrentOp='lstm', axis=-1, tag='') = new ComputationNode [ operation = 'OptimizedRNNStack' ; inputs = _AsNodes (weights : input) /*plus the function args*/ ]
# legacy:
RNNStack(x, W, hiddenSize=10, numLayers=1, bidirectional=false, rnnMode='lstm', tag='') = OptimizedRNNStack(W, x, hiddenSize, numLayers=1, bidirectional=false, recurrentOp=rnnMode, tag='')
Scale(scalarScalingFactor, matrix, tag='') = new ComputationNode [ operation = 'Scale' ; inputs = _AsNodes (scalarScalingFactor : matrix) /*plus the function args*/ ]
# TODO: Scale = ElementTimes
ScatterPacked(cond, indexSequence, sourceData, tag='') = new ComputationNode [ operation = 'ScatterPacked' ; inputs = _AsNodes (cond : indexSequence : sourceData) /*plus the function args*/ ]
Sin(z, tag='') = new ComputationNode [ operation = 'Sin' ; inputs = _AsNodes (z) /*plus the function args*/ ]
Sinh(x, tag='') = new ComputationNode [ operation = 'Sinh' ; inputs = _AsNodes (x) /*plus the function args*/ ]
Softmax (z, axis=0, tag='') = 
    if axis == 0 then new ComputationNode [ operation = 'Softmax' ; inputs = _AsNodes (z) /*plus the function args*/ ]
    else
    [
        Z = ReduceLogSum (z, axis=axis) # reduce along axis
        P = Exp (z - Z)
    ].P
Hardmax(z, tag='') = new ComputationNode [ operation = 'Hardmax' ; inputs = _AsNodes (z) /*plus the function args*/ ]
Sqrt(z, tag='') = new ComputationNode [ operation = 'Sqrt' ; inputs = _AsNodes (z) /*plus the function args*/ ]
SquareError(aMatrix, anotherMatrix, tag='') = new ComputationNode [ operation = 'SquareError' ; inputs = _AsNodes (aMatrix : anotherMatrix) /*plus the function args*/ ]
SumColumnElements(z, tag='') = new ComputationNode [ operation = 'SumColumnElements' ; inputs = _AsNodes (z) /*plus the function args*/ ] # deprecated
SumElements(matrix, tag='') = new ComputationNode [ operation = 'SumElements' ; inputs = _AsNodes (matrix) /*plus the function args*/ ]
# ^^ TODO: Rename to ReduceSumMB?
Tanh(z, tag='') = new ComputationNode [ operation = 'Tanh' ; inputs = _AsNodes (z) /*plus the function args*/ ]
TimeReverse(vectorSequence, tag='') = new ComputationNode [ operation = 'TimeReverse' ; inputs = _AsNodes (vectorSequence) /*plus the function args*/ ]
Trace (node, say='', logFrequency=100, logFirst=10, logGradientToo=false, onlyUpToRow=100000000, onlyUpToT=100000000, format=[], tag='') = new ComputationNode [ operation = 'Trace' ; inputs = _AsNodes (node) ]
TransposeTimes(leftMatrix, rightMatrix, tag='') = new ComputationNode [ operation = 'TransposeTimes' ; inputs = _AsNodes (leftMatrix : rightMatrix) /*plus the function args*/ ]
QuantizedTimes(leftMatrix, rightMatrix, bitSmoothingA=1, bitSmoothingB=1, outputRank=1, inferInputRankToMap=-1, tag='') = new ComputationNode [ operation = 'QuantizedTimes' ; inputs = _AsNodes (leftMatrix : rightMatrix) /*plus the function args*/ ]
Where(cond, tag='') = new ComputationNode [ operation = 'Where' ; inputs = _AsNodes (cond) /*plus the function args*/ ]

##############################################################################
# non-neural-network functions
##############################################################################

Print(value, format='') = new PrintAction [ what = value /*; how = format*/ ]
Fail(what) = new FailAction [ /*what*/ ]
Format(value, format) = new StringFunction [ what = 'Format' ; arg = value ; how = format ]
Replace(s, from, to) = new StringFunction [ what = 'Replace' ; arg = s ; replacewhat = from ; withwhat = to ]
Substr(s, begin, num) = new StringFunction [ what = 'Substr' ; arg = s ; pos = begin ; chars = num ]
Chr(c) = new StringFunction [ what = 'Chr' ;  arg = c ]
Length(x) = new NumericFunction [ what = 'Length' ; arg = x ]
Repeat (N, what) = if N <= 0 then BS.Constants.None else (Repeat (N-1, what) : what) # can also be used to turn a scalar into a 1-element array
_ForceResizeArray (N, arrayOrScalar) = { # bring an array to a given length, either by chopping or by duplicating its last value
    arr = _AsArray (arrayOrScalar)
    L = Length (arr)
    res = if N < L then array[0..N-1] (i => arr[i]) # chop to length
          else if L == 0 then Fail ("BottomlessExpansion(): needs at least one element to expand.")
          else _ConcatArrays (arr, Repeat (N-L, arr[L-1])) # append copies of the last value
}.res
_AsArray (x) = if IsArray (x) then x else [| x |] # helper to allow dimensions to describe scalars (42) or tensors (13:42)
_ConcatArrays (aOrScalar, bOrScalar) = {
    a = _AsArray (aOrScalar) ; b = _AsArray (bOrScalar)
    newLen = Length (a)+Length(b)
    res = if newLen == 0 then BS.Constants.None else array[0..newLen-1] (i => if i < Length (a) then a[i] else b[i-Length (a)])
}.res
Sign(x) = if x > 0 then 1 else if x < 0 then -1 else 0
Min(a,b) = if a < b then a else b
Max(a,b) = if a > b then a else b
Fac(n) = if n > 1 then Fac(n-1) * n else 1
IsSameObject(a,b) = new CompareFunction [ what = 'IsSameObject' ; args = (a : b) ]
IsArray(a)  = new CompareFunction [ what = 'IsArray'  ; args = a ]
IsDouble(a) = new CompareFunction [ what = 'IsDouble' ; args = a ]
IsBool(a)   = new CompareFunction [ what = 'IsBool'   ; args = a ]
Mod(x, y)  = new NumericFunction [ what = 'Mod' ;  args = (x:y) ]
IntDiv(x, y) = new NumericFunction [ what = 'IntDiv' ;  args = (x:y) ]

##############################################################################
# macros from NDL book
##############################################################################

# deprecated--use LinearLayer{} and DenseLayer{} instead
BFF(in, rows, cols) = [ B = Parameter(rows, 1, initValue = 0) ; W = Parameter(rows, cols) ; z = W*in+B ]
SBFF(in, rows, cols) = [ Eh = Sigmoid(BFF(in, rows, cols).z) ]

# deprecated--use FeatureMVNLayer{} instead
MeanVarNorm(feat) = PerDimMeanVarNormalization(feat, Mean(feat), InvStdDev(feat))

# deprecated--use LogPriorLayer{} instead
LogPrior(labels) = Log(Mean(labels))

# specify one of these two for initialization:
#  - init = "uniform"|"gaussian"
#  - embeddingFile = PATHNAME
# deprecated--use EmbeddingLayer{} instead
Embedding (embeddingDim, input, inputDim=input.dim, initFrom=''/*|fromFile|gaussian|uniform*/, embeddingPath = '', sparseInput = false, learningRateWeight = 0.0) = [
    embedding = Transpose (Parameter (inputDim, embeddingDim, learningRateMultiplier = learningRateWeight, init = initFrom, initFromFilePath = embeddingPath))
    lookup = if sparseInput then embedding * input
             else GatherPacked (input, embedding)
].lookup

##############################################################################
# the more specific standard things are in a namespace called 'BS'
# You can create shorthands for accessing these, e.g. saying B = BS.Boolean.
# Note: Identifiers beginning with _ should be considered for library use only.
##############################################################################

BS = [

##############################################################################
# Basic constants
##############################################################################

Constants = [
    Zero = ConstantTensor (0, (1))
    One  = ConstantTensor (1, (1))
    OnesTensor (dims) = ConstantTensor (1, dims)
    # A constant 1D tensor that contains an integer enumeration 0 .. (dims - 1).
    Range (dim) = Splice( array [0..(dim-1)] ( i => Constant{i} ) )
    # BUGBUG: ZeroesLike() would recreate the full dimension of x. Well, no need if it considers broadcasting. But still wrong if we want to broadcast a vector of different tensor dim.
    #ZeroesLike (x) = CastAs (x, Zero) // read: Cast<x>(Zero)
    #OnesLike (x)   = CastAs (x, One)
    # CastAs() does not implement broadcasting
    ZeroesLike (x) = SumColumnElements (RowSlice (0, 1, x) .* Zero)  // hack: get one row of input and multiply with zero; double-hack: reduce extra tensor dims by SumCol
    ZeroSequenceLike = ZeroesLike   # TODO: this should yield a scalar sequence, while ZeroesLike should be a tensor
    ZeroesLike1 (x) = x .* Zero     # get a tensor of zeroes of same dim as x  TODO: Do this as a C++ node (will be simple)
    OnesLike (x) = ZeroesLike (x) + One
    # is this like Sequences.Repeat?
    True  = 1
    False = 0
    None = [| |]  # doubles up as an empty array. Note: only use [| |] syntax inside here, as it may change in the future
    IsNone (x) = IsSameObject (x, None)
]

##############################################################################
# Boolean operations
# These operations will have undefined behavior for input values != 0 or 1.
##############################################################################

# boolean helpers
Boolean = [
    True  = 1
    False = 0

    # basic logical operations
    And (a,b) =         a .* b
    Or  (a,b) = a + b - a .* b
    Xor (a,b) = a + b - a .* b * Constant (2)
    Not (x)   = Constants.One - x

    # on each time step where clk 1, this toggles its value
    Toggle (clk, initialValue=False) = [
        state = Xor (PastValue (1, state, defaultHiddenActivation=initialValue), clk)
    ].state

    # select a value
    # Note: This will be replaced by BrainScript 'if cond then thenVal else elseVal' and SwitchNode
    If (cond, thenVal, elseVal, tag='') =  new ComputationNode [ operation = 'If' ; inputs = _AsNodes (cond : thenVal : elseVal) /*plus the function args*/ ]
]

##############################################################################
# sequence operations
# These mimic LINQ operations.
##############################################################################

Sequences = [
    # broadcast a single-step sequence to a multi-step sequence
    BroadcastSequenceAs (type, data1) = [                      # type=example sequence with desired length (outside of a loop), data1=1 time step
        # BUGBUG: This should work but gives worse results.
        #ZeroSequenceLike (x) = RowSlice (0, 1, x) .* Constants.Zero # BUGBUG: SumColumnElements() has a CPU/GPU problem
        #index = /*Constants.*/ZeroSequenceLike (type)  # create an index sequence [ 0 0 0 ... ] of target length
        #packedIndex = PackedIndex (data1, index)       # convert into internal packed index w.r.t. 'data1'
        #out = GatherPacked (packedIndex, data1)        # copy data1[0] to all elements, total length like 'type'

        # alternative (slower, older) implementation (10% slower end-to-end?)
        # Gives nearly the same result, but not completely. Since Gather() above has an atomicAdd(), let's leave this on for now and check later.
        dataPadded = Sequences.Scatter (Loop.IsFirst (type), data1) # padded with zeroes until end of target sequence
        out = Boolean.If (Loop.IsFirst (dataPadded), # if first entry
                 /*then*/ dataPadded,                # then copy that
                 /*else*/ Loop.Previous (out))       # else just propagate to the front
    ].out

    # rolling window over past N samples
    # returns a record [ value=..., valid=... ], both being 1-step sequences of [K x N] (K=dim for value and 1 for valid). N can optionally be moved to axes >2.
    # This implementation is suboptimal in that it creates copies for the intermediate steps.
    PastValueWindow (N, in, axis=2) = [
        isLast = Loop.IsLast (in)
        isLastIndex = PackedIndex (in, Where (isLast))
        GatherLast (x) = GatherPacked (isLastIndex, x) # 'cond' matches 'x'
        onesLikeIn = Constants.OnesLike (in)
        delayLine[t:0..N-1] = [     # shift register for encoder, last N inputs
            value = if t == 0
                    then in         # delay 0: current value
                    else PastValue (0, in, timeStep=t, defaultHiddenActivation=0)
            valid = if t == 0
                    then onesLikeIn   # BUGBUG: if I say Constant.Ones here, it outputs 0. Ones has no MBLayout
                    else PastValue (1, onesLikeIn, timeStep=t, defaultHiddenActivation=0)


            TraceDenseTransposed (h, what) = h
            #    Trace (h, say=what, logFirst=10, logFrequency=100, logGradientToo=false, onlyUpToRow=9, onlyUpToT=25, format=[ type = "real" ; transpose = true ; precisionFormat = ".4" ])


            lastValue = TraceDenseTransposed(  GatherLast (value)  ,'dvalue')  # [i, delay]
            lastValid = TraceDenseTransposed(  GatherLast (valid)  ,'dvalid')  # [i, delay]
        ]
        # delayLine[t].value = value of t steps in the past
        # delayLine[t].valid = true if we had a value t steps in the past
        SplitStack (x) =
            if      axis == 2 then SplitDimension (x, 1, N)
            else if axis > 2  then TransposeDimensions (SplitDimension (x, 1, N), 2, axis)
            else Fail ("PastValueWindow: axis>2 required.") # BUGBUG: We also require that input is a single vector. Address later.
        value = SplitStack (RowStack (array[0..N-1](t=>delayLine[t].lastValue)))  # [i, delay]
        valid = SplitStack (RowStack (array[0..N-1](t=>delayLine[t].lastValid)))  # [i, delay]
    ]

    # fold left/right: Reduce entire sequence by applying binaryOp, e.g. FoldL (Plus, 0, input)
    # LINQ calls this Aggregate; and may or may not specify the seed value; and allows a predicate
    FoldL (binaryOp, x0, x) = _Fold (PastValue,   binaryOp, x0, x)
    FoldR (binaryOp, x0, x) = _Fold (FutureValue, binaryOp, x0, x)
    _Fold (binaryOp, x0, x) = [
        acc = binaryOp (x, if Loop.IsFirst (x) then x0 else PastValue (acc))
        out = Last (acc)
    ].out
    # TODO: need a version that does not require an initial value--what would that be called?

    # LINQ-like operators
    Map (lambda, x) = lambda (x)     // that one's easy
    # Reverse (x) is a C++ node currently called TimeReverse

    # Gather and Scatter
    # We go through 3 nodes each to take advantage of x
    Gather  (cond, x) =  GatherPacked (      PackedIndex (/*layout of*/ x, Where (cond)), x)                  # 'cond' matches 'x'
    Scatter (cond, y) = ScatterPacked (/*layout of*/ cond, PackedIndex (/*layout of*/ cond, Where (cond)), y) # 'cond' matches the result

    # sequence-altering LINQ-like operators
    # These generate new data packing (MBLayouts)

    # First and Take
    # LINQ allows predicates as well.
    First (x) = Slice (0,  1, x,  axis=-1)
    Last (x)  = Slice (-1, 0, x,  axis=-1)

    # TakeWhile and DropWhile
    #TakeWhile (predicate, x) = Filter ( _WhilePredicate (PastValue, predicate), x)
    #SkipWhile (predicate, x) = Filter (!_WhilePredicate (PastValue, predicate), x)
    #_WhilePredicate (DelayFn, predicate, input) =
    #[
    #    whilePredicateRec = Boolean.And (DelayFn (whilePredicateRec, defaultHiddenActivation=Boolean.True), predicate)
    #].whilePredicateRec
    # TODO: do we need operations from the back?

    #Take (N, x) = _Take (PastValue, N, x)
    #TakeRight (N, x) = _Take (FutureValue, N, x)
    #_Take (DelayFn, N, x) = [
    #    selected = Loop._IsWithin (DelayFn, N, x)
    #    out = Gather (selected, x)
    #].out
    #
    #Skip (N, x) = if N > 0 then _Skip (PastValue, N, x) else x
    #_Skip (DelayFn, N, x) = [ // TODO: merge with _Take
    #    selected = Loop._IsWithin (DelayFn, N, x)
    #    out = Gather (Boolean.Not (selected), x)
    #].out
    #ElementAt (n, x) = [ // not efficient, as it filters twice. Better AND the predicates. TODO: what if n is out of range? ElementAtOrDefault
    #    startMask = Skip (n, x)                     // ...000111...
    #    mask = startMask - PastValue (0, startMask) // ...000100...
    #    out = Gather (mask, x)
    #]
    #Single (predicate, x) = x

    #FirstOrDefault (x) = ? // can empty sequences exist or even be represented by CNTK?

    #Average (x) = Sum (x) / Loop.Count(x)  // TODO: patch opQuotient to check 0/0 = 0
    #Sum (x)    = FoldL (Plus,    0, x)
    #LogSum (x) = FoldL (LogPlus, 0, x)
    #Max (x) = FoldL (^.Max, ?, x) // TODO: name clash; need to implement ^.
    #Min (x) = FoldL (^.Min, ?, x) // TODO: what's the init value?
    #All (x) = FoldL (Boolean.And,  OnesLike (x), x)
    #Any (x) = FoldL (Boolean.Or, ZeroesLike (x), x)

    # Join to create 2D fields for s2s attention?

    # Concat  (a Zip but in sequence dimension)
]

##############################################################################
# index operations
# These refer to the loop iteration itself.
##############################################################################

Loop = {
    # get the current iteration index w.r.t a node in a loop, such as a Delay node
    Iteration (x) = [
      agg = OnesLike (x) + PastValue(agg, defaultHiddenActivation=0) // a recurrence that sums up ones
    ].agg

    # get the total length of a sequence
    # TODO: in LINQ, this is an aggregation operation, so it would be long into Sequences
    Count(x) = Sequences.Last (1, Iteration (x)) // take last item of recurrence that sums up ones

    # is the current iteration the first/last of the loop?
    IsFirst (x) = _IsWithin (PastValue,   1, x)
    IsLast (x)  = _IsWithin (FutureValue, 1, x)

    IsFirstN (N, x) = _IsWithin (PastValue,   N, x)
    IsLastN  (N, x) = _IsWithin (FutureValue, N, x)

    # private helpers
    # flag whether a frame is within the first or last N frames
    _IsWithin (DelayFn/*PastValue or FutureValue*/, N, x) = DelayFn (0, Constants.ZeroesLike (x)/*false*/, timeStep=N, defaultHiddenActivation=Constants.True)

    # opposite of Id's "next x = ..."
    Previous (x, initialState=None) = PastValue   (0, x, initialState=initialState, timeStep=1)
    Next     (x, initialState=None) = FutureValue (0, x, initialState=initialState, timeStep=1)

    PreviousOrDefault (x, defaultValue=Constant (0)) =   # a delay node with initial value  --TODO: merge the two, then do in C++
    [
        flags = BS.Loop.IsFirst (x)
        out = BS.Boolean.If (flags,
                    /*then*/ BS.Sequences.Scatter (flags, defaultValue),
                    /*else*/ Previous (x))
    ].out

    NextOrDefault (x, defaultValue=Constant (0)) =   # a delay node with initial value
    [
        flags = BS.Loop.IsLast (x)
        out = BS.Boolean.If (flags,
                    /*then*/ BS.Sequences.Scatter (flags, defaultValue),
                    /*else*/ Next (x))
    ].out
}

##############################################################################
# parameter definitions
##############################################################################

Parameters =
[
    # TODO: These all have randomSeed set to 1!
    WeightParam (outputDim, inputDim) = ParameterTensor ((outputDim : inputDim), init='uniform', initValueScale=1, initOnCPUOnly=true, randomSeed=1)
    DiagWeightParam (outputDim)       = ParameterTensor ((outputDim), init='uniform', initValueScale=1, initOnCPUOnly=true, randomSeed=1) # meant to be applied elementwise
    BiasParam (dim)                   = ParameterTensor ((dim), initValue=0.0)
    ScalarParam()                     = BiasParam (1)

    # route input through an extra weight, for stabilization
    StabilizeElements (x, inputDim=x.dim, enabled=true) =
        if enabled
        then [
            #beta = Exp (BiasParam ((inputDim))) # init value is 0
            #beta = ParameterTensor ((inputDim), initValue=1.0) # init value is 1
            # or SoftPlus: ln(1+e^beta)
            #beta = Log (Constants.One + Exp (ParameterTensor ((inputDim), initValue=0.54132485/*ln (e-1)*/))) # init value is 1

            # sharpened Softplus: 1/f ln(1+e^{f*beta})
            # this behaves linear for weights around 1, yet guarantees positiveness

            f = ConstantTensor (4, (1))
            fInv = Reciprocal (f)
            beta = fInv .* Log (Constants.One + Exp (f .* ParameterTensor ((inputDim), initValue=0.99537863/* 1/f*ln (e^f-1) */))) # init value is 1

            TraceDense (h, what) = h  # delete h and uncomment Trace to trace the beta values. They are a valuable indicator.
                //Trace (h, say=what, logFirst=10, logFrequency=100, logGradientToo=false, onlyUpToRow=9, onlyUpToT=25, format=[ type = "real" ; transpose = false ; precisionFormat = ".6" ])

            result = TraceDense (    beta,    'beta') .* x
        ].result
        else x

    # and the same with a scalar stabilizer shared across all components
    Stabilize (x, enabled=true) = if enabled then StabilizeElements (x, inputDim=1, enabled=true) else x
]

##############################################################################
# recurrent networks
##############################################################################

RNNs =
[
    # LSTMBlock -- LSTM object with projection and self-stabilization
    # Projection is enabled by passing different values for outputDim and cellDim.
    # This is the stateless version that takes the previous state as an input.
    # It returns a dictionary with three members: h and c, and dim=h.dim for convenience. prevState must have h and c.
    # This function also takes an optional auxiliary input, e.g. for supporting attention models.
    LSTMBlock (outputDim, cellShape=None, usePeepholes=false, init='glorotUniform', initValueScale=1, enableSelfStabilization=false) =
    {
        cellDim = if Constants.IsNone (cellShape) then outputDim else cellShape

        # parameter helpers
        # we group 4 matrices into one, gives 60% speed-up in some cases
        # Not grouping inputs since random-init scaling would be incorrect.
        # TODO: Remove the function call, just assign it.
        B  = ParameterTensor {(4 * cellDim),             initValue=0}       # a bias
        W  = ParameterTensor {(4 * cellDim : Inferred),  init=init, initValueScale=initValueScale}   # input
        A  = ParameterTensor {(4 * cellDim : Inferred),  init=init, initValueScale=initValueScale}   # aux input (optional)
        H  = ParameterTensor {(4 * cellDim : outputDim), init=init, initValueScale=initValueScale}   # hidden-to-hidden
        Ci = ParameterTensor {(    cellDim),             init=init, initValueScale=initValueScale}   # cell-to-hiddden {note: applied elementwise}
        Cf = ParameterTensor {(    cellDim),             init=init, initValueScale=initValueScale}   # cell-to-hiddden {note: applied elementwise}
        Co = ParameterTensor {(    cellDim),             init=init, initValueScale=initValueScale}   # cell-to-hiddden {note: applied elementwise}

        Wmr = ParameterTensor {(outputDim : cellDim), init=init, initValueScale=initValueScale};  # final projection

        Sdh = if enableSelfStabilization then StabilizerLayer{} else Identity
        Sdc = if enableSelfStabilization then StabilizerLayer{} else Identity
        Sct = if enableSelfStabilization then StabilizerLayer{} else Identity
        Sht = if enableSelfStabilization then StabilizerLayer{} else Identity

        apply (x, prevState, aux=None) = {
            _ = {     // encapsulate the inner workings

                dh = prevState.h // previous values
                dc = prevState.c

                dhs = Sdh(dh) // previous values, stabilized
                dcs = Sdc(dc)
                # note: input does not get a stabilizer here, user is meant to do that outside

                # projected contribution from input(s), hidden, and bias
                proj4 = if Constants.IsNone (aux)
                        then B + W * x + H * dhs
                        else B + W * x + H * dhs + A * aux

                itProj  = Slice (0*cellDim, 1*cellDim, proj4, axis=1)
                bitProj = Slice (1*cellDim, 2*cellDim, proj4, axis=1)
                ftProj  = Slice (2*cellDim, 3*cellDim, proj4, axis=1)
                otProj  = Slice (3*cellDim, 4*cellDim, proj4, axis=1)

                # add peephole connection if requested
                peep(x, c, C) = if usePeepholes then x + C .* c else x

                it = Sigmoid (peep (itProj, dcs, Ci))        // input gate(t)
                bit = it .* Tanh (bitProj)                   // applied to tanh of input network

                ft = Sigmoid (peep (ftProj, dcs, Cf))        // forget-me-not gate(t)
                bft = ft .* dc                               // applied to cell(t-1)

                ct = bft + bit                               // c(t) is sum of both

                ot = Sigmoid (peep (otProj, Sct(ct), Co))    // output gate(t)
                ht = ot .* Tanh (ct)                         // applied to tanh(cell(t))
            }

            # our return values
            c = _.ct          // cell value
            h = if outputDim != cellDim   // output/hidden state
                then Wmr * Sht(_.ht)      // project
                else _.ht                 // no projection
            dim = outputDim
        } // end of apply (x, prevState)
    }.apply

    # LSTMP -- LSTM function with projection and self-stabilization
    # Projection is enabled by passing different values for outputDim and cellDim.
    # This is the stateless version that takes the previous state as an input.
    # It returns a dictionary with three members: h and c, and dim=h.dim for convenience. prevState must have h and c.
    # This function also takes an optional auxiliary input, e.g. for supporting attention models.
    LSTMP (outputDim, cellDim=outputDim, x, aux=Constants.None, auxDim=aux.dim, prevState, enableSelfStabilization=false, inputDim=0) =
    [
        # TODO: Implement this in terms of the one above. Needs to be tested.
        S(x) = Parameters.Stabilize (x, enabled=enableSelfStabilization)

        _ = [     // encapsulate the inner workings

            // parameter macros
            # note: each invocation comes with its own set of weights
            B() = Parameters.BiasParam (cellDim)
            W() = Parameters.WeightParam (cellDim, 0)               // input
            A() = Parameters.WeightParam (cellDim, auxDim)          // aux input
            H() = Parameters.WeightParam (cellDim, outputDim)       // hidden-to-hidden
            C() = Parameters.DiagWeightParam (cellDim)              // cell-to-hiddden (note: applied elementwise)

            dh = prevState.h // previous values
            dc = prevState.c

            dhs = S(dh) // previous values, stabilized
            dcs = S(dc)
            # note: input does not get a stabilizer here, user is meant to do that outside

            # projected contribution from input(s) and bias
            pin() = if Constants.IsNone (aux)
                    then B() + W() * x
                    else B() + W() * x + A() * aux

            it = Sigmoid (pin() + H() * dhs + C() .* dcs)           // input gate(t)
            bit = it .* Tanh (pin() + H() * dhs)                    // applied to tanh of input network

            ft = Sigmoid (pin() + H() * dhs + C() .* dcs)           // forget-me-not gate(t)
            bft = ft .* dc                                          // applied to cell(t-1)

            ct = bft + bit                                          // c(t) is sum of both

            ot = Sigmoid (pin() + H() * dhs + C() .* S(ct))         // output gate(t)
            ht = ot .* Tanh (ct)                                    // applied to tanh(cell(t))
        ]

        # our return values
        c = _.ct                        // cell value
        h = if outputDim != cellDim     // output/hidden state
            then [                      // project
                Wmr = Parameters.WeightParam (outputDim, cellDim);
                htp = Wmr * S(_.ht)
            ].htp
            else _.ht                   // no projection
        dim = outputDim
    ]

    # helper function to delay h and c
    # Callers can provide their own, e.g. useful for beam decoding.
    PreviousHC (lstmState, initialState=None, layerIndex=0) = {
       h = Loop.Previous (lstmState.h, initialState=if BS.Constants.IsNone (initialState) then None else initialState.h)  # hidden state(t-1)
       c = Loop.Previous (lstmState.c, initialState=if BS.Constants.IsNone (initialState) then None else initialState.c)  # cell(t-1)
       dim = lstmState.dim
    }

    # pass previousHook=BS.RNNs.NextHC instead of PreviousHC to get a right-to-left recurrence
    NextHC (lstmState, initialState=None, layerIndex=0) = {
       h = Loop.Next (lstmState.h, initialState=if BS.Constants.IsNone (initialState) then None else initialState.h)  # hidden state(t-1)
       c = Loop.Next (lstmState.c, initialState=if BS.Constants.IsNone (initialState) then None else initialState.c)  # cell(t-1)
       dim = lstmState.dim
    }

    PreviousHCWithTrainedInitialState{shape=(0)} = {  # default (0) will infer to all elements for inputs of rank 0
        initialH = ParameterTensor {shape, initValue=0}
        initialC = ParameterTensor {shape, initValue=0}
        apply (x) = PreviousHC (x, initialState={ h = initialH; c = initialC }, layerIndex=0)
    }.apply

    NextHCWithTrainedInitialState{shape=(0)} = {  # default (0) will infer to all elements for inputs of rank 0
        initialH = ParameterTensor {shape, initValue=0}
        initialC = ParameterTensor {shape, initValue=0}
        apply (x) = NextHC (x, initialState={ h = initialH; c = initialC }, layerIndex=0)
    }.apply

    NoAuxInputHook (input, lstmState) = Constants.None

    # this implements a recurrent (stateful) LSTM with projection and self-stabilization
    # It returns a record (h,c). To use its output, say .h
    # By default, this is left-to-right. Pass previousHook=BS.RNNs.NextHC for a right-to-left model.
    RecurrentLSTMP (outputDim/*h.dim*/, cellDim=BS.Constants.None,
                    x, inputDim=0,
                    previousHook=BS.RNNs.PreviousHC,
                    augmentInputHook=NoAuxInputHook, augmentInputDim=0,
                    layerIndex=0,
                    enableSelfStabilization=false) =
    [
        enableSelfStabilization1 = enableSelfStabilization ; cellDim1 = cellDim ; layerIndex1 = layerIndex # workaround

        prevState = previousHook (lstmState, layerIndex=layerIndex1) # recurrent memory. E.g. Previous or Next, with or without initial state, beam reordering etc.

        auxInput = augmentInputHook(x, prevState)   # optionally augment input. Constants.None if none.

        lstmState = BS.RNNs.LSTMP (outputDim, cellDim=if BS.Constants.IsNone (cellDim) then outputDim else cellDim, x, inputDim=0, aux=auxInput, auxDim=augmentInputDim, prevState, enableSelfStabilization=enableSelfStabilization1)
    ].lstmState // that's the value we return

    # a stack of recurrent LSTMs (unidirectional)
    RecurrentLSTMPStack (layerDims, cellDims=BS.Constants.None,
                         input, inputDim=0,
                         previousHook=PreviousHC,
                         augmentInputHook=NoAuxInputHook, augmentInputDim=0,
                         enableSelfStabilization=false) =
    [
        previousHook1 = previousHook ; useStabilizer = enableSelfStabilization ; augmentInputHook1 = augmentInputHook ; augmentInputDim1 = augmentInputDim
        layers[i:0..Length (layerDims)-1] =
            RecurrentLSTMP (layerDims[i], cellDim=if BS.Constants.IsNone (cellDims) then layerDims[i] else cellDims[i],
                            if i == 0 then input else Parameters.Stabilize (layers[i-1].h, enabled=useStabilizer),
                            previousHook=previousHook1,
                            augmentInputHook=if i == 0 then augmentInputHook1 else NoAuxInputHook, augmentInputDim=if i == 0 then augmentInputDim1 else 0,
                            layerIndex=i,
                            enableSelfStabilization=useStabilizer)
    ].layers

    # a stack of recurrent LSTMs (bidirectional)
    # TODO: Should we define layerDims as the total (sum of both forward and backward direction)?
    RecurrentBidirectionalLSTMPStack (layerDims, cellDims=layerDims, input, inputDim=input.dim, previousHook=PreviousHC, nextHook=NextHC, enableSelfStabilization=false) = [
        previousHook1 = previousHook ; nextHook1 = nextHook ; useStabilizer = enableSelfStabilization
        layers[i:0..Length (layerDims)-1] =
        [
            v    = if i == 0 then input    else Parameters.Stabilize (layers[i-1].h, enabled=useStabilizer)
            vDim = if i == 0 then inputDim else                       layers[i-1].dim
            fwd = RecurrentLSTMP (layerDims[i], cellDim=cellDims[i],
                                  v, inputDim=vDim,
                                  previousHook=previousHook1,
                                  layerIndex=i,
                                  enableSelfStabilization=useStabilizer)
            bwd = RecurrentLSTMP (layerDims[i], cellDim=cellDims[i],
                                  v, inputDim=vDim,
                                  previousHook=nextHook1,
                                  layerIndex=i,
                                  enableSelfStabilization=useStabilizer)
            h = Splice ((fwd.h : bwd.h), axis=1)
            c = Splice ((fwd.c : bwd.c), axis=1)
            dim = layerDims[i] * 2  # output dimension
        ]
    ].layers

    # NOTE: the GRU implementation below has too much code duplication with the LSTM functions; it will be re-written
    # GRU -- GRU function with projection and self-stabilization
    # It returns a dictionary with three members: the hidden state h, the cell state c, and dim=h.dim.
    # While c isn't required, we return it for implementations like seq2seq that expect it so that this can be a proper drop-in replacement for LSTM
    # Like the LSTM function, it also takes an optional auxiliary input, e.g. for supporting attention models.
    GRU (outputDim, cellDim=outputDim, x, inputDim=x.dim, aux=Constants.None, auxDim=aux.dim, prevState, enableSelfStabilization=false) =
    [
        S(x) = Parameters.Stabilize (x, enabled=enableSelfStabilization)
        cellDim = outputDim

        _ = [     // encapsulate the inner workings

            dh = prevState.h   // previous value
            dhs = S(dh)        // previous value, stabilized
            # note: input does not get a stabilizer here, user is meant to do that outside

            // parameter macros
            # note: each invocation comes with its own set of weights
            B() = Parameters.BiasParam (cellDim)
            W() = Parameters.WeightParam (cellDim, inputDim)        // input
            A() = Parameters.WeightParam (cellDim, auxDim)          // aux input
            H() = Parameters.WeightParam (cellDim, outputDim)       // hidden-to-hidden

            # projected contribution from input(s) and bias
            pin() = if Constants.IsNone (aux)
                    then B() + W() * x
                    else B() + W() * x + A() * aux

            # update gate z(t)
            zt = Sigmoid (pin() + H() * dhs)

            # reset gate r(t)
            rt = Sigmoid (pin() + H() * dhs)

            # "cell" c
            rs = dhs .* rt
            ct = Tanh (pin() + H() * rs)

            # hidden state ht / output
            ht = (BS.Constants.OnesTensor (cellDim) - zt) .* ct + zt .* dhs
        ]

        # our return values (projection)
        h = if outputDim != cellDim     // output/hidden state
        then [                          // project
            Wmr = Parameters.WeightParam (outputDim, cellDim);
            htp = Wmr * S(_.ht)
        ].htp
        else _.ht                       // no projection

        c = _.ct
        dim = outputDim
    ]

    # this implements a recurrent (stateful) GRU with self-stabilization
    # It returns a record (h,c) to be compatible with the LSTM version. To use its output, say .h
    # By default, this is left-to-right. Pass previousHook=BS.RNNs.NextHC for a right-to-left model.
    RecurrentGRU   (outputDim/*h.dim*/, cellDim=outputDim,
                    x, inputDim=x.dim,
                    previousHook=BS.RNNs.PreviousHC,
                    augmentInputHook=NoAuxInputHook, augmentInputDim=0,
                    layerIndex=0,
                    enableSelfStabilization=false) =
    [
        enableSelfStabilization1 = enableSelfStabilization ; cellDim1 = cellDim ; inputDim1 = inputDim ; layerIndex1 = layerIndex # workaround

        prevState = previousHook (gruState, layerIndex=layerIndex1) # recurrent memory. E.g. Previous or Next, with or without initial state, beam reordering etc.

        auxInput = augmentInputHook(x, prevState)   # optionally augment input. Constants.None if none.

        gruState = BS.RNNs.GRU (outputDim, cellDim=cellDim1, x, inputDim=inputDim1, aux=auxInput, auxDim=augmentInputDim, prevState, enableSelfStabilization=enableSelfStabilization1)
    ].gruState // that's the value we return

    # a stack of recurrent GRUs (unidirectional)
    RecurrentGRUStack (layerDims, cellDims=layerDims,
                       input, inputDim=input.dim,
                       previousHook=PreviousHC,
                       augmentInputHook=NoAuxInputHook, augmentInputDim=0,
                       enableSelfStabilization=false) =
    [
        previousHook1 = previousHook ; useStabilizer = enableSelfStabilization ; augmentInputHook1 = augmentInputHook ; augmentInputDim1 = augmentInputDim
        layers[i:0..Length (layerDims)-1] =
            RecurrentGRU   (layerDims[i], cellDim=cellDims[i],
                            if i == 0 then input else Parameters.Stabilize (layers[i-1].h, enabled=useStabilizer), inputDim=if i == 0 then inputDim else layers[i-1].dim,
                            previousHook=previousHook1,
                            augmentInputHook=if i == 0 then augmentInputHook1 else NoAuxInputHook, augmentInputDim=if i == 0 then augmentInputDim1 else 0,
                            layerIndex=i,
                            enableSelfStabilization=useStabilizer)
    ].layers

    # a stack of recurrent GRUs (bidirectional)
    # TODO: Should we define layerDims as the total (sum of both forward and backward direction)?
    RecurrentBidirectionalGRUStack (layerDims, cellDims=layerDims, input, inputDim=input.dim, previousHook=PreviousHC, nextHook=NextHC, enableSelfStabilization=false) = [
        previousHook1 = previousHook ; nextHook1 = nextHook ; useStabilizer = enableSelfStabilization
        layers[i:0..Length (layerDims)-1] =
        [
            v    = if i == 0 then input    else Parameters.Stabilize (layers[i-1].h, enabled=useStabilizer)
            vDim = if i == 0 then inputDim else                       layers[i-1].dim
            fwd = RecurrentGRU   (layerDims[i], cellDim=cellDims[i],
                                  v, inputDim=vDim,
                                  previousHook=previousHook1,
                                  layerIndex=i,
                                  enableSelfStabilization=useStabilizer)
            bwd = RecurrentGRU   (layerDims[i], cellDim=cellDims[i],
                                  v, inputDim=vDim,
                                  previousHook=nextHook1,
                                  layerIndex=i,
                                  enableSelfStabilization=useStabilizer)
            h = Splice ((fwd.h : bwd.h), axis=1)
            c = Splice ((fwd.c : bwd.c), axis=1)
            dim = layerDims[i] * 2  # output dimension
        ]
    ].layers
]

##############################################################################
# sequence-to-sequence models
# This implements attention model and beam decoding.
##############################################################################

Seq2Seq =
[
    # attention model
    # The attention model is an additional input vector to the LSTM.
    # Here, it is implemented by augmenting this vector to the regular input of the LSTM.
    # The RecurrentLSTMP function does this inside through an optional lambda that the caller can pass in.
    # This function creates such a lambda, which augments the input vector from a fixed-size attention window.
    CreateAugmentWithFixedWindowAttentionHook (attentionDim, attentionSpan, decoderDynamicAxis, encoderOutput, enableSelfStabilization=false) =
    [
        # attention (fixed rolling window)
        attentionWindow = Sequences.PastValueWindow (attentionSpan, encoderOutput.h, axis=2) # BUGBUG: We should have this in axis=3 right away for beam search. Track this down.

        S(x) = Parameters.Stabilize (x, enabled=enableSelfStabilization)

        # project it for Tanh() expression
        # expected to be [attentionDim x 1 x attentionSpan], where that 1 is the axis of the beam in beam decoding
        projectedAttentionWindowBroadcast = [
            W = Parameters.WeightParam (attentionDim, encoderOutput.dim)
            # inject an additional singleton dimension at second axis, as a stand-in for the beam depth in decoding
            InjectBeamDepth (node) = SplitDimension (node, /*axis*/1, /*N:*/1)
           #projectedValue = Sequences.BroadcastSequenceAs (decoderDynamicAxis, InjectBeamDepth (W * attentionWindow.value)) # apply the projection columnwise to the attentionWindow tensor
            projectedValue = if enableSelfStabilization  # apply the projection columnwise to the attentionWindow tensor
                        then Sequences.BroadcastSequenceAs (decoderDynamicAxis, InjectBeamDepth (W * S(attentionWindow.value .* attentionWindow.valid))) # (mask invalid frames for stabilizer)
                        else Sequences.BroadcastSequenceAs (decoderDynamicAxis, InjectBeamDepth (W *   attentionWindow.value))
            value          = Sequences.BroadcastSequenceAs (decoderDynamicAxis, InjectBeamDepth (      attentionWindow.value))
            valid          = Sequences.BroadcastSequenceAs (decoderDynamicAxis, InjectBeamDepth (      attentionWindow.valid))
            dim            = encoderOutput.dim
        ]

        # the return value of this function is this lambda, which gets passed to the RecurrentLSTMP() function as the augmentInputHook parameter
        AugmentInputHook (input, prevState) =
        [
            # compute additional hidden state from attention
            outputDim = prevState.dim
            W = Parameters.WeightParam (attentionDim, outputDim)
            projectedH = W * S(prevState.h)                           # [outputDim] or [outputDim x D] in beam search
            tanHOut = Tanh (projectedAttentionWindowBroadcast.projectedValue + projectedH) # [attentionDim x beamDepth x attentionSpan]

            # You can enable (uncomment) these Trace macros to enable tracing of the attention weights, which is a useful indicator.
            TraceDense (h, what) = h
                //Trace (h, say=what, logFirst=10, logFrequency=100, logGradientToo=false, onlyUpToRow=9, onlyUpToT=25, format=[ type = "real" ; transpose = false ; precisionFormat = ".4" ])
            TraceDenseTransposed (h, what) = h
                //Trace (h, say=what, logFirst=10, logFrequency=100, logGradientToo=false, onlyUpToRow=9, onlyUpToT=25, format=[ type = "real" ; transpose = true ; precisionFormat = ".4" ])

            v = TraceDenseTransposed(    Parameters.WeightParam (1, attentionDim)     ,'v')                           # [1 x attentionDim]
            u = v * S(tanHOut .* projectedAttentionWindowBroadcast.valid) # [1 x beamDepth x attentionSpan]
            # ^^ mask 'v' for purpose of stabiliziation; TODO: don't do that if no stabiliziation
            uValid = u + Log (projectedAttentionWindowBroadcast.valid)    # [1 x beamDepth x attentionSpan]

            attentionWeights = Softmax (uValid, axis=3)                    # [1 x beamDepth x attentionSpan]
            weightedAttentionWindow = projectedAttentionWindowBroadcast.value .* TraceDense(  attentionWeights    ,'weights') # [encoderHiddenDim x beamDepth x attentionSpan]
            # TODO: use ReduceSum:
            # this is the auxiliary input to the LSTMP function
            weightedAttentionAverage = S(Times (weightedAttentionWindow, BS.Constants.OnesTensor (attentionSpan), outputRank=2)) # [encoderHiddenDim x beamDepth]
        ].weightedAttentionAverage
    ].AugmentInputHook

    # helper macro that extracts top D hypotheses from a 2D tensor
    # input: scores[w,n]    w = word index, d = hyp index in beam (d=0 is the best one)
    # output: [w,n1,n2]     n1 = input hyp index (prev top N); n2 = output hyp index (new top N)
    # e.g. 4 words, beam 3; view this as 3 [4x3] planes "drawn" 3-dimensionally, with depth being the 3rd tensor index
    GetTopNTensor (D, scores) = [
        # recurse over up to D elements
        # In each recursion:
        #  - pick the best over (w,n)
        #  - subtract it out from scores
        recursion[n:0..D-1] =
        [
            curBestScores = if n == 0                            # scores excluding paths better than rank n
                            then scores                          # top: just the path scores
                            else recursion[n - 1].nextBestScores # next: path scores after removing all we already got
            best = Hardmax (curBestScores)                       # best = one-hot over (w,n)
            nextBestScores = curBestScores + Constant (-1e30) .* best     # set the ones we've already got to -INF
            # TODO: use proper -INF; e.g. -1/0 in BS. Needs to be tested thoroughly.
        ]
        # splice them together into a single tensor
        asArray[n:0..D-1] = recursion[n].best  # this is a BS array consisting only of the 'best' field    ('from r in recursion select r.best')
        spliced = Splice (axis = 3, asArray)   # convert BS array index n to tensor index n1
    ].spliced

    # Create a greedy decoder model from an existing trained model.
    # The input model is expected to have these nodes:
    #  - decoderHistoryFromOutput: the decoding output of a time step (Hardmax (outputProbability))
    #  - decoderHistoryHook: a node that is the word sequence that will be used as the history for the next time step
    #    In training, this is the label sequence.
    #    In greedy decoding, it must be decoderHistoryHook = decoderHistoryFromOutput
    #  - z: scaled log prediction probability   --TODO: rename this: scoreSequence = Pass (z)
    #  - inputSequence
    #  - labelSequence (only passed through for scoring, not used in decoding)
    # The returned model has the following one-hot outputs:
    #  - decodedSequence  --TODO: currently decodeOut; rename this
    #  - inputSequence
    #  - labelSequence
    # To decode greedily, in "write" or "eval" specify the model as:
    #    BrainScriptNetworkBuilder = (BS.S2S.GreedySequenceDecoderFrom (BS.Network.Load ("$decodeModelPath$")))
    GreedySequenceDecoderFrom (modelAsTrained) = [
        scoreSequence = modelAsTrained.z
        decodeOut = Pass (      Hardmax (scoreSequence), tag='output')
        inputsOut = Pass (modelAsTrained.inputSequence,  tag='output')
        labelsOut = Pass (modelAsTrained.labelSequence,  tag='output')
        model = BS.Network.Edit (modelAsTrained,
                                 #BS.Network.Editing.ReplaceLinksToNode (modelAsTrained.decoderInput/*delayedDecoderFeedback*/, delayedDecoderFeedback),
                                 BS.Network.Editing.ReplaceLinksToNode (modelAsTrained.decoderHistoryHook, modelAsTrained.decoderHistoryFromOutput),
                                 decodeOut : inputsOut : labelsOut)
    ].model

    # turning a regular LSTM to a top-N beam-search decoder:
    #  - add a depth axis of dimension N to all nodes inside the decoder loop
    #     - only needs the init signal for PastValue to be that
    #  - h and c must be shuffled versions of their PastValue
    #     - since what are the top N in one time step is not the top N in the next
    #     - reshufling and adding depth to the init signal can be done at the same place
    #  - decoder output must determine the top N and a reshuffling matrix for h and c
    #     - the current Hardmax needs to be replaced by something that outputs these (output depth N)
    #     - we get a N^2 depth: [V x (input set) x (top N output hypos)]
    #     - reshuffling matrix is reduction over V (multiply with row of V ones) plus possibly a transposition
    #  - we need an accumulated path score
    #     - start value constructed by stacking a 0 and N-1 -INF
    #  - for testing, we can output the current best in each step
    #     - that's a Slice()
    #  - traceback is a right-to-left recurrence
    #     - output best hypo conditioned on the path (it is already known)
    # beam search of width 'beamDepth'
    BeamSearchSequenceDecoderFrom (modelAsTrained, beamDepth) = [

        scoreSequence = modelAsTrained.z
        vocabSize    = scoreSequence.dim

        # TODO: use ReduceSum
        ReduceAxis (axisDim, x, axis=1) =   # unfortunately, we must feed in the dimension of the axis, it can't be inferred
            if      axis == 1 then Times (Constants.OnesTensor (axisDim), x, outputRank=0)
            else if axis == 2 then ReduceAxis (axisDim, TransposeDimensions (x, 1, 2), axis=1)
            else Fail("ReduceAxis: Only supports axes 1 and 2.")

        # === BEGIN DECODER ===

        # constants for initial score and final traceback
        initialPathScores = FirstAndOther (0, LOGZERO, beamDepth, axis = 2)  # [1 x D]: [ 0, -INF, -INF, -INF, ... ]
        finalHyp          = FirstAndOther (1, 0,       beamDepth, axis = 1)  # [D] the final token is the top-scoring hypothesis, that is, hyp[0]

        # path expansion of the D hypotheses that were best in previous time step (ordered as in previous time step)
        logLLs = Columnwise (LogSoftmax, beamDepth, scoreSequence)                                      # [V x Dprev] log  P(w|hist)
        expandedPathScores = logLLs + Boolean.If (Loop.IsFirst (logLLs), initialPathScores, Loop.Previous (tokens.score)) # [V x Dprev] log (P(w|hist) * P(hist)) for all top D hypotheses

        # determine top D of expanded paths
        topPaths      = GetTopNTensor (beamDepth, expandedPathScores) # [V x Dprev] -> [V x Dprev x Dnew]
        topPathScores = topPaths .* expandedPathScores                #                [V x Dprev x Dnew]

        # form new decoding token, by reducing topPaths(Scores) along relevant dimensions
        tokens = [                                    # [. x Dnew]
            from  = ReduceAxis (axis=1, vocabSize, topPaths) # [Dprev x Dnew], reduced over V
            word  = ReduceAxis (axis=2, beamDepth, topPaths) # [V x Dnew], reduced over Dprev
            score = Constants.OnesTensor (1/*output dim*/ : /*reduction dims: */vocabSize : beamDepth/*Dprev*/) * topPathScores # [1 x Dnew], reduced over [V x Dprev] and inserted a '1'
        ]

        # network feedback for next time step
        # BUGBUG: Need to import EmbedLabels functionality from models
        decoderFeedback = /*EmbedLabels*/ (tokens.word) # [embeddingDim x Dnew]
        delayedDecoderFeedback = Boolean.If (Loop.IsFirst (labelSentenceStartEmbeddedScattered), labelSentenceStartEmbeddedScattered, Loop.Previous (decoderFeedback))

        # final traceback
        traceback = Boolean.If (Loop.IsLast (modelAsTrained.labelSentenceStartEmbeddedScattered/*tokens.from*/), finalHyp, Loop.Next (tokens.from * traceback)) # [D] one-hot, multiplying tokens.from from the left will select another one-hot row of tokens.from
        decodeHyp = Times (topPaths, traceback, outputRank=2) # [V x Dprev] 2D one-hot, selected the best hyp according to traceback
        decode = decodeHyp * Constants.OnesTensor (beamDepth) # [V] reduces over Dprev -> 1D one-hot
        # TODO: Can this be done in one ^^ go?

        # === END DECODER ===

        # propagate LSTM state to the right top-N rank given where that rank came from in the previous time step

        # PropagateTopN:
        # tokens.from: [Dprev, Dnew]
        #   v--------- best came from input hyp[1]
        #     v------- second best came from input hyp[0]
        #       v----- third best came from input hyp[2]
        #   0 1 0
        #   1 0 0
        #   0 0 1
        # tokens.from[:,n] one-hot encodes the best predecessor at top-N rank n
        # each column is a one-hot vector
        # multiplying with such a column from the right will select the column represented by the one-hot value

        # logLLs: get decoder log likelihoods

        # initialPathScores: decoder start token: 0 for first hyp, -INF for the others
        LOGZERO = -1e30

        # expandedPathScores: path expansion, [V x 1] + [1 x D] -> [V x D]

        # topPaths:
        #   +-----+
        #   |0 0 0|
        #   |0 0 0|-+
        #   |0 1 0|0|     means word[2] in input hyp[1] was the best
        #   |0 0 0|0|-+
        #   +-----+0|0|
        #     |1 0 0|0|   means word[3] in input hyp[0] was the second best
        #     +-----+1|   means word[2] in input hyp[2] was the third best
        #       |0 0 0|
        #       +-----+

        # tokens.word:
        #tokens.word = ReduceSum (axis=2, topPaths) # TODO: add an axis parameter to SumColumnElements()
        #   +-+
        #   |0|
        #   |0|-+
        #   |1|0|     means word[2] in input hyp[1] was the best
        #   |0|0|-+
        #   +-+0|0|
        #     |1|0|   means word[3] in input hyp[0] was the second best
        #     +-+1|   means word[2] in input hyp[2] was the third best
        #       |0|
        #       +-+

        # tokens.from:
        # before dropping the first dimension: [V x Dprev x Dnew]
        #   +-----+
        #   |0 1 0|       means input hyp[1] gave rise to the best
        #   +-----+-+
        #     |1 0 0|     means input hyp[0] gave rise to second best
        #     +-----+-+
        #       |0 0 1|   means input hyp[2] gave rise to third best
        #       +-----+
        # after: [Dprev x Dnew]        e.g. "0 1 0" goes into first column, vertically
        #   v--------- best came from input hyp[1]
        #     v------- second best came from input hyp[0]
        #       v----- third best came from input hyp[2]
        #   0 1 0
        #   1 0 0
        #   0 0 1
        # tokens.from[:,n] one-hot encodes the best predecessor at top-N rank n

        # topPathScores:
        #   +-----+
        #   |0 0 0|
        #   |0 0 0|-+
        #   |0 x 0|0|     x denotes the accumulated path score max_w P(w|hyp[1])
        #   |0 0 0|0|-+
        #   +-----+0|0|
        #     |y 0 0|0|   y denotes the accumulated path score max_w P(w|hyp[0])
        #     +-----+z|   z denotes the accumulated path score max_w P(w|hyp[2])
        #       |0 0 0|
        #       +-----+

        # traceback:
        # last state: take Hardmax over tokens.score
        # previous states: multiply wth respective tokens.from matrix
        # -> hyp index for every time step
        # then finally use that to select the actual output   TODO: That's a sample-wise matrix product between two sequences!!!
        # TODO: condition must be 1-dim, not 2-dim tensor, so we use labelSentenceStartEmbeddedScattered instead of tokens.from
        # +-+
        # |0|
        # |1|  means at this time step, hyp[1] was the best globally
        # |0|
        # +-+

        # decode: and the actual decoding output
        # This is the one to output (top sentence-level hypothesis after traceback).

        # traceback : [Dnew]
        # topPaths : [V x Dprev x Dnew]
        #   +-----+
        #   |0 0 0|
        #   |0 0 0|-+
        #   |0 1 0|0|     means word[2] in input hyp[1] was the best
        #   |0 0 0|0|-+
        #   +-----+0|0|
        #     |1 0 0|0|   means word[3] in input hyp[0] was the second best
        #     +-----+1|   means word[2] in input hyp[2] was the third best
        #       |0 0 0|
        #       +-----+

        # helper macros  --> move to BS.core.bs

        Columnwise (f, beamDepth, z) = # TODO: Takes LogSoftmax over axis=1. it is more tricky to do this over arbitrary axes
        [
            cols[d:0..beamDepth-1] = f (Slice (d, d+1, z, axis=2) /*[:,d]*/ )
            out = Splice (cols, axis=2)
        ].out

        FirstAndOther (firstVal, otherVals, N, axis = 1) = if N == 1 then ConstantTensor (firstVal, (1)) else [
            axis1 = axis  # TODO: Is this really necessary? Why? Then we need the syntax   axis = ^.axis or ^axis
            out = if axis == 1  # maybe this can be unified or pushed into Splice?
                  then RowStack (ConstantTensor (firstVal, (1)) : ConstantTensor (otherVals, (N -1)))                                # col vector: [ 1; 0; 0; 0 ... ]
                  else Splice   (Constant       (firstVal)      : ConstantTensor (otherVals, (1 : N -1)), axis = axis1 /*, axis*/)   # row vector: [ 0, -INF, -INF, -INF, ... ]
        ].out

        model = BS.Network.Edit (modelAsTrained,
                                 (
                                     BS.Network.Editing.ReplaceLinksToNode (modelAsTrained.beamSearchReorderHook, tokens.from) :   # reorder LSTM states
                                     BS.Network.Editing.ReplaceLinksToNode (modelAsTrained.decoderHistoryHook,    decoderFeedback) # feed decoder output back in
                                 ),
                                 (inputsOut : labelsOut : decodeOut)) # additional roots

        inputsOut = Pass (modelAsTrained.inputSequence, tag='output')
        labelsOut = Pass (modelAsTrained.labelSequence, tag='output')
        decodeOut = Pass (decode, tag='output')
    ].model
]

##############################################################################
# Network-level operations
# These operations will have undefined behavior for input values != 0 or 1.
##############################################################################

Network = [
    Load(pathName) = new ComputationNetworkFromFile [ /*pathName; also needs 'precision' somewhere*/ ]
    CloneFunction (inputNodes, outputNodes, parameters="learnable" /*|"constant"|"shared"*/) = new CloneFunctionConfigLambda [ /*args*/ ]
    Edit(inputModel, editFunctions, additionalRoots) = new ComputationNetworkWithEdits [ /*inputModel, editFunctions, additionalRoots*/ ]

    Editing = [
        // Create a lambda that returns its argument unless that argument == 'old', then it will return 'replacement'
        ReplaceLinksToNode (old, replacement) = (node => if IsSameObject (node, old) then replacement else node)
        ReplaceLinksToNamedNode (name, replacement) = (node => if node.name == name then replacement else node)
    ]
]

] # end of BS namespace<|MERGE_RESOLUTION|>--- conflicted
+++ resolved
@@ -594,11 +594,8 @@
 RowSlice(beginIndex, numRows, input, tag='') = Slice(beginIndex, beginIndex + numRows, input, axis = 1)
 RowRepeat(input, numRepeats, tag='') = new ComputationNode [ operation = 'RowRepeat' ; inputs = _AsNodes (input) /*plus the function args*/ ]
 RowStack(inputs, axis=1, tag='') = new ComputationNode [ operation = 'RowStack' /*plus the function args*/ ]
-<<<<<<< HEAD
 SparseRowStack(inputs, tag='') = new ComputationNode [ operation = 'SparseRowStack' /*plus the function args*/ ]
-=======
 ElementMax(inputs, tag='') = new ComputationNode [ operation = 'ElementMax' /*plus the function args*/ ]
->>>>>>> c829c842
 EditDistanceError(leftInput, rightInput, subPen=1.0, delPen=1.0, insPen=1.0, squashInputs=false, tokensToIgnore=[||], tag='') = new ComputationNode [ operation = 'EditDistanceError' ; inputs = _AsNodes (leftInput : rightInput) /*plus the function args*/ ]
 ForwardBackward(graph, features, blankTokenId, delayConstraint=-1, tag='') = new ComputationNode [ operation = 'ForwardBackward' ; inputs = _AsNodes (graph : features) /*plus the function args*/ ]
 LabelsToGraph(labels, tag='') = new ComputationNode [ operation = 'LabelsToGraph' ; inputs = _AsNodes (labels) /*plus the function args*/ ]
