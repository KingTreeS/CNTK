--- conflicted
+++ resolved
@@ -227,11 +227,8 @@
 #endif
     else if (EqualInsensitive(nodeType, OperationNameOf(SequenceWithSoftmaxNode), L"SEWithSM")) ret = true;
     else if (EqualInsensitive(nodeType, OperationNameOf(SigmoidNode))) ret = true;
-<<<<<<< HEAD
     else if (EqualInsensitive(nodeType, OperationNameOf(SinhNode))) ret = true;
-=======
     else if (EqualInsensitive(nodeType, OperationNameOf(StochasticBinaryNode))) ret = true;
->>>>>>> 77e465b5
     else if (EqualInsensitive(nodeType, OperationNameOf(SinNode))) ret = true;
     else if (EqualInsensitive(nodeType, OperationNameOf(SoftmaxNode))) ret = true;
     else if (EqualInsensitive(nodeType, OperationNameOf(SparseInputValue), L"SparseInput")) ret = true;
