import sys
import os
import shutil
from glob import glob
import platform
from warnings import warn
from setuptools import setup, Extension, find_packages
import numpy

IS_WINDOWS = platform.system() == 'Windows'

IS_PY2 = sys.version_info.major == 2

# TODO should handle swig path specified via build_ext --swig-path
if os.system('swig -version 1>%s 2>%s' % (os.devnull, os.devnull)) != 0:
    print("Please install swig (>= 3.0.10) and include it in your path.\n")
    sys.exit(1)

if IS_WINDOWS:
    if os.system('cl 1>%s 2>%s' % (os.devnull, os.devnull)) != 0:
        print("Compiler was not found in path.\n"
              "Make sure you installed the C++ tools during Visual Studio 2015 install and \n"
              "run vcvarsall.bat from a DOS command prompt:\n"
              "  \"C:\\Program Files (x86)\\Microsoft Visual Studio 14.0\\VC\\vcvarsall\" amd64\n")
        sys.exit(1)

    try:
        assert(os.environ["MSSdk"] == "1");
        assert(os.environ["DISTUTILS_USE_SDK"] == "1");
    except (KeyError, AssertionError) as e:
        print("Please set the environment variables MSSdk and DISTUTILS_USE_SDK to 1:\n"
              "  set MSSdk=1\n"
              "  set DISTUTILS_USE_SDK=1\n")
        sys.exit(1)

CNTK_PATH = os.path.join(os.path.dirname(__file__), "..", "..")
CNTK_SOURCE_PATH = os.path.join(CNTK_PATH, "Source")
PROJ_LIB_PATH = os.path.join(os.path.dirname(__file__), "cntk", "libs")

if 'CNTK_LIB_PATH' in os.environ:
    CNTK_LIB_PATH = os.environ['CNTK_LIB_PATH']
else:
    # Assumes GPU SKU is being built
    if IS_WINDOWS:
        CNTK_LIB_PATH = os.path.join(CNTK_PATH, "x64", "Release")
    else:
        CNTK_LIB_PATH = os.path.join(
            CNTK_PATH, "build", "gpu", "release", "lib")

print("Using CNTK sources at '%s'" % os.path.abspath(CNTK_SOURCE_PATH))
print("Using CNTK libs at '%s'" % os.path.abspath(CNTK_LIB_PATH))


def lib_path(fn):
    return os.path.normpath(os.path.join(CNTK_LIB_PATH, fn))


def proj_lib_path(fn):
    return os.path.normpath(os.path.join(PROJ_LIB_PATH, fn))


def strip_path(fn):
    return os.path.split(fn)[1]


def strip_ext(fn):
    return os.path.splitext(fn)[0]

if IS_WINDOWS:
    libname_rt_ext = '.dll'

    link_libs = ["CNTKLibrary-2.0"]
else:
    link_libs = ["cntklibrary-2.0"]
    libname_rt_ext = '.so'


if 'CNTK_LIBRARIES' in os.environ:
  rt_libs = [strip_path(fn) for fn in os.environ['CNTK_LIBRARIES'].split()]
else:
  rt_libs = [strip_path(fn) for fn in glob(os.path.join(CNTK_LIB_PATH,
                                                        '*' + libname_rt_ext))]

# copy over the libraries to the cntk base directory so that the rpath is
# correctly set
if os.path.exists(PROJ_LIB_PATH):
    shutil.rmtree(PROJ_LIB_PATH)

os.mkdir(PROJ_LIB_PATH)

for fn in rt_libs:
    src_file = lib_path(fn)
    tgt_file = proj_lib_path(fn)
    shutil.copy(src_file, tgt_file)

if 'CNTK_EXTRA_LIBRARIES' in os.environ:
    for lib in os.environ['CNTK_EXTRA_LIBRARIES'].split():
        shutil.copy(lib, PROJ_LIB_PATH)
        rt_libs.append(strip_path(lib))

# For package_data we need to have names relative to the cntk module.
rt_libs = [os.path.join('libs', fn) for fn in rt_libs]

extra_compile_args = [
    "-DSWIG",
    "-DUNICODE"
]

if IS_WINDOWS:
    extra_compile_args += [
        "/EHsc",
        "/DEBUG",
        "/Zi",
        "/WX"
    ]
    extra_link_args = ['/DEBUG']
    runtime_library_dirs = []
else:
    extra_compile_args += [
        '--std=c++11',
    ]
    extra_link_args = []

    # Expecting the dependent libs (libcntklibrary-2.0.so, etc.) inside
    # site-packages/cntk/libs.
    runtime_library_dirs = ['$ORIGIN/cntk/libs']
    os.environ["CXX"] = "mpic++"

cntkV2LibraryInclude = os.path.join(CNTK_SOURCE_PATH, "CNTKv2LibraryDll", "API")
cntkBindingCommon = os.path.join(CNTK_PATH, "bindings", "common")

cntk_module = Extension(
    name="_cntk_py",

    sources = [os.path.join("cntk", "cntk_py.i")],
    swig_opts = ["-c++", "-D_MSC_VER", "-I" + cntkV2LibraryInclude, "-I" + cntkBindingCommon, "-Werror" ],
    libraries = link_libs,
    library_dirs = [CNTK_LIB_PATH],

    runtime_library_dirs = runtime_library_dirs,

    include_dirs = [
        cntkV2LibraryInclude,
        os.path.join(CNTK_SOURCE_PATH, "Math"),
        os.path.join(CNTK_SOURCE_PATH, "Common", "Include"),
        numpy.get_include(),
    ],

    extra_compile_args=extra_compile_args,
    extra_link_args=extra_link_args,
    language="c++",
)

# Do not include examples
packages = [x for x in find_packages() if x.startswith('cntk') and not x.startswith('cntk.swig')]

package_data = { 'cntk': ['pytest.ini', 'io/tests/tf_data.txt'] }

if IS_WINDOWS:
    # On Windows copy all runtime libs to the base folder of Python
    kwargs = dict(data_files = [('.', [ os.path.join('cntk', lib) for lib in rt_libs ])],
                  package_data = package_data)
else:
    # On Linux copy all runtime libs into the cntk/lib folder.
    package_data['cntk'] += rt_libs
    kwargs = dict(package_data = package_data)

cntk_install_requires = [
    'numpy>=1.11',
    'scipy>=0.17'
]

if IS_PY2:
    cntk_install_requires.append('enum34>=1.1.6')

setup(name="cntk",
<<<<<<< HEAD
      version="2.0.beta10.0",
=======
      version="2.0.beta12.0",
>>>>>>> a5c58106
      url="http://cntk.ai",
      ext_modules=[cntk_module],
      packages=packages,
      install_requires=cntk_install_requires,
      **kwargs)<|MERGE_RESOLUTION|>--- conflicted
+++ resolved
@@ -174,11 +174,7 @@
     cntk_install_requires.append('enum34>=1.1.6')
 
 setup(name="cntk",
-<<<<<<< HEAD
-      version="2.0.beta10.0",
-=======
       version="2.0.beta12.0",
->>>>>>> a5c58106
       url="http://cntk.ai",
       ext_modules=[cntk_module],
       packages=packages,
