
# Copyright (c) Microsoft. All rights reserved.
# Licensed under the MIT license. See LICENSE.md file in the project root
# for full license information.
# ==============================================================================

from . import cntk_py
from .device import use_default_device
from .utils import sanitize_var_map, sanitize_function, typemap, value_to_seq
from .io import _py_dict_to_cntk_dict, MinibatchData

__doc__= '''\
A trainer encapsulates the overall training process and employs one or more
:doc:`learners <cntk.learner>` to tune the parameters of a specified model
using gradients of parameters w.r.t. a training objective.
'''

class Trainer(cntk_py.Trainer):
    '''
    Trainer to train the specified ``model`` with the specified ``training_loss``
    as the training criterion, the specified ``evaluation_function`` as the
    criterion for evaluating the trained model's quality, and using the
    specified set of ``parameter_learners`` for updating the model's parameters
    using computed gradients.

    Args:
       model (:class:`~cntk.ops.functions.Function`): root node of the function to train
       criterion (:class:`~cntk.ops.functions.Function`): Function with one or two outputs,
        representing loss and evaluation metric (in this order).
        Alternatively, a tuple(loss Function, evaluation Function) is also accepted.
       parameter_learners (list): list of learners from :mod:`cntk.learner`
    '''

    @staticmethod
    def _get_loss_metric(criterion): # helper to interpret criterion parameter
        if isinstance(criterion, cntk_py.Function): # input can be a tuple of Functions or a tuple-valued Function
            criterion = criterion.outputs           # break up tuple-valued Function into tuple of Functions
        # map Variable to Function
        #criterion = tuple([sanitize_function(output) for output in criterion])
        # BUGBUG: for tuple-valued BlockFunctions, sanitize_function() returns the tuple; must use combine() instead
        from cntk import combine
        criterion = tuple([combine([output], output.name) if isinstance(output, cntk_py.Variable) else output for output in criterion])
        if not isinstance(criterion, tuple): # input can be a single value or a tuple (loss, metric)
            criterion = (criterion, None)    # if single then pad with None for the metric
        if len(criterion) == 1:
            criterion = criterion + (None,) # tuple of 1 value: pad with None
        if len(criterion) != 2:
            raise ValueError("criterion parameter must be a singleton or a tuple of 2 elements")
        return criterion

    def __init__(self, model, criterion, parameter_learners):
        loss_function, eval_function = Trainer._get_loss_metric(criterion)
        # TODO sanitizing should be removed once Swig's typemaps are in place
        if model is not None:  # None means dummy model that is, e.g., the same as a criterion
            model = sanitize_function(model)
        if not isinstance(parameter_learners, list):
            parameter_learners = [parameter_learners]
<<<<<<< HEAD
        super(Trainer, self).__init__(model, loss_function, eval_function, parameter_learners)
=======

        trainer = cntk_py.trainer_impl(model, loss_function, eval_function, parameter_learners)
        # transplant into this class instance
        self.__dict__ = trainer.__dict__
>>>>>>> d15bec5a

    def _train_test_mb_map_args(self, *args, **kwargs):
        '''helper function for mimicking Python calling convention in train/test_minibatch()'''
        # one argument, which is an arg map
        if len(args) == 1 and isinstance(args[0], dict):
            return args[0]
        # map to function arguments
        args = self.loss_function.argument_map(*args, **kwargs)
        # in this use case, all must have the same inputs
        if self.model:
            if self.loss_function.arguments != self.model.arguments:
                raise ValueError("model function must have the same signature and inputs as the loss function")
        if self.evaluation_function:
            if self.loss_function.arguments != self.evaluation_function.arguments:
                raise ValueError("evaluation function must have the same signature and inputs as the loss function")
        return args

    def train_minibatch(self, *arguments, outputs=None, device=None, **kwargs):
        '''
        Optimize model parameters using the specified 'arguments' minibatch of training samples.

        Args:
            arguments: maps variables to their
             input data. Empty map signifies end of local training data.
             The interpretation depends on the input type:
               * `dict`: keys are input variable or names, and values are the input data. 
                 See :meth:`~cntk.ops.functions.Function.forward` for details on passing input data.
               * any other type: if node has an unique input, ``arguments`` is mapped to this input.
                For nodes with more than one input, only `dict` is allowed.
                TODO: document more complex use case
             In both cases, every every sample in the data will be interpreted
             as a new sequence. To mark samples as continuations of the
             previous sequence, specify ``arguments`` as `tuple`: the
             first element will be used as ``arguments``, and the second one will
             be used as a list of bools, denoting whether a sequence is a new
             one (`True`) or a continuation of the previous one (`False`).
             Data should be either NumPy arrays or a
             :class:`~cntk.io.MinibatchData` instance.
            outputs (iterable): outputs to fetch values for.
            device (:class:`~cntk.device.DeviceDescriptor`): the device descriptor that
             contains the type and id of the device on which the computation is
             to be performed.

        Returns:
            `bool` or `tuple`: 
            If ``outputs`` have not been provided, the returned value is `True`
            if updates have been performed, `False` if all parameter learners
            indicate end of learning (through their update). Otherwise, the
            return value is a tuple of the that `bool` and a dictionary that
            maps the variables in `outputs` to their respective NumPy arrays.
        '''
        if not device:
            device = use_default_device()

<<<<<<< HEAD
        # mimic Python function-call semantics unique input or multiple arguments are given
        arguments = self._train_test_mb_map_args(*arguments, **kwargs)

        if arguments: # arguments must feed all inputs (model, loss, eval)
            all_args = set(self.loss_function.arguments)
            if self.model:
                all_args |= set(self.model.arguments)
            if self.evaluation_function:
                all_args |= set(self.evaluation_function.arguments)
            arguments = sanitize_var_map(tuple(all_args), arguments)
=======
        if arguments:
            arguments = sanitize_var_map(self.model.arguments, arguments,
                extract_values_from_minibatch_data = False)

        contains_minibatch_data = False
        if (len(arguments) > 0):
            value = next(iter(arguments.values()))
            contains_minibatch_data = isinstance(value, MinibatchData)
>>>>>>> d15bec5a

        if outputs:
            output_map = {v: None for v in outputs}
            
            if contains_minibatch_data:
                updated = super(Trainer, self).train_minibatch_overload_for_minibatchdata(
                    arguments, output_map, device)
            else:    
                updated = super(Trainer, self).train_minibatch(arguments,
                    output_map, device)

            for k,v in output_map.items():
                output_map[k] = value_to_seq(v)

            return updated, output_map
        else:

            if contains_minibatch_data:
                updated = super(Trainer, self).train_minibatch_overload_for_minibatchdata(
                    arguments, device)
            else:    
                updated = super(Trainer, self).train_minibatch(arguments,
                    device)

        return updated

    def test_minibatch(self, *arguments, device=None, **kwargs):
        '''
        Test the model on the specified batch of samples using the evaluation
        Function specified during construction of the Trainer. 

        Args:
            arguments: maps variables to their
             input data. The interpretation depends on the input type:

               * `dict`: keys are input variable or names, and values are the input data. 
                 See :meth:`~cntk.ops.functions.Function.forward` for details on passing input data.
               * any other type: if node has an unique input, ``arguments`` is mapped to this input.
                For nodes with more than one input, only `dict` is allowed.
               TODO: update this
             In both cases, every every sample in the data will be interpreted
             as a new sequence. To mark samples as continuations of the
             previous sequence, specify ``arguments`` as `tuple`: the
             first element will be used as ``arguments``, and the second one will
             be used as a list of bools, denoting whether a sequence is a new
             one (`True`) or a continuation of the previous one (`False`).
             Data should be either NumPy arrays or a
             :class:`~cntk.io.MinibatchData` instance.
            device (:class:`~cntk.device.DeviceDescriptor`): the device descriptor that
             contains the type and id of the device on which the computation is
             to be performed.
        Returns:
            `float`: the average evaluation criterion value per sample for the
              tested minibatch.
        '''
        if not device:
            device = use_default_device()

        # mimic Python function-call semantics unique input or multiple arguments are given
        arguments = self._train_test_mb_map_args(*arguments, **kwargs)

        # pass all args of all parts (model, loss, eval)
        all_args = set(self.loss_function.arguments)
        if self.model:
            all_args |= set(self.model.arguments)
        if self.evaluation_function:
            all_args |= set(self.evaluation_function.arguments)
        arguments = sanitize_var_map(tuple(all_args), arguments)

        return super(Trainer, self).test_minibatch(arguments, device)

    def save_checkpoint(self, filename, external_state={}):
        '''
        Saves a checkpoint of the model and other Trainer state at the
        specified file location.

        Args:
            filename (str): filename to store the checkpoint.
        '''

        super(Trainer, self).save_checkpoint(filename, _py_dict_to_cntk_dict(external_state))

    def restore_from_checkpoint(self, filename):
        '''
        Saves a checkpoint of the model and other Trainer state at the
        specified file location.

        Args:
            filename (str): filename to restore the checkpoint from
        '''

        super(Trainer, self).restore_from_checkpoint(filename)

    @property
    @typemap
    def model(self):
        '''
        The model that the trainer is training.
        '''
        return super(Trainer, self).model()
        
    @property
    @typemap
    def loss_function(self):
        '''
        The loss function that the trainer is using.
        '''
        return super(Trainer, self).loss_function()

    @property
    @typemap
    def evaluation_function(self):
        '''
        The evaluation function that the trainer is using.
        '''
        return super(Trainer, self).evaluation_function()

    @property
    @typemap
    def parameter_learners(self):
        '''
        The parameter learners that the trainer is using.
        '''
        return super(Trainer, self).parameter_learners()

    @property
    def previous_minibatch_loss_average(self):
        '''
        The average training loss per sample for the last minibatch trained
        '''
        return super(Trainer, self).previous_minibatch_loss_average()

    @property
    def previous_minibatch_evaluation_average(self):
        '''
        The average evaluation criterion value per sample for the last minibatch trained
        '''
        return super(Trainer, self).previous_minibatch_evaluation_average()

    @property
    def previous_minibatch_sample_count(self):
        '''
        The number of samples in the last minibatch trained with
        '''
        return super(Trainer, self).previous_minibatch_sample_count()

    @property
    def total_number_of_samples_seen(self):
        '''
        The number of samples seen globally between all workers from the beginning of training.
        '''
        return super(Trainer, self).total_number_of_samples_seen()


    ## TODO: anything below are attempts, and will likely not survive this way.
    ## BUGBUG: Should not need to take 'criterion', Trainer should know.
    #def train_minibatch_from_data(self, criterion, *stream_values):
    #    def get_args(crit, stream_values):
    #        return { criterion.arguments[i]: stream_values[i] for i in range(len(stream_values)) }
    #    args = get_args(self.loss_function, stream_values)
    #    return self.train_minibatch(args)
    #
    ## BUGBUG: Should not need to take 'criterion', Trainer should know.
    #def test_minibatch_from_data(self, criterion, *stream_values):
    #    def get_args(crit, stream_values):
    #        return { criterion.arguments[i]: stream_values[i] for i in range(len(stream_values)) }
    #    args = get_args(self.loss_function, stream_values)
    #    return self.test_minibatch(args)

def Evaluator(model, criterion):
    '''
    Create an evaluator. This is really a Trainer object with dummy SGD parameters that we can call test_minibatch() on.
    '''
    loss, metric = Trainer._get_loss_metric(criterion)
    from .learner import momentum_sgd, learning_rate_schedule, UnitType, momentum_as_time_constant_schedule
    parameters = set(loss.parameters)
    if model:
        parameters |= set(model.parameters)
    if metric:
        parameters |= set(metric.parameters)
    dummy_learner = momentum_sgd(tuple(parameters), 
                                 lr = learning_rate_schedule(1, UnitType.minibatch),
                                 momentum = momentum_as_time_constant_schedule(0))
    return Trainer(model, (loss, metric), dummy_learner)<|MERGE_RESOLUTION|>--- conflicted
+++ resolved
@@ -55,14 +55,10 @@
             model = sanitize_function(model)
         if not isinstance(parameter_learners, list):
             parameter_learners = [parameter_learners]
-<<<<<<< HEAD
-        super(Trainer, self).__init__(model, loss_function, eval_function, parameter_learners)
-=======
 
         trainer = cntk_py.trainer_impl(model, loss_function, eval_function, parameter_learners)
         # transplant into this class instance
         self.__dict__ = trainer.__dict__
->>>>>>> d15bec5a
 
     def _train_test_mb_map_args(self, *args, **kwargs):
         '''helper function for mimicking Python calling convention in train/test_minibatch()'''
@@ -117,7 +113,6 @@
         if not device:
             device = use_default_device()
 
-<<<<<<< HEAD
         # mimic Python function-call semantics unique input or multiple arguments are given
         arguments = self._train_test_mb_map_args(*arguments, **kwargs)
 
@@ -127,17 +122,13 @@
                 all_args |= set(self.model.arguments)
             if self.evaluation_function:
                 all_args |= set(self.evaluation_function.arguments)
-            arguments = sanitize_var_map(tuple(all_args), arguments)
-=======
-        if arguments:
-            arguments = sanitize_var_map(self.model.arguments, arguments,
+            arguments = sanitize_var_map(tuple(all_args) arguments,
                 extract_values_from_minibatch_data = False)
 
         contains_minibatch_data = False
         if (len(arguments) > 0):
             value = next(iter(arguments.values()))
             contains_minibatch_data = isinstance(value, MinibatchData)
->>>>>>> d15bec5a
 
         if outputs:
             output_map = {v: None for v in outputs}
@@ -291,22 +282,6 @@
         '''
         return super(Trainer, self).total_number_of_samples_seen()
 
-
-    ## TODO: anything below are attempts, and will likely not survive this way.
-    ## BUGBUG: Should not need to take 'criterion', Trainer should know.
-    #def train_minibatch_from_data(self, criterion, *stream_values):
-    #    def get_args(crit, stream_values):
-    #        return { criterion.arguments[i]: stream_values[i] for i in range(len(stream_values)) }
-    #    args = get_args(self.loss_function, stream_values)
-    #    return self.train_minibatch(args)
-    #
-    ## BUGBUG: Should not need to take 'criterion', Trainer should know.
-    #def test_minibatch_from_data(self, criterion, *stream_values):
-    #    def get_args(crit, stream_values):
-    #        return { criterion.arguments[i]: stream_values[i] for i in range(len(stream_values)) }
-    #    args = get_args(self.loss_function, stream_values)
-    #    return self.test_minibatch(args)
-
 def Evaluator(model, criterion):
     '''
     Create an evaluator. This is really a Trainer object with dummy SGD parameters that we can call test_minibatch() on.
