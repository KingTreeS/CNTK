# Copyright (c) Microsoft. All rights reserved.

# Licensed under the MIT license. See LICENSE.md file in the project root
# for full license information.
# ==============================================================================

<<<<<<< HEAD
def depth_first_search(root, visitor, max_depth=None, sort_by_distance=False):
=======
import os


def depth_first_search(node, visitor):
>>>>>>> 511816bc
    '''
    Generic function that walks through the graph starting at ``node`` and
    uses function ``visitor`` on each node to check whether it should be
    returned.

    Args:
        root (Function or Variable): the root to start the journey from
        visitor (Python function or lambda): function that takes a node as
         argument and returns ``True`` if that node should be returned.
        max_depth: maximum number of BlockFunction levels to traverse into.
        sort_by_distance: result list is sorted by how far away they are from the root
    Returns:
        List of functions, for which ``visitor`` was ``True``
    '''
<<<<<<< HEAD
    #stack = [(root,0,0)] # node, distance, Block depth
    # was changed to:
    stack = [(root.root_function,0,0)] # node, distance, Block depth
    accum = []         # final result (all unique nodes in a list) (node, distance)
    visited = set()    # [node]
=======
    stack = [node.root_function]
    accum = []
    visited = set()
>>>>>>> 511816bc

    while stack:
        node, distance, depth = stack.pop()
        if node in visited:
            continue
        if max_depth is None or depth < max_depth:
            try:
                # TODO: This is still broken, needs to be cleaned up after debugging/desperate trying-around.
                composite = node.block_root
                # BlockFunction node
                mapping = node.block_arguments_mapping
                # redirect the composite's inputs to the true inputs
                stack.extend([(actual_input, distance+1, depth) for _, actual_input in mapping]) # traverse into actual composite inputs
                visited |= {comp_input for comp_input, _ in mapping} # don't traverse into the mapped-away inputs
                #stack.extend((input, distance+1, depth+1) for input in composite.root_function.inputs) # and short-circuit the root composite instead
                stack.append((composite, distance+1, depth+1))
                visited.add(node)
                if visitor(node):
                    accum.append((node, distance))
                continue
                # BlockFunctions are short-circuited until max_depth is hit, and not added to accum[]
            except:
                pass
        try:
            # Function node
            stack.extend((input, distance+1, depth) for input in node.root_function.inputs)
        except AttributeError:
            # OutputVariable node
            try:
                if node.is_output:
                    stack.append((node.owner, distance+1, depth))
                    visited.add(node)
                    continue
            except AttributeError:
                pass

        if visitor(node):
            accum.append((node, distance))

        visited.add(node)

    if sort_by_distance:
        accum.sort(key=lambda tpl: tpl[1]) # [1] is distance

    return [node for node, distance in accum]

<<<<<<< HEAD
# BUGBUG: Doesn't this require @typemap, so ?
def find_all_with_name(node, node_name, max_depth=None):
=======

def find_all_with_name(node, node_name):
>>>>>>> 511816bc
    '''
    Finds functions in the graph starting from ``node`` and doing a depth-first
    search.

    Args:
        node (graph node): the node to start the journey from
        node_name (`str`): name for which we are search nodes

    Returns:
        List of primitive functions having the specified name

    See also:
        :func:`~cntk.ops.functions.Function.find_all_with_name` in class
        :class:`~cntk.ops.functions.Function`.
    '''
    return depth_first_search(node, lambda x: x.name == node_name, max_depth)

<<<<<<< HEAD
def find_by_name(node, node_name, max_depth=None):
=======

def find_by_name(node, node_name):
>>>>>>> 511816bc
    '''
    Finds a function in the graph starting from ``node`` and doing a depth-first
    search. It assumes that the name occurs only once.

    Args:
        node (graph node): the node to start the journey from
        node_name (`str`): name for which we are search nodes

    Returns:
        Primitive function having the specified name

    See also:
        :func:`~cntk.ops.functions.Function.find_by_name` in class
        :class:`~cntk.ops.functions.Function`.

    '''
    if not isinstance(node_name, str):
        raise ValueError('node name has to be a string. You gave '
                         'a %s' % type(node_name))

    result = depth_first_search(node, lambda x: x.name == node_name, max_depth)

    if len(result) > 1:
        raise ValueError('found multiple functions matching "%s". '
                         'If that was expected call find_all_with_name' % node_name)

    if not result: # TODO: a better name would be try_find_by_name()
        return None

    return result[0]

def try_find_closest_by_name(node, node_name, max_depth=None):
    '''
    Finds the closest function or variable in the graph starting from ``node`` and doing a depth-first
    search. Closest means that if there are multiple, the one with the shortest path is returned.

    Args:
        node (graph node): the node to start the journey from
        node_name (`str`): name for which we are search nodes

    Returns:
        Primitive function or variable having the specified name

    See also:
        :func:`~cntk.ops.functions.Function.find_by_name` in class
        :class:`~cntk.ops.functions.Function`.

    '''
    if not isinstance(node_name, str):
        raise ValueError('node name has to be a string. You gave '
                'a %s'%type(node_name))

    result = depth_first_search(node, lambda x: x.name == node_name, max_depth, sort_by_distance=True)

    if not result:
        return None

    return result[0]

<<<<<<< HEAD
# TODO: This seems to have lots of overlap with depth_first_search() above
def output_function_graph(root, dot_file_path=None, png_file_path=None, pdf_file_path=None, svg_file_path=None, scale=1):
    '''
    Walks through every node of the graph starting at ``root``,
    creates a network graph, and saves it as a string. If dot_file_name, 
    png_file_name, pdf_file_name, or svg_file_name specified corresponding files will be saved.
    
=======

def plot(node, to_file=None):
    '''
    Walks through every node of the graph starting at ``node``,
    creates a network graph, and returns a network description. It `to_file` is
    speicied, it outputs a DOT or PNG file depending on the file name's suffix.

>>>>>>> 511816bc
    Requirements:

     * for DOT output: `pydot_ng <https://pypi.python.org/pypi/pydot-ng>`_
     * for PNG, PDF, and SVG output: `pydot_ng <https://pypi.python.org/pypi/pydot-ng>`_ 
       and `graphviz <http://graphviz.org>`_

    Args:
<<<<<<< HEAD
        root (graph node): the root to start the journey from
        dot_file_path (`str`, optional): DOT file path
        png_file_path (`str`, optional): PNG file path
        pdf_file_path (`str`, optional): PDF file path
        svg_file_path (`str`, optional): PDF file path
        scale: a factor on the font sizes, if it comes out too small to read
=======
        node (graph node): the node to start the journey from
        to_file (`str`, default None): file with either 'dot' or 'png' as
        suffix to denote what format should be written. If `None` then nothing
        will be plot, and the returned output can be used to debug the graph.
>>>>>>> 511816bc

    Returns:
        `str` describing the graph
    '''

<<<<<<< HEAD
    from cntk import cntk_py

    # TODO: scalar Constants should be shown as such. Do once .value works again on Constant objects

    # TODO: a better interface would just derive the format from the filename extension of a format parameter
    write_to_file = (dot_file_path != None) or (png_file_path != None) or (pdf_file_path != None) or (svg_file_path != None)
    if (write_to_file):
=======
    if to_file:
        suffix = os.path.splitext(to_file)[1].lower()
        if suffix not in ('.png', '.dot'):
            raise ValueError('only suffix ".png" and ".dot" are supported')
    else:
        suffix = None
>>>>>>> 511816bc

    if to_file:
        try:
            import pydot_ng as pydot
        except ImportError:
<<<<<<< HEAD
            raise ImportError("SVG, PDF, PNG, and DOT format requires pydot_ng package. Unable to import pydot_ng.")
=======
            raise ImportError(
                "PNG and DOT format requires pydot_ng package. Unable to import pydot_ng.")
>>>>>>> 511816bc

        # initialize a dot object to store vertices and edges
        dot_object = pydot.Dot(graph_name="network_graph", rankdir='TB')
        dot_object.set_node_defaults(shape='rectangle', fixedsize='false',
<<<<<<< HEAD
                                 height=.85, width=.85, fontsize=12 * scale)
        dot_object.set_edge_defaults(fontsize=10 * scale)
    
    # string to store model 
    model = ''

    # walk every node of the graph iteratively
    visitor = lambda x: True
    stack = [root]
    accum = []
    visited = set() # [uid] instead of node object itself, as this gives us duplicate entries for nodes with multiple outputs

    primitive_op_map = {
        'Plus': '+',
        'Minus': '-',
        'ElementTimes': '*',
        'Times': '@',
    }
    def map_primitive_op(op_name):
        if op_name in primitive_op_map:
            op_name = primitive_op_map[op_name]
        return op_name
    function_nodes = {}  # [uid] -> dot node
=======
                                     style='filled',
                                     height=.85, width=.85, fontsize=12)
        dot_object.set_edge_defaults(fontsize=10)

    # string to store model
    model = []

    stack = [node.root_function]

    visited = set()
>>>>>>> 511816bc

    def node_desc(node):
        name = "<font point-size=\"10\" face=\"sans\">'%s'</font> <br/>"%node.name
        try:
            name += "<b><font point-size=\"14\" face=\"sans\">%s</font></b> <br/>"%node.op_name
        except AttributeError:
            pass

        name += "<font point-size=\"8\" face=\"sans\">%s</font>"%node.uid

        return '<' + name + '>'

    def shape_desc(node):
        static_shape = str(node.shape)
        num_dyn_axes = len(node.dynamic_axes)
        return "#dyn: %i\nstatic: %s"%(num_dyn_axes, static_shape)

    while stack:
        node = stack.pop()
<<<<<<< HEAD
        
        if node.uid in visited:
=======

        if node in visited:
>>>>>>> 511816bc
            continue

        try:
            # Function node
            is_root = node is root
            node = node.root_function

            stack.extend(node.inputs)

<<<<<<< HEAD
            # add current Function node
            def lazy_create_node(node):
                if node.uid in function_nodes: # dot node already exists
                    return function_nodes[node.uid]
                if node.is_primitive and not node.is_block and len(node.outputs) == 1 and node.output.name == node.name:     # skip the node name if redundant
                    op_name = map_primitive_op(node.op_name)
                    render_as_primitive = len(op_name) <= 4
                    size = 0.4 if render_as_primitive else 0.6
                    cur_node = pydot.Node(node.uid, label='"' + op_name + '"',
                                          shape='ellipse'  if render_as_primitive else 'box',
                                          fixedsize='true' if render_as_primitive else 'false', height=size, width=size,
                                          fontsize=20 * scale if render_as_primitive and len(op_name) == 1 else 12 * scale,
                                          penwidth=4 if node.op_name != 'Pass' and node.op_name != 'ParameterOrder' else 1)
                else:
                    cur_node = pydot.Node(node.uid, label='"' + node.op_name + '\n' + node.name + '()"',
                                          fixedsize='true', height=1, width=1.3,
                                          penwidth=4 if node.op_name != 'Pass' and node.op_name != 'ParameterOrder' else 1)
=======
            # add current node
            line = [node.op_name]
            line.append('(')

            if to_file:
                cur_node = pydot.Node(node.uid, label=node_desc(node),
                        shape='circle')
>>>>>>> 511816bc
                dot_object.add_node(cur_node)
                function_nodes[node.uid] = cur_node
                return cur_node

            model += node.op_name + '('
            if (write_to_file):
                cur_node = lazy_create_node(node)

            # add node's inputs
            for i in range(len(node.inputs)):
<<<<<<< HEAD
                input = node.inputs[i]

                # Suppress Constants inside BlockFunctions, since those are really private to the BlockFunction.
                # Still show Parameters, so users know what parameters it learns, e.g. a layer.
                if node.is_block and isinstance (input, cntk_py.Variable) and input.is_constant:
                    continue

                model += input.uid
                if (i != len(node.inputs) - 1):
                    model += ", "

                if (write_to_file):
                    if isinstance (input, cntk_py.Variable) and not input.is_output:
                        name = 'Parameter' if input.is_parameter else 'Constant' if input.is_constant else 'Input' if input.is_input else 'Placeholder'
                        if input.name:
                            if name == 'Parameter':  # don't say Parameter for parameters, it's clear from the box
                                    name = input.name
                            else:
                                name = name + '\n' + input.name
                        name += '\n' + str(input.shape)
                        if input.is_input or input.is_placeholder: # graph inputs are eggs (since dot has no oval)
                            input_node = pydot.Node(input.uid, shape='egg', label=name, fixedsize='true', height=1, width=1.3, penwidth=4) # wish it had an oval
                        else:                                      # parameters and constants are boxes
                            input_node = pydot.Node(input.uid, shape='box', label=name, height=0.6, width=1)
                    else: # output variables never get drawn except the final output
                        assert(isinstance (input, cntk_py.Variable))
                        #input_node = pydot.Node(input.uid, shape='point', height=0.1, width=0.1, label='') # draw a dot
                        input_node = lazy_create_node(input.owner)  # connect to where the output comes from directly, no need to draw it
                    dot_object.add_node(input_node)
                    label = str(input.shape)
                    if input.name != '':
                        label = input.name + '\n' +  label
                    dot_object.add_edge(pydot.Edge(input_node, cur_node, label=label))

            # add node's output
            # BUGBUG: multiple outputs not handled correctly in returned text string
            model += ") -> " + node.outputs[0].uid +'\n'

            if (write_to_file):
                if is_root: # only final network outputs are drawn
                    for output in node.outputs:
                        final_node = pydot.Node(output.uid, shape='egg', label=output.name + '\n' + str(output.shape),
                                                fixedsize='true', height=1, width=1.3, penwidth=4)
                        dot_object.add_node(final_node)
                        dot_object.add_edge(pydot.Edge(cur_node, final_node, label=str(output.shape)))
=======
                child = node.inputs[i]

                line.append(child.uid)
                if i != len(node.inputs) - 1:
                    line.append(', ')

                if to_file:
                    if child.is_input:
                        shape = 'invhouse'
                        color = 'yellow'
                    elif child.is_parameter:
                        shape = 'diamond'
                        color = 'green'
                    elif child.is_constant:
                        shape = 'rectangle'
                        color = 'lightblue'
                    else:
                        shape = 'invhouse'
                        color = 'grey'

                    child_node = pydot.Node(child.uid, label=node_desc(child),
                            shape=shape, color=color)
                    dot_object.add_node(child_node)
                    dot_object.add_edge(pydot.Edge(
                        child_node, cur_node, label=shape_desc(child)))

            # add node's output
            line.append(') -> ')
            line = ''.join(line)

            for n in node.outputs:
                model.append(line + n.uid + ';\n')

                if to_file:
                    out_node = pydot.Node(n.uid, label=node_desc(n))
                    dot_object.add_node(out_node)
                    dot_object.add_edge(pydot.Edge(
                        cur_node, out_node, label=shape_desc(node)))
>>>>>>> 511816bc

        except AttributeError:
            # OutputVariable node
            try:
                if node.is_output:
                    stack.append(node.owner)
            except AttributeError:
                pass

<<<<<<< HEAD
        if visitor(node):
            accum.append(node)

        visited.add(node.uid)

    if (svg_file_path):
        dot_object.write_svg(svg_file_path, prog='dot')
    if (pdf_file_path):
        dot_object.write_pdf(pdf_file_path, prog='dot')
    if (png_file_path):
        dot_object.write_png(png_file_path, prog='dot')
    if (dot_file_path):
        dot_object.write_raw(dot_file_path)
=======
    visited.add(node)

    if to_file:
        if suffix == '.png':
            dot_object.write_png(to_file, prog='dot')
        else:
            dot_object.write_raw(to_file)

    model = "\n".join(reversed(model))

    return model

def output_function_graph(node, dot_file_path=None, png_file_path=None):
    import warnings
    warnings.warn('This will be removed in future versions. Please use '
            'plot(...) instead', DeprecationWarning)

    result = plot(node, dot_file_path)
    if png_file_path:
        result2 = plot(node, dot_file_path)
        if not result:
            result = result2
>>>>>>> 511816bc

    return result
<|MERGE_RESOLUTION|>--- conflicted
+++ resolved
@@ -4,14 +4,10 @@
 # for full license information.
 # ==============================================================================
 
-<<<<<<< HEAD
+import os
+
+
 def depth_first_search(root, visitor, max_depth=None, sort_by_distance=False):
-=======
-import os
-
-
-def depth_first_search(node, visitor):
->>>>>>> 511816bc
     '''
     Generic function that walks through the graph starting at ``node`` and
     uses function ``visitor`` on each node to check whether it should be
@@ -26,17 +22,11 @@
     Returns:
         List of functions, for which ``visitor`` was ``True``
     '''
-<<<<<<< HEAD
     #stack = [(root,0,0)] # node, distance, Block depth
     # was changed to:
     stack = [(root.root_function,0,0)] # node, distance, Block depth
     accum = []         # final result (all unique nodes in a list) (node, distance)
     visited = set()    # [node]
-=======
-    stack = [node.root_function]
-    accum = []
-    visited = set()
->>>>>>> 511816bc
 
     while stack:
         node, distance, depth = stack.pop()
@@ -83,13 +73,7 @@
 
     return [node for node, distance in accum]
 
-<<<<<<< HEAD
-# BUGBUG: Doesn't this require @typemap, so ?
 def find_all_with_name(node, node_name, max_depth=None):
-=======
-
-def find_all_with_name(node, node_name):
->>>>>>> 511816bc
     '''
     Finds functions in the graph starting from ``node`` and doing a depth-first
     search.
@@ -107,12 +91,7 @@
     '''
     return depth_first_search(node, lambda x: x.name == node_name, max_depth)
 
-<<<<<<< HEAD
 def find_by_name(node, node_name, max_depth=None):
-=======
-
-def find_by_name(node, node_name):
->>>>>>> 511816bc
     '''
     Finds a function in the graph starting from ``node`` and doing a depth-first
     search. It assumes that the name occurs only once.
@@ -144,6 +123,7 @@
 
     return result[0]
 
+# TODO: this is no longer needed, delete
 def try_find_closest_by_name(node, node_name, max_depth=None):
     '''
     Finds the closest function or variable in the graph starting from ``node`` and doing a depth-first
@@ -172,23 +152,13 @@
 
     return result[0]
 
-<<<<<<< HEAD
-# TODO: This seems to have lots of overlap with depth_first_search() above
-def output_function_graph(root, dot_file_path=None, png_file_path=None, pdf_file_path=None, svg_file_path=None, scale=1):
+
+def plot(root, filename=None):
     '''
     Walks through every node of the graph starting at ``root``,
-    creates a network graph, and saves it as a string. If dot_file_name, 
-    png_file_name, pdf_file_name, or svg_file_name specified corresponding files will be saved.
-    
-=======
-
-def plot(node, to_file=None):
-    '''
-    Walks through every node of the graph starting at ``node``,
-    creates a network graph, and returns a network description. It `to_file` is
-    speicied, it outputs a DOT or PNG file depending on the file name's suffix.
-
->>>>>>> 511816bc
+    creates a network graph, and returns a network description. It `filename` is
+    specified, it outputs a DOT, PNG, PDF, or SVD file depending on the file name's suffix.
+
     Requirements:
 
      * for DOT output: `pydot_ng <https://pypi.python.org/pypi/pydot-ng>`_
@@ -196,66 +166,40 @@
        and `graphviz <http://graphviz.org>`_
 
     Args:
-<<<<<<< HEAD
-        root (graph node): the root to start the journey from
-        dot_file_path (`str`, optional): DOT file path
-        png_file_path (`str`, optional): PNG file path
-        pdf_file_path (`str`, optional): PDF file path
-        svg_file_path (`str`, optional): PDF file path
-        scale: a factor on the font sizes, if it comes out too small to read
-=======
         node (graph node): the node to start the journey from
-        to_file (`str`, default None): file with either 'dot' or 'png' as
-        suffix to denote what format should be written. If `None` then nothing
-        will be plot, and the returned output can be used to debug the graph.
->>>>>>> 511816bc
+        filename (`str`, default None): file with extension '.dot', 'png', 'pdf', or 'svd'
+        to denote what format should be written. If `None` then nothing
+        will be plotted. Instead, and the returned string can be used to debug the graph.
 
     Returns:
         `str` describing the graph
     '''
 
-<<<<<<< HEAD
-    from cntk import cntk_py
-
-    # TODO: scalar Constants should be shown as such. Do once .value works again on Constant objects
-
-    # TODO: a better interface would just derive the format from the filename extension of a format parameter
-    write_to_file = (dot_file_path != None) or (png_file_path != None) or (pdf_file_path != None) or (svg_file_path != None)
-    if (write_to_file):
-=======
-    if to_file:
-        suffix = os.path.splitext(to_file)[1].lower()
-        if suffix not in ('.png', '.dot'):
-            raise ValueError('only suffix ".png" and ".dot" are supported')
+    if filename:
+        suffix = os.path.splitext(filename)[1].lower()
+        if suffix not in ('.svd', '.pdf', '.png', '.dot'):
+            raise ValueError('only file extensions ".svd", ".pdf", ".png", and ".dot" are supported')
     else:
         suffix = None
->>>>>>> 511816bc
-
-    if to_file:
+
+    if filename:
         try:
             import pydot_ng as pydot
         except ImportError:
-<<<<<<< HEAD
             raise ImportError("SVG, PDF, PNG, and DOT format requires pydot_ng package. Unable to import pydot_ng.")
-=======
-            raise ImportError(
-                "PNG and DOT format requires pydot_ng package. Unable to import pydot_ng.")
->>>>>>> 511816bc
 
         # initialize a dot object to store vertices and edges
         dot_object = pydot.Dot(graph_name="network_graph", rankdir='TB')
         dot_object.set_node_defaults(shape='rectangle', fixedsize='false',
-<<<<<<< HEAD
-                                 height=.85, width=.85, fontsize=12 * scale)
-        dot_object.set_edge_defaults(fontsize=10 * scale)
-    
-    # string to store model 
-    model = ''
-
-    # walk every node of the graph iteratively
-    visitor = lambda x: True
-    stack = [root]
-    accum = []
+                                     style='filled',    # FROM WILLI
+                                     #color='lightgray',  # BUGBUG: This will kill the borders??
+                                     height=.85, width=.85, fontsize=12)
+        dot_object.set_edge_defaults(fontsize=10)
+
+    # string to store model
+    model = []
+
+    stack = [root.root_function]
     visited = set() # [uid] instead of node object itself, as this gives us duplicate entries for nodes with multiple outputs
 
     primitive_op_map = {
@@ -269,18 +213,6 @@
             op_name = primitive_op_map[op_name]
         return op_name
     function_nodes = {}  # [uid] -> dot node
-=======
-                                     style='filled',
-                                     height=.85, width=.85, fontsize=12)
-        dot_object.set_edge_defaults(fontsize=10)
-
-    # string to store model
-    model = []
-
-    stack = [node.root_function]
-
-    visited = set()
->>>>>>> 511816bc
 
     def node_desc(node):
         name = "<font point-size=\"10\" face=\"sans\">'%s'</font> <br/>"%node.name
@@ -294,19 +226,16 @@
         return '<' + name + '>'
 
     def shape_desc(node):
+        dyn_axes = node.dynamic_axes
+        dyn = '[*' + ',*' * (len(dyn_axes) - 1) + ']' if len(dyn_axes) > 0 else ''
+        return dyn + str(node.shape)
         static_shape = str(node.shape)
-        num_dyn_axes = len(node.dynamic_axes)
-        return "#dyn: %i\nstatic: %s"%(num_dyn_axes, static_shape)
+        return '"#dyn: %i\nstatic: %s"'%(num_dyn_axes, static_shape)
 
     while stack:
         node = stack.pop()
-<<<<<<< HEAD
         
         if node.uid in visited:
-=======
-
-        if node in visited:
->>>>>>> 511816bc
             continue
 
         try:
@@ -316,7 +245,6 @@
 
             stack.extend(node.inputs)
 
-<<<<<<< HEAD
             # add current Function node
             def lazy_create_node(node):
                 if node.uid in function_nodes: # dot node already exists
@@ -328,44 +256,56 @@
                     cur_node = pydot.Node(node.uid, label='"' + op_name + '"',
                                           shape='ellipse'  if render_as_primitive else 'box',
                                           fixedsize='true' if render_as_primitive else 'false', height=size, width=size,
-                                          fontsize=20 * scale if render_as_primitive and len(op_name) == 1 else 12 * scale,
+                                          fontsize=20  if render_as_primitive and len(op_name) == 1 else 12 ,
                                           penwidth=4 if node.op_name != 'Pass' and node.op_name != 'ParameterOrder' else 1)
                 else:
-                    cur_node = pydot.Node(node.uid, label='"' + node.op_name + '\n' + node.name + '()"',
+                    f_name = '\n' + node.name + '()' if node.name else ''
+                    cur_node = pydot.Node(node.uid, label='"' + node.op_name + f_name + '"',
                                           fixedsize='true', height=1, width=1.3,
                                           penwidth=4 if node.op_name != 'Pass' and node.op_name != 'ParameterOrder' else 1)
-=======
+                dot_object.add_node(cur_node)
+                function_nodes[node.uid] = cur_node
+                return cur_node
+
             # add current node
             line = [node.op_name]
             line.append('(')
 
-            if to_file:
-                cur_node = pydot.Node(node.uid, label=node_desc(node),
-                        shape='circle')
->>>>>>> 511816bc
+            if filename:
+                cur_node = lazy_create_node(node)
+                # FROM WILLI:
+                #cur_node = pydot.Node(node.uid, label=node_desc(node),
+                #        shape='circle')
                 dot_object.add_node(cur_node)
-                function_nodes[node.uid] = cur_node
-                return cur_node
-
-            model += node.op_name + '('
-            if (write_to_file):
-                cur_node = lazy_create_node(node)
 
             # add node's inputs
             for i in range(len(node.inputs)):
-<<<<<<< HEAD
                 input = node.inputs[i]
 
                 # Suppress Constants inside BlockFunctions, since those are really private to the BlockFunction.
                 # Still show Parameters, so users know what parameters it learns, e.g. a layer.
+                from cntk import cntk_py
                 if node.is_block and isinstance (input, cntk_py.Variable) and input.is_constant:
                     continue
 
-                model += input.uid
-                if (i != len(node.inputs) - 1):
-                    model += ", "
-
-                if (write_to_file):
+                line.append(input.uid)
+                if i != len(node.inputs) - 1:
+                    line.append(', ')
+
+                if filename:
+                    # TODO: further merge this
+                    if input.is_input:  # does this include placeholder?
+                        shape = 'invhouse'
+                        color = 'yellow'
+                    elif input.is_parameter:
+                        shape = 'diamond'
+                        color = 'green'
+                    elif input.is_constant:
+                        shape = 'rectangle'
+                        color = 'lightblue'
+                    else: # is_output
+                        shape = 'invhouse'
+                        color = 'grey'
                     if isinstance (input, cntk_py.Variable) and not input.is_output:
                         name = 'Parameter' if input.is_parameter else 'Constant' if input.is_constant else 'Input' if input.is_input else 'Placeholder'
                         if input.name:
@@ -373,58 +313,25 @@
                                     name = input.name
                             else:
                                 name = name + '\n' + input.name
-                        name += '\n' + str(input.shape)
+                        name += '\n' + shape_desc(input)
                         if input.is_input or input.is_placeholder: # graph inputs are eggs (since dot has no oval)
                             input_node = pydot.Node(input.uid, shape='egg', label=name, fixedsize='true', height=1, width=1.3, penwidth=4) # wish it had an oval
                         else:                                      # parameters and constants are boxes
                             input_node = pydot.Node(input.uid, shape='box', label=name, height=0.6, width=1)
                     else: # output variables never get drawn except the final output
                         assert(isinstance (input, cntk_py.Variable))
-                        #input_node = pydot.Node(input.uid, shape='point', height=0.1, width=0.1, label='') # draw a dot
+                        # BUGBUG: The Output variables all have no names...?
                         input_node = lazy_create_node(input.owner)  # connect to where the output comes from directly, no need to draw it
                     dot_object.add_node(input_node)
-                    label = str(input.shape)
-                    if input.name != '':
-                        label = input.name + '\n' +  label
+                    label = input.name if input.name else input.uid # TODO: not optimal; why is the .name field not fillled for Outputs?
+                    label += '\n' + shape_desc(input)
                     dot_object.add_edge(pydot.Edge(input_node, cur_node, label=label))
-
-            # add node's output
-            # BUGBUG: multiple outputs not handled correctly in returned text string
-            model += ") -> " + node.outputs[0].uid +'\n'
-
-            if (write_to_file):
-                if is_root: # only final network outputs are drawn
-                    for output in node.outputs:
-                        final_node = pydot.Node(output.uid, shape='egg', label=output.name + '\n' + str(output.shape),
-                                                fixedsize='true', height=1, width=1.3, penwidth=4)
-                        dot_object.add_node(final_node)
-                        dot_object.add_edge(pydot.Edge(cur_node, final_node, label=str(output.shape)))
-=======
-                child = node.inputs[i]
-
-                line.append(child.uid)
-                if i != len(node.inputs) - 1:
-                    line.append(', ')
-
-                if to_file:
-                    if child.is_input:
-                        shape = 'invhouse'
-                        color = 'yellow'
-                    elif child.is_parameter:
-                        shape = 'diamond'
-                        color = 'green'
-                    elif child.is_constant:
-                        shape = 'rectangle'
-                        color = 'lightblue'
-                    else:
-                        shape = 'invhouse'
-                        color = 'grey'
-
-                    child_node = pydot.Node(child.uid, label=node_desc(child),
-                            shape=shape, color=color)
-                    dot_object.add_node(child_node)
-                    dot_object.add_edge(pydot.Edge(
-                        child_node, cur_node, label=shape_desc(child)))
+                    # FROM WILLI--also move above to here before merge
+                    #child_node = pydot.Node(input.uid, label=node_desc(input),
+                    #        shape=shape, color=color)
+                    #dot_object.add_node(child_node)
+                    #dot_object.add_edge(pydot.Edge(
+                    #    child_node, cur_node, label=shape_desc(input)))
 
             # add node's output
             line.append(') -> ')
@@ -433,12 +340,19 @@
             for n in node.outputs:
                 model.append(line + n.uid + ';\n')
 
-                if to_file:
-                    out_node = pydot.Node(n.uid, label=node_desc(n))
-                    dot_object.add_node(out_node)
-                    dot_object.add_edge(pydot.Edge(
-                        cur_node, out_node, label=shape_desc(node)))
->>>>>>> 511816bc
+            if (filename):
+                if is_root: # only final network outputs are drawn
+                    for output in node.outputs:
+                        final_node = pydot.Node(output.uid, shape='egg', label=output.name + '\n' + shape_desc(output),
+                                                fixedsize='true', height=1, width=1.3, penwidth=4)
+                        dot_object.add_node(final_node)
+                        dot_object.add_edge(pydot.Edge(cur_node, final_node, label=shape_desc(output)))
+                # FROM WILLI --these are Output nodes, keep them out
+                #if filename:
+                #    out_node = pydot.Node(n.uid, label=node_desc(n))
+                #    dot_object.add_node(out_node)
+                #    dot_object.add_edge(pydot.Edge(
+                #        cur_node, out_node, label=shape_desc(node)))
 
         except AttributeError:
             # OutputVariable node
@@ -448,28 +362,17 @@
             except AttributeError:
                 pass
 
-<<<<<<< HEAD
-        if visitor(node):
-            accum.append(node)
-
         visited.add(node.uid)
 
-    if (svg_file_path):
-        dot_object.write_svg(svg_file_path, prog='dot')
-    if (pdf_file_path):
-        dot_object.write_pdf(pdf_file_path, prog='dot')
-    if (png_file_path):
-        dot_object.write_png(png_file_path, prog='dot')
-    if (dot_file_path):
-        dot_object.write_raw(dot_file_path)
-=======
-    visited.add(node)
-
-    if to_file:
-        if suffix == '.png':
-            dot_object.write_png(to_file, prog='dot')
+    if filename:
+        if suffix == '.svd':
+            dot_object.write_svg(filename, prog='dot')
+        elif suffix == '.pdf':
+            dot_object.write_pdf(filename, prog='dot')
+        elif suffix == '.png':
+            dot_object.write_png(filename, prog='dot')
         else:
-            dot_object.write_raw(to_file)
+            dot_object.write_raw(filename)
 
     model = "\n".join(reversed(model))
 
@@ -485,6 +388,5 @@
         result2 = plot(node, dot_file_path)
         if not result:
             result = result2
->>>>>>> 511816bc
 
     return result
