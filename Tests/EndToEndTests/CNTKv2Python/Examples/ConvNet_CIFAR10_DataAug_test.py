﻿# Copyright (c) Microsoft. All rights reserved.

# Licensed under the MIT license. See LICENSE.md file in the project root
# for full license information.
# ==============================================================================

import numpy as np
import os
import sys
from cntk.ops.tests.ops_test_utils import cntk_device
from cntk.cntk_py import DeviceKind_GPU
from cntk.device import set_default_device
from cntk.io import ReaderConfig, ImageDeserializer
import pytest

abs_path = os.path.dirname(os.path.abspath(__file__))
sys.path.append(abs_path)
sys.path.append(os.path.join(abs_path, "..", "..", "..", "..", "Examples", "Image", "Classification", "ConvNet", "Python"))
<<<<<<< HEAD
from ConvNet_CIFAR10_DataAug import create_reader, create_convnet_cifar10_model, train_and_evaluate
=======
from prepare_test_data import prepare_CIFAR10_data
from ConvNet_CIFAR10_DataAug import convnet_cifar10_dataaug, create_reader
>>>>>>> ea184856

#TOLERANCE_ABSOLUTE = 2E-1

def test_cifar_convnet_error(device_id):
    if cntk_device(device_id).type() != DeviceKind_GPU:
        pytest.skip('test only runs on GPU')
    set_default_device(cntk_device(device_id))

<<<<<<< HEAD
    try:
        base_path = os.path.join(os.environ['CNTK_EXTERNAL_TESTDATA_SOURCE_DIRECTORY'],
                                *"Image/CIFAR/v0/cifar-10-batches-py".split("/"))
        # N.B. CNTK_EXTERNAL_TESTDATA_SOURCE_DIRECTORY has {train,test}_map.txt
        #      and CIFAR-10_mean.xml in the base_path.
    except KeyError:
        base_path = os.path.join(os.path.dirname(os.path.abspath(__file__)),
                                *"../../../../Examples/Image/DataSets/CIFAR-10".split("/"))

    base_path = os.path.normpath(base_path)
    os.chdir(os.path.join(base_path, '..'))
    #os.chdir(os.path.join(base_path, '..'))    # (Frank's setup, will be changed back)
=======
    base_path = prepare_CIFAR10_data()
    # change dir to locate data.zip correctly
    os.chdir(base_path)
>>>>>>> ea184856

    from _cntk_py import set_computation_network_trace_level, set_fixed_random_seed, force_deterministic_algorithms
    set_computation_network_trace_level(1)
    set_fixed_random_seed(1)  # BUGBUG: has no effect at present  # TODO: remove debugging facilities once this all works
    #force_deterministic_algorithms()
    # TODO: do the above; they lead to slightly different results, so not doing it for now

    reader_train = create_reader(os.path.join(base_path, 'train_map.txt'), os.path.join(base_path, 'CIFAR-10_mean.xml'), True)
    reader_test  = create_reader(os.path.join(base_path, 'test_map.txt'), os.path.join(base_path, 'CIFAR-10_mean.xml'), False)

    model = create_convnet_cifar10_model(num_classes=10)
    test_error = train_and_evaluate(reader_train, reader_test, model, epoch_size=256, max_epochs=1)

# We are removing tolerance in error because running small epoch size has huge variance in accuracy. Will add
# tolerance back once convolution operator is determinsitic. 
    
#    expected_test_error = 0.617

#    assert np.allclose(test_error, expected_test_error,
#                       atol=TOLERANCE_ABSOLUTE)

    # enable this:
    #reader_train = create_reader(data_path, 'train_map.txt', 'CIFAR-10_mean.xml', is_training=True)
    #reader_test  = create_reader(data_path, 'test_map.txt',  'CIFAR-10_mean.xml', is_training=False)
    #loss_avg, evaluation_avg = train_and_evaluate(reader_train, reader_test, model, max_epochs=1)
    #print("-->", evaluation_avg, loss_avg)
    #expected_avg = [5.47968, 1.5783466666030883]
    #assert np.allclose([evaluation_avg, loss_avg], expected_avg, atol=TOLERANCE_ABSOLUTE)
    #
    ## save and load
    #path = data_path + "/model.cmf"
    #save_model(model, path)
    #model = load_model(path)
    #
    ## test
    #reader_test  = create_reader(data_path, 'test_map.txt', 'CIFAR-10_mean.xml', is_training=False)
    #evaluate(reader_test, model)

if __name__=='__main__':
    test_cifar_convnet_error(0)<|MERGE_RESOLUTION|>--- conflicted
+++ resolved
@@ -16,12 +16,8 @@
 abs_path = os.path.dirname(os.path.abspath(__file__))
 sys.path.append(abs_path)
 sys.path.append(os.path.join(abs_path, "..", "..", "..", "..", "Examples", "Image", "Classification", "ConvNet", "Python"))
-<<<<<<< HEAD
+from prepare_test_data import prepare_CIFAR10_data
 from ConvNet_CIFAR10_DataAug import create_reader, create_convnet_cifar10_model, train_and_evaluate
-=======
-from prepare_test_data import prepare_CIFAR10_data
-from ConvNet_CIFAR10_DataAug import convnet_cifar10_dataaug, create_reader
->>>>>>> ea184856
 
 #TOLERANCE_ABSOLUTE = 2E-1
 
@@ -30,24 +26,9 @@
         pytest.skip('test only runs on GPU')
     set_default_device(cntk_device(device_id))
 
-<<<<<<< HEAD
-    try:
-        base_path = os.path.join(os.environ['CNTK_EXTERNAL_TESTDATA_SOURCE_DIRECTORY'],
-                                *"Image/CIFAR/v0/cifar-10-batches-py".split("/"))
-        # N.B. CNTK_EXTERNAL_TESTDATA_SOURCE_DIRECTORY has {train,test}_map.txt
-        #      and CIFAR-10_mean.xml in the base_path.
-    except KeyError:
-        base_path = os.path.join(os.path.dirname(os.path.abspath(__file__)),
-                                *"../../../../Examples/Image/DataSets/CIFAR-10".split("/"))
-
-    base_path = os.path.normpath(base_path)
-    os.chdir(os.path.join(base_path, '..'))
-    #os.chdir(os.path.join(base_path, '..'))    # (Frank's setup, will be changed back)
-=======
     base_path = prepare_CIFAR10_data()
     # change dir to locate data.zip correctly
     os.chdir(base_path)
->>>>>>> ea184856
 
     from _cntk_py import set_computation_network_trace_level, set_fixed_random_seed, force_deterministic_algorithms
     set_computation_network_trace_level(1)
