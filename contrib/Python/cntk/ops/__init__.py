--- conflicted
+++ resolved
@@ -25,19 +25,11 @@
     :func:`cntk.ops.softmax`
     
     Example:
-<<<<<<< HEAD
-        >>> C.eval(C.cross_entropy_with_softmax([0., 0., 0., 1.], [1., 1., 1., 1.]))
-        #[1.3862]
-        
-        >>> C.eval(C.cross_entropy_with_softmax([0., 0., 0., 1.], [1., 1., 1., 1.]))
-        #[1.840]
-=======
-        >>> cntk.eval(cross_entropy_with_softmax([0., 0., 0., 1.], [1., 1., 1., 50.]))
+        >>> C.eval(C.cross_entropy_with_softmax([0., 0., 0., 1.], [1., 1., 1., 50.]))
         #[0.]
         
-        >>> cntk.eval(cross_entropy_with_softmax([[0.35, 0.15, 0.05, 0.45], [1., 2., 3., 4.]))
+        >>> C.eval(C.cross_entropy_with_softmax([[0.35, 0.15, 0.05, 0.45], [1., 2., 3., 4.]))
         #[1.84]
->>>>>>> 2e922ac1
     
     Args:
         target_vector: usually it is one-hot vector where the hot bit 
@@ -58,19 +50,11 @@
     This is often used as a training criterion node. 
     
     Example:
-<<<<<<< HEAD
-        >>> C.eval(C.square_error([0., 0., 0., 1.], [1., 1., 1., 1.]))
-        #[1.3862]
-        
-        >>> C.eval(C.square_error([0.35, 0.15, 0.05, 0.45], [1, 2., 3., 4.]))
-        #[1.840]
-=======
-        >>> cntk.eval(square_error([4., 6.], [2., 1.]))
+        >>> C.eval(C.square_error([4., 6.], [2., 1.]))
         #[29.]
         
-        >>> cntk.eval(square_error([1., 2.], [1., 2.]))
+        >>> C.eval(C.square_error([1., 2.], [1., 2.]))
         #[0.]
->>>>>>> 2e922ac1
     
     Args:
         target_matrix: target matrix, it is usually a one-hot vector where the 
@@ -93,19 +77,11 @@
     defined for it.
     
     Example:
-<<<<<<< HEAD
-        >>> C.eval(C.error_prediction([0., 0., 0., 1.], [1., 1., 1., 1.]))
-        #[1.3862]
-        
-        >>> C.eval(C.error_prediction([0.35, 0.15, 0.05, 0.45], [1, 2., 3., 4.]))
-        #[1.840]
-=======
-        >>> cntk.eval(error_prediction([0., 0., 0., 1.], [1., 2., 3., 4.]))
+        >>> C.eval(C.error_prediction([0., 0., 0., 1.], [1., 2., 3., 4.]))
         #[0.]
         
-        >>> cntk.eval(error_prediction([0., 0., 1., 0.], [1., 2., 3., 4.]))
+        >>> C.eval(C.error_prediction([0., 0., 1., 0.], [1., 2., 3., 4.]))
         #[1.]
->>>>>>> 2e922ac1
     
     Args:
         target_vector: it is one-hot vector where the hot bit corresponds to the 
