--- conflicted
+++ resolved
@@ -249,11 +249,7 @@
     "    if os.path.exists(file):\n",
     "        print(\"Reusing locally cached: \", file)\n",
     "    else:\n",
-<<<<<<< HEAD
-    "        url = \"https://github.com/Microsoft/CNTK/blob/release/2.2/Examples/SequenceToSequence/CMUDict/Data/%s?raw=true\"%file\n",
-=======
     "        url = \"https://github.com/Microsoft/CNTK/blob/release/2.3/Examples/SequenceToSequence/CMUDict/Data/%s?raw=true\"%file\n",
->>>>>>> 6a3e5c06
     "        print(\"Starting download:\", file)\n",
     "        download(url, file)\n",
     "        print(\"Download completed\")"
